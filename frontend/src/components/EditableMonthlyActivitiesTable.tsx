import React, { useState, useEffect, useMemo, useRef, Fragment, useCallback } from 'react';
import { useLocation, useNavigate } from 'react-router-dom';
import { formatCurrency } from '../utils/formatters';
import api, { createFundValuation, calculatePortfolioIRR } from '../services/api';
import BulkMonthActivitiesModal from './BulkMonthActivitiesModal';

/**
 * SIGN CONVENTION FOR TOTALS:
 * + (positive) = Money coming OUT of the fund (outflows: withdrawals, switches out)
 * - (negative) = Money going INTO the fund (inflows: investments, switches in)
 * 
 * This convention ensures totals properly reflect net cash flow from the fund's perspective.
 */

interface Activity {
  id?: number;
  activity_timestamp: string;
  activity_type: string;
  amount: string;
  portfolio_fund_id: number;
  account_holding_id: number;
  units_transacted?: number;
  market_value_held?: number;
}

interface Fund {
  id: number;
  fund_name: string;
  holding_id: number;
  irr?: number;
  start_date?: string;
  isActive?: boolean;
  inactiveHoldingIds?: any[];
  isInactiveBreakdown?: boolean;
  current_value?: number;
}

interface CellEdit {
  fundId: number;
  month: string;
  activityType: string;
  value: string;
  isNew: boolean;
  originalActivityId?: number;
  toDelete?: boolean;
}

interface ProviderSwitch {
  id: number;
  switch_date: string;
  previous_provider_id: number | null;
  new_provider_id: number;
  description: string | null;
  previous_provider_name: string | null;
  new_provider_name: string | null;
}

interface EditableMonthlyActivitiesTableProps {
  funds: Fund[];
  inactiveFundsForTotals?: any[]; // Inactive funds to include in totals calculation only
  activities: Activity[];
  accountHoldingId: number;
  onActivitiesUpdated: () => void;
  productStartDate?: string;
  allFunds?: any[];
  providerSwitches?: ProviderSwitch[];
  portfolioId?: number;
}

interface FundValuation {
  id: number;
  portfolio_fund_id: number;
  valuation_date: string;
  valuation: number;
  created_at: string;
}

// Add new interface for existing month data
interface ExistingMonthData {
  activities: { [activityType: string]: Activity };
  valuations: { [activityType: string]: FundValuation };
}

const ACTIVITY_TYPES = [
  'Investment',
  'RegularInvestment',
  'GovernmentUplift',
  'ProductSwitchIn',
  'ProductSwitchOut',
  'FundSwitchIn',
  'FundSwitchOut',
  'Withdrawal',
  'Current Value'
];

// Utility function to throttle expensive operations
const throttle = (func: Function, delay: number) => {
  let timeoutId: NodeJS.Timeout | null = null;
  let lastExecTime = 0;
  
  return function (...args: any[]) {
    const currentTime = Date.now();
    
    if (currentTime - lastExecTime > delay) {
      func(...args);
      lastExecTime = currentTime;
    } else {
      if (timeoutId) {
        clearTimeout(timeoutId);
      }
      timeoutId = setTimeout(() => {
        func(...args);
        lastExecTime = Date.now();
      }, delay);
    }
  };
};

const EditableMonthlyActivitiesTable: React.FC<EditableMonthlyActivitiesTableProps> = ({
  funds,
  inactiveFundsForTotals = [],
  activities,
  accountHoldingId,
  onActivitiesUpdated,
  productStartDate,
  allFunds = [],
  providerSwitches = [],
  portfolioId
}) => {
  const [months, setMonths] = useState<string[]>([]);
  const [pendingEdits, setPendingEdits] = useState<CellEdit[]>([]);
  
  // Debug effect to track pendingEdits changes
  useEffect(() => {
    console.log('🔍 DEBUG: pendingEdits state changed, length:', pendingEdits.length, 'edits:', pendingEdits);
  }, [pendingEdits]);
  const [isSubmitting, setIsSubmitting] = useState(false);
  const [error, setError] = useState<string | null>(null);
  const [fundValuations, setFundValuations] = useState<FundValuation[]>([]);
  const [isLoadingValuations, setIsLoadingValuations] = useState(false);
  const [showSwitchFundModal, setShowSwitchFundModal] = useState(false);
  const [activitiesState, setActivities] = useState<Activity[]>(activities);
  const [showInactiveFunds, setShowInactiveFunds] = useState(false);
  
  // Add state to track the currently focused cell
  const [focusedCell, setFocusedCell] = useState<{ fundId: number, activityType: string, monthIndex: number } | null>(null);
  
  // Add state for reactivation loading
  const [reactivatingFunds, setReactivatingFunds] = useState<Set<number>>(new Set());
  
  // State for bulk month activities modal
  const [showBulkMonthModal, setShowBulkMonthModal] = useState(false);
  const [selectedBulkMonth, setSelectedBulkMonth] = useState<string>('');
  
  // State for compact view toggle
  const [isCompactView, setIsCompactView] = useState(false);
  
  // State and ref for sticky header tracking
  const [headerTop, setHeaderTop] = useState<number | null>(null);
  const [tableWidth, setTableWidth] = useState<number>(0);
  const [headerLeft, setHeaderLeft] = useState<number>(0);
  const [columnPositions, setColumnPositions] = useState<{left: number, width: number}[]>([]);
  const tableContainerRef = useRef<HTMLDivElement>(null);
  const tableRef = useRef<HTMLTableElement>(null);
  

  
  // Styles for input elements to remove borders
  const noBorderStyles = {
    border: 'none', 
    outline: 'none',
    boxShadow: 'none',
    appearance: 'none',
    WebkitAppearance: 'none',
    MozAppearance: 'none'
  };

  // Memoized indexed lookups for performance optimization
  const fundsById = useMemo(() => {
    const map = new Map();
    funds.forEach(fund => map.set(fund.id, fund));
    return map;
  }, [funds]);

  // Helper function to convert UI activity types to backend format
  const convertActivityTypeForBackend = (uiActivityType: string): string => {
    // Convert UI-friendly activity types to backend format
    switch (uiActivityType) {
      case 'Current Value': return 'Valuation';
      default: return uiActivityType; // Activity types are already in PascalCase format (ProductSwitchIn, etc.)
    }
  };

  const pendingEditsMap = useMemo(() => {
    const map = new Map();
    pendingEdits.forEach(edit => {
      const key = `${edit.fundId}-${edit.month}-${edit.activityType}`;
      map.set(key, edit);
    });
    return map;
  }, [pendingEdits]);

  // Memoized indexed lookups for activities - O(1) lookups instead of O(n) array.find()
  const activitiesIndex = useMemo(() => {
    const index = new Map<string, Activity>();
    activitiesState.forEach(activity => {
      const date = new Date(activity.activity_timestamp);
      const activityMonthYear = `${date.getFullYear()}-${String(date.getMonth() + 1).padStart(2, '0')}`;
      const key = `${activity.portfolio_fund_id}-${activityMonthYear}-${activity.activity_type}`;
      index.set(key, activity);
    });
    return index;
  }, [activitiesState]);

  // Memoized indexed lookups for fund valuations - O(1) lookups
  const fundValuationsIndex = useMemo(() => {
    const index = new Map<string, FundValuation>();
    fundValuations.forEach(valuation => {
      const date = new Date(valuation.valuation_date);
      const valuationMonthYear = `${date.getFullYear()}-${String(date.getMonth() + 1).padStart(2, '0')}`;
      const key = `${valuation.portfolio_fund_id}-${valuationMonthYear}`;
      index.set(key, valuation);
    });
    return index;
  }, [fundValuations]);

  // Memoized indexed lookups for provider switches - O(1) lookups
  const providerSwitchesIndex = useMemo(() => {
    const index = new Map<string, ProviderSwitch>();
    providerSwitches.forEach(providerSwitch => {
      const date = new Date(providerSwitch.switch_date);
      const switchMonthYear = `${date.getFullYear()}-${String(date.getMonth() + 1).padStart(2, '0')}`;
      index.set(switchMonthYear, providerSwitch);
    });
    return index;
  }, [providerSwitches]);

  // Memoized indexed lookups for inactive funds - O(1) lookups
  const inactiveFundsIndex = useMemo(() => {
    const index = new Map<number, any>();
    if (inactiveFundsForTotals && inactiveFundsForTotals.length > 0) {
      inactiveFundsForTotals.forEach(fund => {
        index.set(fund.id, fund);
      });
    }
    return index;
  }, [inactiveFundsForTotals]);

  // Memoized activity type sign convention lookup - O(1) lookups
  const activityTypeSignMap = useMemo(() => {
    const signMap = new Map<string, 'inflow' | 'outflow' | 'neutral'>();
    
    // Inflows (money INTO fund) - should be negative
    ['Investment', 'RegularInvestment', 'GovernmentUplift', 'ProductSwitchIn', 'FundSwitchIn'].forEach(type => {
      signMap.set(type, 'inflow');
    });
    
    // Outflows (money OUT OF fund) - should be positive  
    ['Withdrawal', 'ProductSwitchOut', 'FundSwitchOut'].forEach(type => {
      signMap.set(type, 'outflow');
    });
    
    // Neutral (Current Value) - should be positive
    signMap.set('Current Value', 'neutral');
    
    return signMap;
  }, []);

  // Memoized cell values cache - prevents recalculating cell values on every render
  const cellValuesCache = useMemo(() => {
    const cache = new Map<string, string>();
    
    funds.forEach(fund => {
      months.forEach(month => {
        ACTIVITY_TYPES.forEach(activityType => {
          const key = `${fund.id}-${month}-${activityType}`;
          
          // Check pending edits first
          const pendingEdit = pendingEditsMap.get(key);
          if (pendingEdit) {
            cache.set(key, pendingEdit.value);
            return;
          }

          // Handle "Previous Funds" virtual entry
          if (fund.isActive === false && fund.inactiveHoldingIds && !fund.isInactiveBreakdown) {
            let total = 0;
            
            if (activityType === 'Current Value') {
              fund.inactiveHoldingIds.forEach(inactiveHolding => {
                const valuationKey = `${inactiveHolding.id}-${month}`;
                const valuation = fundValuationsIndex.get(valuationKey);
                if (valuation) {
                  total += valuation.valuation;
                }
              });
            } else {
              const backendType = convertActivityTypeForBackend(activityType);
              fund.inactiveHoldingIds.forEach(inactiveHolding => {
                const activityKey = `${inactiveHolding.id}-${month}-${backendType}`;
                const activity = activitiesIndex.get(activityKey);
                if (activity) {
                  const amount = parseFloat(activity.amount);
                  total += Math.abs(amount);
                }
              });
            }
            
            cache.set(key, total > 0 ? total.toString() : '');
            return;
          }

          // Handle Current Value
          if (activityType === 'Current Value') {
            const valuationKey = `${fund.id}-${month}`;
            const valuation = fundValuationsIndex.get(valuationKey);
            if (valuation) {
              cache.set(key, valuation.valuation.toString());
              return;
            }
            
            // Fallback to activity log
            const activityKey = `${fund.id}-${month}-${convertActivityTypeForBackend(activityType)}`;
            const activity = activitiesIndex.get(activityKey);
            if (activity && activity.market_value_held) {
              cache.set(key, activity.market_value_held.toString());
              return;
            }
            
            cache.set(key, '');
            return;
          }

          // Handle other activity types
          const backendType = convertActivityTypeForBackend(activityType);
          const activityKey = `${fund.id}-${month}-${backendType}`;
          const activity = activitiesIndex.get(activityKey);
          if (activity) {
            const amount = parseFloat(activity.amount);
            cache.set(key, Math.abs(amount).toString());
          } else {
            cache.set(key, '');
          }
        });
      });
    });
    
    return cache;
  }, [funds, months, activitiesState, fundValuations, pendingEditsMap, activitiesIndex, fundValuationsIndex]);

  // Memoized calculation results - pre-calculate all totals
  const calculationResults = useMemo(() => {
    const results = {
      fundMonthTotals: new Map<string, number>(),
      activityTypeTotals: new Map<string, number>(),
      monthTotals: new Map<string, number>(),
      fundTotals: new Map<string, number>(),
      rowTotals: new Map<string, number>(),
      fundRowTotals: new Map<number, number>()
    };

    // Calculate fund month totals
    funds.forEach(fund => {
      months.forEach(month => {
        const key = `${fund.id}-${month}`;
        let total = 0;
        
        ACTIVITY_TYPES.forEach(activityType => {
          const cellKey = `${fund.id}-${month}-${activityType}`;
          const cellValue = cellValuesCache.get(cellKey) || '';
          const numericValue = parseFloat(cellValue) || 0;
          
          if (numericValue !== 0) {
            const signType = activityTypeSignMap.get(activityType);
            if (signType === 'inflow') {
              total -= numericValue; // Negative for inflows
            } else if (signType === 'outflow') {
              total += numericValue; // Positive for outflows
            } else if (signType === 'neutral' && activityType === 'Current Value') {
              total += numericValue; // Positive for current value
            }
          }
        });
        
        results.fundMonthTotals.set(key, total);
        results.fundTotals.set(key, total); // Same calculation for fundTotals
      });
    });

    // Calculate activity type totals
    ACTIVITY_TYPES.forEach(activityType => {
      months.forEach(month => {
        const key = `${activityType}-${month}`;
        let total = 0;
        
        // Include activities from displayed funds
        funds.forEach(fund => {
          const cellKey = `${fund.id}-${month}-${activityType}`;
          const cellValue = cellValuesCache.get(cellKey) || '';
          const numericValue = parseFloat(cellValue.replace(/,/g, '')) || 0;
          
          if (numericValue !== 0) {
            const signType = activityTypeSignMap.get(activityType);
            if (signType === 'inflow') {
              total -= numericValue; // Negative for inflows
            } else if (signType === 'outflow') {
              total += numericValue; // Positive for outflows
            } else if (signType === 'neutral' && activityType === 'Current Value') {
              total += numericValue; // Positive for current value
            }
          }
        });
        
        // Also include activities from inactive funds
        if (inactiveFundsForTotals && inactiveFundsForTotals.length > 0) {
          inactiveFundsForTotals.forEach(inactiveFund => {
            const backendType = convertActivityTypeForBackend(activityType);
            const activityKey = `${inactiveFund.id}-${month}-${backendType}`;
            const activity = activitiesIndex.get(activityKey);
            
            if (activity) {
              const numericValue = parseFloat(activity.amount);
              if (!isNaN(numericValue)) {
                const signType = activityTypeSignMap.get(activityType);
                if (signType === 'inflow') {
                  total -= numericValue; // Negative for inflows
                } else if (signType === 'outflow') {
                  total += numericValue; // Positive for outflows
                } else if (signType === 'neutral' && activityType === 'Current Value') {
                  total += numericValue; // Positive for current value
                }
              }
            }
          });
        }
        
        results.activityTypeTotals.set(key, total);
      });
    });

    // Calculate month totals
    months.forEach(month => {
      const total = ACTIVITY_TYPES
        .filter(activityType => activityType !== 'Current Value')
        .reduce((sum, activityType) => {
          const key = `${activityType}-${month}`;
          return sum + (results.activityTypeTotals.get(key) || 0);
        }, 0);
      
      results.monthTotals.set(month, total);
    });

    // Calculate row totals
    funds.forEach(fund => {
      ACTIVITY_TYPES.forEach(activityType => {
        const key = `${fund.id}-${activityType}`;
        let total = 0;

        months.forEach(month => {
          const cellKey = `${fund.id}-${month}-${activityType}`;
          const cellValue = cellValuesCache.get(cellKey) || '';
          const numericValue = parseFloat(cellValue) || 0;
          
          if (numericValue !== 0 && activityType !== 'Current Value') {
            const signType = activityTypeSignMap.get(activityType);
            if (signType === 'inflow') {
              total -= numericValue; // Negative for inflows
            } else if (signType === 'outflow') {
              total += numericValue; // Positive for outflows
            } else if (signType === 'neutral' && activityType === 'Current Value') {
              total += numericValue; // Positive for current value
            }
          }
        });

        results.rowTotals.set(key, total);
      });
    });

    // Calculate fund row totals
    funds.forEach(fund => {
      let total = 0;
      
      ACTIVITY_TYPES.forEach(activityType => {
        if (activityType !== 'Current Value') {
          months.forEach(month => {
            const cellKey = `${fund.id}-${month}-${activityType}`;
            const cellValue = cellValuesCache.get(cellKey) || '';
            const numericValue = parseFloat(cellValue) || 0;
            
            if (numericValue !== 0) {
              const signType = activityTypeSignMap.get(activityType);
              if (signType === 'inflow') {
                total -= numericValue;
              } else if (signType === 'outflow') {
                total += numericValue;
              } else if (signType === 'neutral' && activityType === 'Current Value') {
                total += numericValue;
              }
            }
          });
        }
      });
      
      results.fundRowTotals.set(fund.id, total);
    });

    return results;
  }, [funds, months, cellValuesCache, inactiveFundsForTotals, activitiesIndex, activityTypeSignMap]);

  // Color management for switch groups
  const SWITCH_COLORS = [
    'border-blue-300 bg-blue-50',
    'border-green-300 bg-green-50', 
    'border-purple-300 bg-purple-50',
    'border-orange-300 bg-orange-50',
    'border-pink-300 bg-pink-50',
    'border-indigo-300 bg-indigo-50',
    'border-yellow-300 bg-yellow-50',
    'border-red-300 bg-red-50'
  ];

  const getSwitchGroupColor = (colorIndex: number): string => {
    return SWITCH_COLORS[colorIndex % SWITCH_COLORS.length];
  };

  

  // Fetch fund valuations for all the funds in the table
  useEffect(() => {
    const fetchFundValuations = async () => {
      setIsLoadingValuations(true);
      try {
        // Get all valuations (no filter, we'll filter in memory)
        const response = await api.get('fund_valuations'); // API interceptor will add the /api prefix
        
        // Check if data is an array, otherwise handle appropriately
        if (Array.isArray(response.data)) {
          setFundValuations(response.data);
        } else if (response.data && typeof response.data === 'object') {
          // If it's an object with a data property that is an array
          setFundValuations(Array.isArray(response.data.data) ? response.data.data : []);
        } else {
          // Fallback to empty array
          setFundValuations([]);
        }
      } catch (err: any) {
        // Set to empty array on error
        console.error("Error fetching fund valuations:", err.message);
        setFundValuations([]);
      } finally {
        setIsLoadingValuations(false);
      }
    };

    fetchFundValuations();
    // Only fetch once on component mount to avoid duplicate API calls
  }, []); // Empty dependency array to only run once

  // Add keyboard shortcut for saving changes
  useEffect(() => {
    const handleKeyDown = (e: KeyboardEvent) => {
      // Check for Ctrl+S or Cmd+S (Mac)
      if ((e.ctrlKey || e.metaKey) && e.key === 's') {
        e.preventDefault(); // Prevent browser save dialog
        
        // Only trigger save if there are pending edits and not already submitting
        if (pendingEdits.length > 0 && !isSubmitting) {
          saveChanges();
        }
      }
    };
    
    // Add the event listener
    window.addEventListener('keydown', handleKeyDown);
    
    // Clean up
    return () => {
      window.removeEventListener('keydown', handleKeyDown);
    };
  }, [pendingEdits, isSubmitting]);

  // Sync activitiesState when activities prop changes
  useEffect(() => {
    setActivities(activities);
  }, [activities]);

  // Add click handler to deselect switch cells when clicking elsewhere
  useEffect(() => {
    const handleClickOutside = (e: MouseEvent) => {
      // This can be removed as we no longer have switch cells
    };

    document.addEventListener('click', handleClickOutside);
    return () => {
      document.removeEventListener('click', handleClickOutside);
    };
  }, []);

  // Add scroll tracking for sticky header
  useEffect(() => {
    const handleScroll = () => {
      if (tableContainerRef.current && tableRef.current) {
        const containerRect = tableContainerRef.current.getBoundingClientRect();
        const tableRect = tableRef.current.getBoundingClientRect();
        
        // Check if the table container is scrolled past the viewport top
        const shouldStick = containerRect.top <= 0 && containerRect.bottom > 0;
        
        if (shouldStick) {
          // Get exact column positions from the actual table cells
          const headerRow = tableRef.current.querySelector('thead tr');
          const cells = headerRow?.querySelectorAll('th');
          const positions: {left: number, width: number}[] = [];
          
          if (cells && tableContainerRef.current) {
            const containerLeft = containerRect.left;
            cells.forEach(cell => {
              const cellRect = cell.getBoundingClientRect();
              positions.push({
                left: cellRect.left - containerLeft,
                width: cellRect.width
              });
            });
          }
          
          setHeaderTop(0);
          setTableWidth(tableRect.width);
          setHeaderLeft(containerRect.left);
          setColumnPositions(positions);
        } else {
          setHeaderTop(null);
          setTableWidth(0);
          setHeaderLeft(0);
          setColumnPositions([]);
        }
      }
    };

    // Create throttled version of scroll handler to improve performance
    const throttledHandleScroll = throttle(handleScroll, 16); // ~60fps max

    // Handle scroll events on both window and table container
    const tableContainer = tableContainerRef.current;
    
    window.addEventListener('scroll', throttledHandleScroll);
    window.addEventListener('resize', throttledHandleScroll);
    if (tableContainer) {
      tableContainer.addEventListener('scroll', throttledHandleScroll); // Handle horizontal scrolling
    }
    
    // Initial calculation
    handleScroll();
    
    return () => {
      window.removeEventListener('scroll', throttledHandleScroll);
      window.removeEventListener('resize', throttledHandleScroll);
      if (tableContainer) {
        tableContainer.removeEventListener('scroll', throttledHandleScroll);
      }
    };
  }, []);

  // Add beforeunload warning for unsaved changes
  useEffect(() => {
    const handleBeforeUnload = (e: BeforeUnloadEvent) => {
      console.log('🔍 DEBUG: beforeunload triggered, pendingEdits.length:', pendingEdits.length);
      if (pendingEdits.length > 0) {
        console.log('🔍 DEBUG: Showing beforeunload warning due to pending edits:', pendingEdits);
        const message = 'You have unsaved changes in the monthly activities table. Are you sure you want to leave without saving?';
        e.preventDefault();
        e.returnValue = message; // Standard way to show the dialog
        return message; // For older browsers
      } else {
        console.log('🔍 DEBUG: No pending edits, allowing navigation');
      }
    };

    // Add the event listener
    window.addEventListener('beforeunload', handleBeforeUnload);
    
    // Clean up
    return () => {
      window.removeEventListener('beforeunload', handleBeforeUnload);
    };
  }, [pendingEdits]);

  // Custom navigation blocking using popstate and link interception
  const location = useLocation();
  const navigate = useNavigate();

  // Block browser back/forward navigation when there are unsaved changes
  useEffect(() => {
    const handlePopState = (event: PopStateEvent) => {
      if (pendingEdits.length > 0) {
        const confirmNavigation = window.confirm(
          'You have unsaved changes in the monthly activities table. Are you sure you want to leave without saving?'
        );
        
        if (!confirmNavigation) {
          // Push the current state back to prevent navigation
          window.history.pushState(null, '', window.location.href);
        }
      }
    };

    // Add popstate listener for browser back/forward buttons
    window.addEventListener('popstate', handlePopState);
    
    // Push current state to enable popstate detection
    window.history.pushState(null, '', window.location.href);

    return () => {
      window.removeEventListener('popstate', handlePopState);
    };
  }, [pendingEdits]);

  // Intercept link clicks when there are unsaved changes
  useEffect(() => {
    const handleLinkClick = (event: MouseEvent) => {
      if (pendingEdits.length > 0) {
        const target = event.target as HTMLElement;
        const link = target.closest('a[href]') as HTMLAnchorElement;
        
        if (link && link.href && !link.href.startsWith('mailto:') && !link.href.startsWith('tel:')) {
          // Check if it's an internal link (same origin)
          try {
            const linkUrl = new URL(link.href);
            const currentUrl = new URL(window.location.href);
            
            if (linkUrl.origin === currentUrl.origin && linkUrl.pathname !== currentUrl.pathname) {
              event.preventDefault();
              
              const confirmNavigation = window.confirm(
                'You have unsaved changes in the monthly activities table. Are you sure you want to leave without saving?'
              );
              
              if (confirmNavigation) {
                // Allow navigation by programmatically navigating
                navigate(linkUrl.pathname + linkUrl.search + linkUrl.hash);
              }
            }
          } catch (e) {
            // If URL parsing fails, let the default behavior happen
          }
        }
      }
    };

    // Add click listener to document to catch all link clicks
    document.addEventListener('click', handleLinkClick, true);

    return () => {
      document.removeEventListener('click', handleLinkClick, true);
    };
  }, [pendingEdits, navigate]);

  // Initialize all months from product start date to current month
  useEffect(() => {
    // Get current date for comparison
    const now = new Date();
    const currentYear = now.getFullYear();
    const currentMonth = now.getMonth(); // 0-11
    
    // Determine start date
    let startDate = new Date();
    if (productStartDate) {
      startDate = new Date(productStartDate);
    } else {
      // Default to beginning of current year if no product start date
      startDate = new Date(currentYear, 0, 1);
    }
    
    // Start from the product start month/year
    let iterDate = new Date(startDate.getFullYear(), startDate.getMonth(), 1);
    const endDate = new Date(currentYear, currentMonth, 1);
    
    // Generate all months from product start date to current month
    const allMonths: string[] = [];
    while (iterDate <= endDate) {
      const monthStr = `${iterDate.getFullYear()}-${String(iterDate.getMonth() + 1).padStart(2, '0')}`;
      allMonths.push(monthStr);
      
      // Move to next month
      iterDate.setMonth(iterDate.getMonth() + 1);
    }
    
    // Sort months in ascending order (oldest first) and set directly
    const sortedMonths = allMonths.sort();
    setMonths(sortedMonths);
  }, [productStartDate]);
  
  // No longer auto-focusing the first cell to avoid disrupting user flow
  useEffect(() => {
    if (funds.length > 0 && months.length > 0) {
      // Just initialize focusedCell without actually focusing the input
      const firstFund = funds[0];
      const firstActivityType = ACTIVITY_TYPES[0];
      
      setFocusedCell({
        fundId: firstFund.id,
        activityType: firstActivityType,
        monthIndex: 0
      });
    }
  }, [funds, months]);

  // Auto-scroll to the most recent months when the table loads
  useEffect(() => {
    if (months.length > 0 && tableContainerRef.current) {
      // Small delay to ensure the table has rendered
      const scrollTimer = setTimeout(() => {
        if (tableContainerRef.current) {
          // Scroll to the rightmost position (most recent months)
          tableContainerRef.current.scrollLeft = tableContainerRef.current.scrollWidth;
        }
      }, 100);

      return () => clearTimeout(scrollTimer);
    }
  }, [months]);

  // Get fund valuation for a specific fund and month - now uses indexed lookup
  const getFundValuation = (fundId: number, month: string): FundValuation | undefined => {
    // Use indexed lookup for O(1) performance instead of array.find()
    const key = `${fundId}-${month}`;
    return fundValuationsIndex.get(key);
  };

  // Format activity type for display - convert camelCase or snake_case to spaces
  const formatActivityType = (activityType: string): string => {
    if (!activityType) return '';
    
    // Handle specific case for Current Value -> Valuation
    if (activityType === 'Current Value') {
      return 'Valuation';
    }
    
    // Replace underscores with spaces
    let formatted = activityType.replace(/_/g, ' ');
    
    // Add spaces between camelCase words
    formatted = formatted.replace(/([a-z])([A-Z])/g, '$1 $2');
    
    // Capitalize first letter of each word
    return formatted
      .split(' ')
      .map(word => word.charAt(0).toUpperCase() + word.slice(1).toLowerCase())
      .join(' ');
  };

  // Get activities for a specific fund, month, and activity type
  const getActivity = (fundId: number, month: string, activityType: string): Activity | undefined => {
    // Convert activity types for matching using our helper function
    const matchType = convertActivityTypeForBackend(activityType);
    
<<<<<<< HEAD
    // Use indexed lookup for O(1) performance instead of array.find()
    const key = `${fundId}-${month}-${matchType}`;
    return activitiesIndex.get(key);
=======
    // Create an array of possible activity type formats to match against
    // This handles database inconsistencies without requiring database changes
    const possibleActivityTypes = [matchType];
    
    // Add alternative formats for switch activities to handle database inconsistencies
    if (activityType === 'Fund Switch In') {
      possibleActivityTypes.push('FundSwitchIn', 'Fund Switch In', 'SwitchIn');
    } else if (activityType === 'Fund Switch Out') {
      possibleActivityTypes.push('FundSwitchOut', 'Fund Switch Out', 'SwitchOut');
    } else if (activityType === 'Product Switch In') {
      possibleActivityTypes.push('ProductSwitchIn', 'Product Switch In');
    } else if (activityType === 'Product Switch Out') {
      possibleActivityTypes.push('ProductSwitchOut', 'Product Switch Out');
    }
    
    // Use activitiesState instead of activities prop for fresh data
    return activitiesState.find(activity => {
      const date = new Date(activity.activity_timestamp);
      const activityMonthYear = `${date.getFullYear()}-${String(date.getMonth() + 1).padStart(2, '0')}`;
      
      return activity.portfolio_fund_id === fundId && 
             activityMonthYear === month && 
             possibleActivityTypes.includes(activity.activity_type);
    });
>>>>>>> b9995a41
  };

  // Get the cell value for display - now uses memoized cache
  const getCellValue = (fundId: number, month: string, activityType: string): string => {
    const key = `${fundId}-${month}-${activityType}`;
    return cellValuesCache.get(key) || '';
  };

  // New function to evaluate mathematical expressions
  const evaluateExpression = (expression: string): string => {
    // Special case: if expression is "0", we should keep it as "0"
    if (expression === "0") return "0";
    
    // If it's empty or already a valid number, return as is
    if (!expression || expression.trim() === '') return '';
    
    // If it's already a number, just return it
    if (!isNaN(Number(expression))) return expression;
    
    try {
      // Check if the input contains any mathematical operators
      if (/[+\-*/()]/.test(expression)) {
        // Clean the expression to ensure it's safe to evaluate
        // Only allow numbers, operators, decimals, and parentheses
        const cleanExpression = expression.replace(/[^0-9.+\-*/()]/g, '');
        
        // Use Function constructor to safely evaluate the expression
        // This avoids using eval() which can be dangerous
        const result = new Function(`return ${cleanExpression}`)();
        
        // Check if the result is a valid number
        if (typeof result === 'number' && !isNaN(result) && isFinite(result)) {
          // Handle zero case explicitly
          if (result === 0) return "0";
          
          // Check if the original expression had a decimal point
          const hadDecimalPoint = expression.includes('.');
          
          // Preserve decimal format if the original expression had one
          // or if the result has a fractional part
          if (hadDecimalPoint || result % 1 !== 0) {
            // Format with 2 decimal places if result has a fractional part
            return result % 1 !== 0 ? result.toFixed(2) : result.toFixed(1);
          } else {
            // Return as an integer otherwise
            return result.toFixed(0);
          }
        }
      }
      
      // If no operators or evaluation failed, return the original expression
      return expression;
    } catch (error) {
      // If evaluation fails (syntax error), return the original expression
      console.log('Error evaluating expression:', error);
      return expression;
    }
  };

  // Update the handleCellBlur function to evaluate expressions
  const handleCellBlur = (fundId: number, month: string, activityType: string) => {
    // Find the current edit for this cell
    const cellEditIndex = pendingEdits.findIndex(
      edit => edit.fundId === fundId && 
              edit.month === month && 
              edit.activityType === activityType
    );
    
    // If we have a pending edit for this cell, evaluate any expression
    if (cellEditIndex !== -1) {
      const currentEdit = pendingEdits[cellEditIndex];
      const evaluatedValue = evaluateExpression(currentEdit.value);
      
      // If the value changed after evaluation, update the pending edit
      if (evaluatedValue !== currentEdit.value) {
        const updatedEdits = [...pendingEdits];
        updatedEdits[cellEditIndex] = {
          ...currentEdit,
          value: evaluatedValue
        };
        setPendingEdits(updatedEdits);
      }
    }
    
    // Only show the fund selection modal for Fund Switch In/Out cells with a value
    if ((activityType === 'FundSwitchIn' || activityType === 'FundSwitchOut')) {
      // Get the current value from pendingEdits
      const cellEdit = pendingEdits.find(
        edit => edit.fundId === fundId && 
                edit.month === month && 
                edit.activityType === activityType
      );
      
      if (!cellEdit || !cellEdit.value || cellEdit.value.trim() === '') {
        return; // No value or empty value, no need to show modal
      }
      
      // Check if the value actually changed from the original
      let originalValue = '';
      const activity = getActivity(fundId, month, activityType);
      
      if (activity) {
        originalValue = Math.abs(parseFloat(activity.amount)).toString();
      }
      
      // Only show the modal if the value is different from the original
      // or if this is a new entry (no original activity)
      const valueChanged = !activity || originalValue !== cellEdit.value;
      
      
    }
  };

  // Update the handleCellValueChange function to allow mathematical operators
  const handleCellValueChangeEnhanced = (fundId: number, month: string, activityType: string, value: string) => {
    // Find the fund to check if it's the Previous Funds entry
    const fund = funds.find(f => f.id === fundId);
    
    // Don't allow edits to Previous Funds cells
    if (fund && fund.isActive === false) {
      return;
    }

    // Allow necessary characters for math expressions and ensure zeros are handled correctly
    const sanitizedValue = value === "0" ? "0" : (value.trim() === '' ? '' : value);
    
    // Get the original value from the database (not from pending edits)
    let originalValue = '';
    let existingId = undefined;
    
    if (activityType === 'Current Value') {
      const valuation = getFundValuation(fundId, month);
      if (valuation) {
        originalValue = valuation.valuation.toString();
        existingId = valuation.id;
      }
    } else {
      const activity = getActivity(fundId, month, activityType);
      if (activity) {
        originalValue = Math.abs(parseFloat(activity.amount)).toString();
        existingId = activity.id;
      }
    }
    
    // If the value hasn't actually changed from the original, don't create an edit
    if (sanitizedValue === originalValue) {
      // Remove any existing pending edit for this cell since we're back to the original value
      setPendingEdits(prev => prev.filter(edit => 
        !(edit.fundId === fundId && edit.month === month && edit.activityType === activityType)
      ));
      return;
    }
    
    // If both the new value and original value are empty, don't create an edit
    if (sanitizedValue === '' && originalValue === '') {
      // Remove any existing pending edit for this cell
      setPendingEdits(prev => prev.filter(edit => 
        !(edit.fundId === fundId && edit.month === month && edit.activityType === activityType)
      ));
      return;
    }
    
    // Create the new edit
    const newEdit: CellEdit = {
      fundId,
      month,
      activityType,
      value: sanitizedValue,
      isNew: !existingId,
      originalActivityId: existingId,
      toDelete: sanitizedValue === '' && !!existingId
    };
      
    // Update pending edits by replacing any existing edit for this cell
    setPendingEdits(prev => [
      ...prev.filter(edit => 
        !(edit.fundId === fundId && edit.month === month && edit.activityType === activityType)
      ),
      newEdit
    ]);
  };

  // Handle fund selection confirmation
  


  const formatCurrency = (value: number): string => {
    return new Intl.NumberFormat('en-GB', {
      style: 'decimal',
      minimumFractionDigits: 0,
      maximumFractionDigits: 0
    }).format(value);
  };

  // Format a month string to a display format
  const formatMonth = (monthStr: string): string => {
    const [year, month] = monthStr.split('-');
    const date = new Date(parseInt(year), parseInt(month) - 1, 1);
    const monthAbbr = date.toLocaleDateString('en-GB', { month: 'short' });
    const yearShort = year.slice(-2); // Get last 2 digits of year
    return `${monthAbbr} ${yearShort}`;
  };

  // IRR recalculation is now handled automatically in the backend
  // No manual recalculation function needed

  // NEW: Get complete existing data for a specific month and fund
  const getExistingMonthData = (fundId: number, month: string): ExistingMonthData => {
    const existingActivities: { [activityType: string]: Activity } = {};
    const existingValuations: { [activityType: string]: FundValuation } = {};
    
    // Get all existing activities for this fund/month (exclude 'Current Value')
    ACTIVITY_TYPES.forEach(activityType => {
      if (activityType !== 'Current Value') {
        const existing = getActivity(fundId, month, activityType);
        if (existing) {
          existingActivities[activityType] = existing;
        }
      }
    });
    
    // Get existing valuation for 'Current Value'
    const existingValuation = getFundValuation(fundId, month);
    if (existingValuation) {
      existingValuations['Current Value'] = existingValuation;
    }
    
    return { activities: existingActivities, valuations: existingValuations };
  };

  // NEW: Group edits by month and fund combination
  const groupEditsByMonthAndFund = (edits: CellEdit[]): { [key: string]: CellEdit[] } => {
    const grouped: { [key: string]: CellEdit[] } = {};
    edits.forEach(edit => {
      const key = `${edit.month}_${edit.fundId}`;
      if (!grouped[key]) grouped[key] = [];
      grouped[key].push(edit);
    });
    return grouped;
  };

  // NEW: Check if a specific activity type has been edited
  const isActivityTypeEdited = (fundId: number, month: string, activityType: string, edits: CellEdit[]): boolean => {
    return edits.some(edit => 
      edit.fundId === fundId && 
      edit.month === month && 
      edit.activityType === activityType
    );
  };

  // NEW: Get all activity types that should be preserved (not edited and exist)
  const getActivitiesToPreserve = (fundId: number, month: string, monthEdits: CellEdit[]): string[] => {
    const existingData = getExistingMonthData(fundId, month);
    const activitiesToPreserve: string[] = [];
    
    // Check all activity types
    ACTIVITY_TYPES.forEach(activityType => {
      // If this activity type wasn't edited
      if (!isActivityTypeEdited(fundId, month, activityType, monthEdits)) {
        // Check if it exists in current data
        if (activityType === 'Current Value') {
          if (existingData.valuations[activityType]) {
            activitiesToPreserve.push(activityType);
          }
        } else {
          if (existingData.activities[activityType]) {
            activitiesToPreserve.push(activityType);
          }
        }
      }
    });
    
    return activitiesToPreserve;
  };

  // NEW: Enhanced save logic that preserves existing data
  const saveChangesWithPreservation = async () => {
    console.log(`🔍 DEBUG: saveChangesWithPreservation called with ${pendingEdits.length} pending edits`);
    
    if (pendingEdits.length === 0) return;

    setIsSubmitting(true);
    setError(null);

    try {
      // Group edits by month and fund combination
      const editsByMonthAndFund = groupEditsByMonthAndFund(pendingEdits);
      
      // Process each month-fund combination
      for (const [monthFundKey, monthEdits] of Object.entries(editsByMonthAndFund)) {
        const [month, fundIdStr] = monthFundKey.split('_');
        const fundId = parseInt(fundIdStr);
        
        // Log preservation analysis for debugging
        const activitiesToPreserve = getActivitiesToPreserve(fundId, month, monthEdits);
        console.log(`Month ${month}, Fund ${fundId}: Preserving activities:`, activitiesToPreserve);
        console.log(`Month ${month}, Fund ${fundId}: Processing edits:`, monthEdits.map(e => e.activityType));
      }
      
      // Process the actual edits (existing logic)
      const editsToProcess = pendingEdits.filter(edit => 
        edit.value.trim() !== '' || edit.toDelete
      );

      // Group edits by operation (existing logic)
      const deletions = editsToProcess.filter(edit => edit.toDelete && edit.originalActivityId);
      const creationsAndUpdates = editsToProcess.filter(edit => !edit.toDelete);

      // Process deletions
      for (const edit of deletions) {
        if (edit.activityType === 'Current Value') {
          await api.delete(`fund_valuations/${edit.originalActivityId}`);
        } else {
          await api.delete(`holding_activity_logs/${edit.originalActivityId}`);
        }
      }

      // Process creations and updates
      for (const edit of creationsAndUpdates) {
        if (edit.value.trim() === '') continue;

        if (edit.activityType === 'Current Value') {
          // Handle fund valuations
          const valuationData = {
            portfolio_fund_id: edit.fundId,
            valuation_date: `${edit.month}-01`,
            valuation: parseFloat(edit.value)
          };

          if (edit.isNew) {
            await createFundValuation(valuationData);
          } else if (edit.originalActivityId) {
            await api.patch(`fund_valuations/${edit.originalActivityId}`, valuationData);
          }
        } else {
          // Handle regular activities with uniform structure
          const backendActivityType = convertActivityTypeForBackend(edit.activityType);
          
          // Add debugging to track activity type conversion
          console.log(`🔍 ACTIVITY TYPE DEBUG: UI Type: "${edit.activityType}" -> Backend Type: "${backendActivityType}"`);
          
          const activityData = {
              portfolio_fund_id: edit.fundId,
              account_holding_id: accountHoldingId,
              activity_type: backendActivityType,
            activity_timestamp: `${edit.month}-01`,
            amount: edit.value
          };

          console.log(`🔍 SAVING ACTIVITY: ${JSON.stringify(activityData)}`);

          if (edit.isNew) {
            await api.post('holding_activity_logs', activityData);
          } else if (edit.originalActivityId) {
            await api.patch(`holding_activity_logs/${edit.originalActivityId}`, activityData);
          }
        }
      }
      
      // IRR recalculation is now handled automatically by the valuation endpoints
      // No need to call calculatePortfolioIRR manually - this was causing duplicate IRR creation
      console.log('IRR recalculation handled automatically by valuation endpoints - no manual trigger needed');
      const affectedFundIds = [...new Set(pendingEdits.map(edit => edit.fundId))];
      console.log(`🔍 DEBUG: portfolioId = ${portfolioId}, affectedFundIds = [${affectedFundIds.join(', ')}], pendingEdits.length = ${pendingEdits.length}`);
      console.log(`🔍 DEBUG: Skipping manual calculatePortfolioIRR call to prevent duplicate IRR creation`);
      
      console.log('🔍 DEBUG: About to clear pending edits and call onActivitiesUpdated');
      console.log('🔍 DEBUG: Current pendingEdits before clearing:', pendingEdits.length);
      
      // Clear pending edits and refresh data
      setPendingEdits([]);
      console.log('🔍 DEBUG: setPendingEdits([]) called - should clear pending edits');
      onActivitiesUpdated();
      
    } catch (error: any) {
      console.error('Error saving activities:', error);
      setError(error.response?.data?.detail || 'Failed to save activities');
    } finally {
      setIsSubmitting(false);
    }
  };

  // Update the saveChanges function to use the new preservation logic
  const saveChanges = saveChangesWithPreservation;

  // Memoized getCellClass function with caching for performance optimization
  const getCellClass = useMemo(() => {
    const cache = new Map();
    
    return (fundId: number, month: string, activityType: string, isFirstColumn: boolean = false): string => {
      // Create cache key that includes all dependencies
      const focusKey = focusedCell ? `${focusedCell.fundId}-${focusedCell.activityType}-${focusedCell.monthIndex}` : 'none';
      const editKey = `${pendingEdits.length}`; // Simple way to invalidate when edits change
      const key = `${fundId}-${month}-${activityType}-${isFirstColumn}-${focusKey}-${editKey}`;
      
      if (cache.has(key)) {
        return cache.get(key);
      }
      
    // Base class for all cells - remove fixed width constraints to allow full width usage
    let baseClass = "px-1 py-0 border box-border w-full";
    
      // Use indexed lookup instead of array.find() - O(1) instead of O(n)
      const fund = fundsById.get(fundId);
    const isPreviousFunds = fund && fund.isActive === false;
    
    // Check if this cell is currently focused
    const isFocused = focusedCell && 
                     focusedCell.fundId === fundId && 
                     focusedCell.activityType === activityType && 
                     months[focusedCell.monthIndex] === month;
    
    // Check if this cell is in the same row or column as the focused cell
    const isInFocusedRow = focusedCell && 
                           focusedCell.fundId === fundId && 
                           focusedCell.activityType === activityType;
    const isInFocusedColumn = focusedCell && 
                             months[focusedCell.monthIndex] === month;
    
    // Add focused indicator - bold border all around
    if (isFocused) {
      baseClass += " border-[3px] border-blue-500 bg-blue-50 z-10";
    } else if (isInFocusedRow || isInFocusedColumn) {
      baseClass += " bg-gray-50";
    }
    
      // Use indexed lookup instead of array.find() - O(1) instead of O(n)
      const pendingEdit = pendingEditsMap.get(`${fundId}-${month}-${activityType}`);
    
    // Add edit indicator if there's a pending edit
    if (pendingEdit) {
      baseClass += " bg-yellow-50";
      if (isFocused) {
        baseClass += " border-yellow-400";
      }
    }
    
    // Add subtle indicator for Current Value cells but maintain same base color
    if (activityType === 'Current Value') {
      baseClass += " hover:bg-blue-50 border-b border-blue-200";
      // Override if focused
      if (isFocused) {
        baseClass = baseClass.replace("border-b border-blue-200", "");
      }
    }
    
    // Add specific styling for Previous Funds cells
    if (isPreviousFunds) {
      baseClass += " bg-gray-50 text-gray-500";
    }
    
      // Cache the result
      cache.set(key, baseClass);
    return baseClass;
  };
  }, [fundsById, pendingEditsMap, focusedCell, months, pendingEdits.length]);

  // Handle keyboard navigation
  const handleKeyDown = (
    e: React.KeyboardEvent<HTMLInputElement>,
    fundId: number,
    activityType: string,
    monthIndex: number
  ) => {
    // Only handle arrow keys and Enter key
    if (!['ArrowUp', 'ArrowDown', 'ArrowLeft', 'ArrowRight', 'Enter', 'Tab'].includes(e.key)) {
      return;
    }
    
    // For Tab key, let the default behavior work
    if (e.key === 'Tab') {
      return;
    }
    
    e.preventDefault(); // Prevent default behavior (scrolling)
    
    const fundIndex = funds.findIndex(f => f.id === fundId);
    const activityTypeIndex = ACTIVITY_TYPES.indexOf(activityType);
    
    // Calculate the new cell to focus based on arrow key or Enter
    let newFundIndex = fundIndex;
    let newActivityTypeIndex = activityTypeIndex;
    let newMonthIndex = monthIndex;
    let navigateToTotals = false;
    let totalsRowType = '';
    
    // Define the totals section structure
    const totalsActivityTypes = ACTIVITY_TYPES.filter(at => at !== 'Current Value');
    const totalsRows = ['header', ...totalsActivityTypes, 'Total Valuation', 'Overall Total'];
    
    switch (e.key) {
      case 'ArrowUp':
        // Move up one activity type, or to the previous fund's last activity
        if (activityTypeIndex > 0) {
          newActivityTypeIndex--;
        } else if (fundIndex > 0) {
          newFundIndex--;
          newActivityTypeIndex = ACTIVITY_TYPES.length - 1;
        }
        break;
      case 'ArrowDown':
      case 'Enter': // Make Enter behave like Down Arrow
        // Move down one activity type, or to the next fund's first activity, or to totals
        if (activityTypeIndex < ACTIVITY_TYPES.length - 1) {
          newActivityTypeIndex++;
        } else if (fundIndex < funds.length - 1) {
          newFundIndex++;
          newActivityTypeIndex = 0;
        } else {
          // We're at the last activity of the last fund, navigate to totals
          navigateToTotals = true;
          totalsRowType = totalsRows[1]; // First activity type in totals (skip header)
        }
        break;
      case 'ArrowLeft':
        // Move to the previous month
        if (monthIndex > 0) {
          newMonthIndex--;
        }
        break;
      case 'ArrowRight':
        // Move to the next month
        if (monthIndex < months.length - 1) {
          newMonthIndex++;
        }
        break;
    }
    
    // Skip inactive funds
    while (newFundIndex < funds.length && 
           funds[newFundIndex].isActive === false &&
           !funds[newFundIndex].isInactiveBreakdown) {
      if (e.key === 'ArrowUp' || e.key === 'Enter' || e.key === 'ArrowDown') {
        // If moving up/down and hit inactive fund, increment the fund index
        newFundIndex += (e.key === 'ArrowUp' ? -1 : 1);
      } else {
        // For other keys, just exit the loop
        break;
      }
    }
    
    // Ensure we're still within valid bounds
    if (newFundIndex < 0) newFundIndex = 0;
    if (newFundIndex >= funds.length) newFundIndex = funds.length - 1;
    
    // Focus the new cell if it's different
    if (navigateToTotals) {
      // Navigate to totals section
      setFocusedCell({
        fundId: -1, // Special value to indicate totals section
        activityType: totalsRowType,
        monthIndex: newMonthIndex
      });
      
      // Focus the totals cell
      setTimeout(() => {
        const totalsCell = document.getElementById(
          `totals-cell-${totalsRowType}-${months[newMonthIndex]}`
        );
        if (totalsCell) {
          totalsCell.focus();
          totalsCell.scrollIntoView({ behavior: 'smooth', block: 'nearest' });
        }
      }, 0);
    } else if (
      newFundIndex !== fundIndex ||
      newActivityTypeIndex !== activityTypeIndex ||
      newMonthIndex !== monthIndex
    ) {
      setFocusedCell({
        fundId: funds[newFundIndex].id,
        activityType: ACTIVITY_TYPES[newActivityTypeIndex],
        monthIndex: newMonthIndex
      });
      
      // Find and focus the input element
      setTimeout(() => {
        const newCell = document.getElementById(
          `cell-${funds[newFundIndex].id}-${months[newMonthIndex]}-${ACTIVITY_TYPES[newActivityTypeIndex]}`
        );
        if (newCell) {
          const input = newCell.querySelector('input');
          if (input && !input.disabled) {
            input.focus();
            
            // If it's a double click, select all text to allow immediate typing
            if (e.detail === 2) {
              input.select();
            }
          }
        }
      }, 0);
    }
  };

  // New function to handle keyboard navigation in totals section
  const handleTotalsKeyDown = (
    e: React.KeyboardEvent<HTMLTableCellElement>,
    rowType: string,
    monthIndex: number
  ) => {
    // Only handle arrow keys and Enter key
    if (!['ArrowUp', 'ArrowDown', 'ArrowLeft', 'ArrowRight', 'Enter', 'Tab'].includes(e.key)) {
      return;
    }
    
    // For Tab key, let the default behavior work
    if (e.key === 'Tab') {
      return;
    }
    
    e.preventDefault();
    
    const totalsActivityTypes = ACTIVITY_TYPES.filter(at => at !== 'Current Value');
    const totalsRows = ['header', ...totalsActivityTypes, 'Total Valuation', 'Overall Total'];
    const currentRowIndex = totalsRows.indexOf(rowType);
    
    let newRowIndex = currentRowIndex;
    let newMonthIndex = monthIndex;
    let navigateToFunds = false;
    
    switch (e.key) {
      case 'ArrowUp':
        if (currentRowIndex > 1) { // Skip header row (index 0)
          newRowIndex--;
        } else if (currentRowIndex === 1) {
          // Navigate back to the last fund's last activity
          navigateToFunds = true;
        }
        break;
      case 'ArrowDown':
      case 'Enter':
        if (currentRowIndex < totalsRows.length - 1) {
          newRowIndex++;
          // Skip header row
          if (newRowIndex === 0) newRowIndex = 1;
        }
        break;
      case 'ArrowLeft':
        if (monthIndex > 0) {
          newMonthIndex--;
        }
        break;
      case 'ArrowRight':
        if (monthIndex < months.length - 1) {
          newMonthIndex++;
        }
        break;
    }
    
    if (navigateToFunds) {
      // Navigate back to the last active fund's last activity
      const lastActiveFund = funds.filter(f => f.isActive !== false && !f.isInactiveBreakdown).pop();
      if (lastActiveFund) {
        setFocusedCell({
          fundId: lastActiveFund.id,
          activityType: ACTIVITY_TYPES[ACTIVITY_TYPES.length - 1],
          monthIndex: newMonthIndex
        });
        
        setTimeout(() => {
          const cell = document.getElementById(
            `cell-${lastActiveFund.id}-${months[newMonthIndex]}-${ACTIVITY_TYPES[ACTIVITY_TYPES.length - 1]}`
          );
          if (cell) {
            const input = cell.querySelector('input');
            if (input && !input.disabled) {
              input.focus();
            }
          }
        }, 0);
      }
    } else if (newRowIndex !== currentRowIndex || newMonthIndex !== monthIndex) {
      const newRowType = totalsRows[newRowIndex];
      setFocusedCell({
        fundId: -1,
        activityType: newRowType,
        monthIndex: newMonthIndex
      });
      
      setTimeout(() => {
        const totalsCell = document.getElementById(
          `totals-cell-${newRowType}-${months[newMonthIndex]}`
        );
        if (totalsCell) {
          totalsCell.focus();
          totalsCell.scrollIntoView({ behavior: 'smooth', block: 'nearest' });
        }
      }, 0);
    }
  };

  // Calculate the total for a specific fund and month - now uses memoized results
  const calculateFundMonthTotal = (fundId: number, month: string): number => {
    const key = `${fundId}-${month}`;
    return calculationResults.fundMonthTotals.get(key) || 0;
  };

  // Calculate total for all funds for a specific activity type - now uses memoized results
  const calculateActivityTypeTotal = (activityType: string, month: string): number => {
<<<<<<< HEAD
    const key = `${activityType}-${month}`;
    return calculationResults.activityTypeTotals.get(key) || 0;
=======
    let total = 0;
    
    // Include activities from displayed funds (active funds + Previous Funds virtual entry)
    funds.forEach(fund => {
      const value = getCellValue(fund.id, month, activityType);
      if (value) {
        const numericValue = parseFloat(value.replace(/,/g, ''));
        if (!isNaN(numericValue)) {
          // Handle Current Value (valuations) - just add the value directly
          if (activityType === 'Current Value') {
            total += numericValue;
          }
          // Sign convention for cash flows: + for money OUT of fund, - for money INTO fund
          // Money going INTO the fund (inflows) - negative sign
          else if (activityType === 'Investment' || 
              activityType === 'RegularInvestment' || 
              activityType === 'GovernmentUplift' || 
              activityType === 'Product Switch In' ||
              activityType === 'Fund Switch In') {
            total -= numericValue; // Negative for inflows
          } 
          // Money coming OUT of the fund (outflows) - positive sign
          else if (activityType === 'Withdrawal' ||
                   activityType === 'Product Switch Out' ||
                   activityType === 'Fund Switch Out') {
            total += numericValue; // Positive for outflows
          }
        }
      }
    });
    
    // ALSO include activities from inactive funds (for totals calculation only)
    if (inactiveFundsForTotals && inactiveFundsForTotals.length > 0) {
      inactiveFundsForTotals.forEach(inactiveFund => {
        if (activityType === 'Current Value') {
          // For Current Value, check fund valuations
          const valuation = getFundValuation(inactiveFund.id, month);
          if (valuation) {
            total += valuation.valuation;
          }
        } else {
          // Get activities for this inactive fund and month/activity type
          const inactiveFundActivities = activitiesState.filter(activity => 
            activity.portfolio_fund_id === inactiveFund.id &&
            activity.activity_timestamp.startsWith(month) &&
            convertActivityTypeForBackend(activityType) === activity.activity_type
          );
          
          // Sum up the activities for this inactive fund
          inactiveFundActivities.forEach(activity => {
            const numericValue = parseFloat(activity.amount);
            if (!isNaN(numericValue)) {
              // Sign convention: + for money OUT of fund, - for money INTO fund
              // Money going INTO the fund (inflows) - negative sign
              if (activityType === 'Investment' || 
                  activityType === 'RegularInvestment' || 
                  activityType === 'GovernmentUplift' || 
                  activityType === 'Product Switch In' ||
                  activityType === 'Fund Switch In') {
                total -= numericValue; // Negative for inflows
              } 
              // Money coming OUT of the fund (outflows) - positive sign
              else if (activityType === 'Withdrawal' ||
                       activityType === 'Product Switch Out' ||
                       activityType === 'Fund Switch Out') {
                total += numericValue; // Positive for outflows
              }
            }
          });
        }
      });
    }
    
    return total;
>>>>>>> b9995a41
  };

  // Calculate total for all activity types and all funds for a specific month - now uses memoized results
  const calculateMonthTotal = (month: string): number => {
<<<<<<< HEAD
    return calculationResults.monthTotals.get(month) || 0;
=======
    // Calculate cash flow total (all activities except Current Value)
    const cashFlowTotal = ACTIVITY_TYPES
      .filter(activityType => activityType !== 'Current Value')
      .reduce((total, activityType) => {
        return total + calculateActivityTypeTotal(activityType, month);
      }, 0);
    
    // Add the total valuation to get the complete picture
    const valuationTotal = calculateActivityTypeTotal('Current Value', month);
    
    return cashFlowTotal + valuationTotal;
>>>>>>> b9995a41
  };

  // Format cell value for display - more compact for the table view
  const formatCellValue = (value: string): string => {
    // Special case: if value is "0", we should display it
    if (value === "0") return "0";
    
    if (!value || value.trim() === '') return '';
    
    // If it contains math operators, return it as-is for editing
    if (/[+\-*/()]/.test(value)) {
      return value;
    }
    
    // Preserve decimal point and trailing zeros during editing
    // This is important for financial values where the user might want to 
    // explicitly differentiate between e.g., "10" and "10.0"
    if (value.includes('.')) {
      // If the string representation has a decimal point, preserve it exactly as typed
      return value;
    }
    
    // Try to parse as number
    const num = parseFloat(value);
    if (isNaN(num)) return value;
    
    // For non-decimal values, format without decimal places
    return num.toFixed(0);
  };

  // Format the total for display with correct signs
  const formatTotal = (total: number): string => {
    // Return '-' for zero values
    if (total === 0) {
      return '-';
    }
    // Round to 2 decimal places and format with exactly 2 decimal places
    const rounded = Math.round(total * 100) / 100;
    return rounded.toFixed(2);
  };

  // Format row totals rounded to 2 decimal places
  const formatRowTotal = (total: number): string => {
    // Return '-' for zero values
    if (total === 0) {
      return '-';
    }
    // Round to 2 decimal places and format with exactly 2 decimal places
    const rounded = Math.round(total * 100) / 100;
    return rounded.toFixed(2);
  };

  

  // Get class for activity label cell in first column
  const getActivityLabelClass = (fundId: number, activityType: string) => {
    // Default styling
    let baseClass = "px-1 py-0 font-medium text-gray-500 sticky left-0 z-10";
    
    // Check if this is a focused row
    const isInFocusedRow = focusedCell && 
                          focusedCell.fundId === fundId && 
                          focusedCell.activityType === activityType;
    
    // Add highlighting for focused row
    if (isInFocusedRow) {
      baseClass += " bg-gray-100 font-semibold";
    } else {
      baseClass += " bg-white";
    }
    
    // Get the fund to check if it's an inactive breakdown
    const fund = funds.find(f => f.id === fundId);
    if (fund?.isInactiveBreakdown) {
      baseClass += " bg-gray-50 pl-4";
    }
    
    return baseClass;
  };

  // Helper function to check if a month has a provider switch - now uses indexed lookup
  const getProviderSwitchForMonth = (month: string): ProviderSwitch | undefined => {
    // Use indexed lookup for O(1) performance instead of array.find()
    return providerSwitchesIndex.get(month);
  };

  // Function to reactivate a fund
  const reactivateFund = async (portfolioFundId: number, fundName: string) => {
    try {
      // Add to loading state
      setReactivatingFunds(prev => new Set(prev).add(portfolioFundId));
      
      // Call API to reactivate the fund
      await api.patch(`portfolio_funds/${portfolioFundId}`, {
        status: 'active'
      });
      
      console.log(`Successfully reactivated fund: ${fundName} (ID: ${portfolioFundId})`);
      
      // Refresh the data
      onActivitiesUpdated();
      
    } catch (err: any) {
      console.error(`Error reactivating fund ${fundName}:`, err);
      setError(err.message || `Failed to reactivate fund: ${fundName}`);
    } finally {
      // Remove from loading state
      setReactivatingFunds(prev => {
        const newSet = new Set(prev);
        newSet.delete(portfolioFundId);
        return newSet;
      });
    }
  };

  // Handle bulk month activities changes
  const handleBulkMonthSave = (bulkData: any) => {
    // Convert bulk data to pending edits format
    const newEdits: CellEdit[] = [];
    
    console.log(`🔍 BULK SAVE DEBUG: Received bulk data:`, bulkData);
    
    Object.keys(bulkData).forEach(fundIdStr => {
      const fundId = parseInt(fundIdStr);
      Object.keys(bulkData[fundId]).forEach(activityType => {
        const value = bulkData[fundId][activityType];
        
        // Validate activity type to ensure it's in the expected UI format
        if (!ACTIVITY_TYPES.includes(activityType)) {
          console.error(`🔍 BULK SAVE ERROR: Invalid activity type received: "${activityType}"`);
          console.error(`🔍 BULK SAVE ERROR: Expected one of:`, ACTIVITY_TYPES);
          return; // Skip this invalid activity type
        }
        
        console.log(`🔍 BULK SAVE DEBUG: Processing Fund ${fundId}, Activity: "${activityType}", Value: "${value}"`);
        
        // Get current value to check if this is actually a change
        const currentValue = getCellValue(fundId, selectedBulkMonth, activityType);
        
        // Only create an edit if the value actually changed
        if (value !== currentValue) {
        // Get existing activity or valuation
        let existingId = undefined;
        if (activityType === 'Current Value') {
          const valuation = getFundValuation(fundId, selectedBulkMonth);
          existingId = valuation?.id;
        } else {
          const activity = getActivity(fundId, selectedBulkMonth, activityType);
          existingId = activity?.id;
        }
        
        const newEdit: CellEdit = {
          fundId,
          month: selectedBulkMonth,
          activityType, // Keep in UI format - conversion happens in saveChangesWithPreservation
          value: value,
          isNew: !existingId,
          originalActivityId: existingId,
          toDelete: value === '' && !!existingId
        };
        
        console.log(`🔍 BULK SAVE DEBUG: Created edit:`, newEdit);
        newEdits.push(newEdit);
        }
      });
    });
    
    console.log(`🔍 BULK SAVE DEBUG: Total new edits created:`, newEdits.length);
    
    // Only replace edits for cells that actually changed
    // Remove existing pending edits for the changed cells only
    const unchangedEdits = pendingEdits.filter(edit => {
      if (edit.month !== selectedBulkMonth) return true; // Keep edits for other months
      
      // Check if this cell was changed in the bulk edit
      const wasChanged = newEdits.some(newEdit => 
        newEdit.fundId === edit.fundId && 
        newEdit.activityType === edit.activityType
      );
      
      return !wasChanged; // Keep existing edits for cells that weren't changed
    });
    
    setPendingEdits([...unchangedEdits, ...newEdits]);
  };

  // Handle month header click
  const handleMonthHeaderClick = (month: string) => {
    setSelectedBulkMonth(month);
    setShowBulkMonthModal(true);
  };

  // Calculate fund total for a specific month - now uses memoized results
  const calculateFundTotal = (fundId: number, month: string): number => {
    const key = `${fundId}-${month}`;
    return calculationResults.fundTotals.get(key) || 0;
  };

  // Calculate row total for a specific fund and activity across all displayed months - now uses memoized results
  const calculateRowTotal = (fundId: number, activityType: string): number => {
    const key = `${fundId}-${activityType}`;
    return calculationResults.rowTotals.get(key) || 0;
  };

  // Calculate row total for fund across all activities and months - now uses memoized results
  const calculateFundRowTotal = (fundId: number): number => {
    return calculationResults.fundRowTotals.get(fundId) || 0;
  };

  // Navigation functions for month pages


  return (
    <>
      <div className="mt-8">
        <div className="flex flex-col gap-3 mb-4">
          <div className="flex justify-between items-center">
            <div className="flex items-center space-x-4">
              <h3 className="text-lg font-semibold text-gray-900">Monthly Activities</h3>
              <button
                onClick={() => setIsCompactView(!isCompactView)}
                className={`px-3 py-1.5 text-sm font-medium rounded-md shadow-sm transition-colors ${
                  isCompactView
                    ? 'bg-blue-600 text-white hover:bg-blue-700'
                    : 'bg-gray-100 text-gray-700 hover:bg-gray-200'
                }`}
                title={isCompactView ? 'Switch to detailed view' : 'Switch to compact view (totals only)'}
              >
                {isCompactView ? 'Detailed View' : 'Compact View'}
              </button>
            </div>
          </div>
            

          </div>
        
        {error && (
          <div className="mb-4 p-3 bg-red-100 border-l-4 border-red-500 text-red-700">
            <p>{error}</p>
          </div>
        )}

        {/* Unsaved changes warning */}
        {pendingEdits.length > 0 && (
          <div className="mb-4 p-3 bg-orange-100 border-l-4 border-orange-500 text-orange-700 flex items-center justify-between">
            <div className="flex items-center">
              <svg className="w-5 h-5 mr-2 text-orange-500" fill="currentColor" viewBox="0 0 20 20">
                <path fillRule="evenodd" d="M8.257 3.099c.765-1.36 2.722-1.36 3.486 0l5.58 9.92c.75 1.334-.213 2.98-1.742 2.98H4.42c-1.53 0-2.493-1.646-1.743-2.98l5.58-9.92zM11 13a1 1 0 11-2 0 1 1 0 012 0zm-1-8a1 1 0 00-1 1v3a1 1 0 002 0V6a1 1 0 00-1-1z" clipRule="evenodd" />
              </svg>
              <span className="font-medium">
                You have {pendingEdits.length} unsaved change{pendingEdits.length !== 1 ? 's' : ''} in the monthly activities table.
              </span>
            </div>
            <div className="flex items-center space-x-2">
              <span className="text-sm">Save your changes before leaving this page.</span>
              <button
                onClick={saveChanges}
                disabled={isSubmitting}
                className="px-3 py-1 bg-orange-500 text-white rounded hover:bg-orange-600 disabled:opacity-50 text-sm font-medium transition-colors"
              >
                {isSubmitting ? 'Saving...' : 'Save Now'}
              </button>
            </div>
          </div>
        )}
        
        <div 
          ref={tableContainerRef}
          className="overflow-x-auto border rounded-lg shadow-md w-full" 
          style={{ scrollBehavior: 'smooth' }}
        >
          <div className="relative">
            <table 
              ref={tableRef}
              className="divide-y divide-gray-200 table-auto relative"
              style={{minWidth: `${120 + (months.length * 100) + 80}px`}}
            >
              <colgroup>
                <col className="sticky left-0 z-10" style={{minWidth: '120px'}} />
                {months.map((month, index) => (
                  <col key={`col-${month}`} style={{minWidth: '100px'}} />
                ))}
                <col style={{minWidth: '80px'}} />
              </colgroup>
              <thead 
                className="bg-blue-50 shadow-lg"
                style={{
                  position: headerTop !== null ? 'fixed' : 'sticky',
                  top: headerTop !== null ? `${headerTop}px` : 0,
                  left: headerTop !== null ? `${headerLeft}px` : 'auto',
                  width: headerTop !== null ? `${tableWidth}px` : 'auto',
                  zIndex: headerTop !== null ? 100 : 20,
                  ...(headerTop !== null && { display: 'block' })
                }}
              >
                <tr 
                  className=""
                  style={{
                    ...(headerTop !== null && { 
                      display: 'block',
                      position: 'relative',
                      height: '24px'
                    })
                  }}
                >
                  <th 
                    className="px-1 py-0 text-left font-medium text-gray-800 sticky left-0 top-0 z-30 bg-blue-50 border-b border-gray-300"
                    style={{
                      ...(headerTop !== null && columnPositions[0] ? {
                        position: 'absolute',
                        left: `${columnPositions[0].left}px`,
                        width: `${columnPositions[0].width}px`,
                        height: '24px',
                        display: 'flex',
                        alignItems: 'center'
                      } : {
                        width: 'auto'
                      })
                    }}
                  >
                    Activity
                  </th>
                  {months.map((month, index) => {
                    const providerSwitch = getProviderSwitchForMonth(month);
                    const columnIndex = index + 1; // +1 because first column is Activity
                    
                    return (
                      <th 
                        key={month} 
                        className="px-1 py-0 text-center font-medium text-gray-800 whitespace-nowrap bg-blue-50 border-b border-gray-300 relative group sticky top-0 z-20 cursor-pointer hover:bg-blue-100"
                        onClick={() => handleMonthHeaderClick(month)}
                        title="Click to bulk edit activities for this month"
                        style={{
                          ...(headerTop !== null && columnPositions[columnIndex] ? {
                            position: 'absolute',
                            left: `${columnPositions[columnIndex].left}px`,
                            width: `${columnPositions[columnIndex].width}px`,
                            height: '24px',
                            display: 'flex',
                            alignItems: 'center',
                            justifyContent: 'center'
                          } : {
                            width: 'auto'
                          })
                        }}
                      >
                        <span className="text-sm">{formatMonth(month)}</span>
                        {providerSwitch && (
                          <div className="absolute -top-1 right-0 w-4 h-4">
                            <div 
                              className="w-3 h-3 bg-indigo-500 rounded-full cursor-help"
                              title={`Provider Switch: ${providerSwitch.previous_provider_name || 'None'} → ${providerSwitch.new_provider_name}`}
                            />
                            {/* Tooltip */}
                            <div className="hidden group-hover:block absolute z-50 w-64 p-2 bg-white rounded-lg shadow-lg border border-gray-200 text-sm text-left -right-2 top-5">
                              <div className="font-medium text-gray-900 mb-1">Provider Switch</div>
                              <div className="text-gray-600">
                                <div>From: {providerSwitch.previous_provider_name || 'None'}</div>
                                <div>To: {providerSwitch.new_provider_name}</div>
                                {providerSwitch.description && (
                                  <div className="mt-1 text-xs italic">{providerSwitch.description}</div>
                                )}
                                <div className="text-xs text-gray-500 mt-1">
                                  {new Date(providerSwitch.switch_date).toLocaleDateString()}
                                </div>
                              </div>
                            </div>
                          </div>
                        )}
                      </th>
                    );
                  })}
                  <th 
                    className="px-1 py-0 text-center font-medium text-gray-800 whitespace-nowrap bg-blue-50 border-b border-gray-300 sticky top-0 z-20"
                  >
                    <span className="text-sm">Row Total</span>
                  </th>
                </tr>
              </thead>
              {/* Spacer to prevent content jump when header becomes fixed */}
              {headerTop !== null && (
                <thead className="bg-transparent">
                  <tr className="">
                    <th 
                      className="px-1 py-0"
                      style={{
                        width: columnPositions[0] ? `${columnPositions[0].width}px` : 'auto'
                      }}
                    ></th>
                    {months.map((month, index) => {
                      const columnIndex = index + 1;
                      return (
                        <th 
                          key={`spacer-${month}`} 
                          className="px-1 py-0"
                          style={{
                            width: columnPositions[columnIndex] ? `${columnPositions[columnIndex].width}px` : 'auto'
                          }}
                        ></th>
                      );
                    })}
                    <th 
                      className="px-1 py-0"
                      style={{
                        width: '10%'
                      }}
                    ></th>
                  </tr>
                </thead>
              )}
              <tbody className="bg-white divide-y divide-gray-200">
                {isCompactView ? (
                  // Compact view - only show fund totals
                  (() => {
                  const previousFundsEntry = funds.find(f => f.isActive === false && f.inactiveHoldingIds && f.inactiveHoldingIds.length > 0);
                  let fundsToDisplay = [...funds];
                  
                  if (showInactiveFunds && previousFundsEntry && previousFundsEntry.inactiveHoldingIds) {
                      const inactiveFundsToShow = previousFundsEntry.inactiveHoldingIds.map(holding => ({
                        id: holding.id,
                        fund_name: holding.fund_name || `Inactive Fund ${holding.id}`,
                        holding_id: -1,
                        isActive: false,
                        isInactiveBreakdown: true,
                        fund_id: holding.fund_id
                      }));
                    
                    const previousFundsIndex = fundsToDisplay.findIndex(f => f.id === previousFundsEntry.id);
                    if (previousFundsIndex >= 0) {
                      fundsToDisplay = [
                        ...fundsToDisplay.slice(0, previousFundsIndex + 1),
                        ...inactiveFundsToShow,
                        ...fundsToDisplay.slice(previousFundsIndex + 1)
                      ];
                    }
                  }
                  
                  return fundsToDisplay.map(fund => (
                      <tr key={`compact-${fund.id}${fund.isInactiveBreakdown ? '-breakdown' : ''}`} 
                          className={`${
                        fund.isActive === false 
                          ? fund.isInactiveBreakdown 
                            ? 'bg-gray-50 border-t border-dashed border-gray-300' 
                            : 'bg-gray-100 border-t border-gray-300'
                              : 'bg-white border-t border-gray-200'
                      }`}>
                        {/* Activity column - shows fund name and "Total Activities" */}
                        <td className={`px-1 py-0 font-semibold text-sm ${
                          fund.isActive === false 
                            ? fund.isInactiveBreakdown 
                              ? 'text-gray-600 pl-4' 
                              : 'text-blue-800' 
                            : 'text-gray-900'
                        } sticky left-0 z-10 ${
                          fund.isActive === false 
                            ? fund.isInactiveBreakdown ? 'bg-gray-50' : 'bg-gray-100' 
                            : 'bg-white'
                        }`}>
                          <div className="flex flex-col">
                          <div className="flex items-center justify-between">
                              <div className="font-semibold">
                              {fund.isInactiveBreakdown && 
                                <span className="text-gray-400 mr-2">→</span>
                              }
                        {fund.fund_name}
                              {fund.isActive === false && !fund.isInactiveBreakdown && (
                                  <span className="text-xs text-gray-500 font-normal ml-1">
                                  ({fund.inactiveHoldingIds?.length || 0} inactive {(fund.inactiveHoldingIds?.length || 0) === 1 ? 'fund' : 'funds'})
                                  </span>
                              )}
                            </div>
                            {fund.isActive === false && !fund.isInactiveBreakdown && fund.inactiveHoldingIds && fund.inactiveHoldingIds.length > 0 && (
                              <button
                                onClick={() => setShowInactiveFunds(!showInactiveFunds)}
                                className="ml-2 px-2 py-1 text-xs bg-blue-50 hover:bg-blue-100 text-blue-700 rounded border border-blue-300 focus:outline-none focus:ring-2 focus:ring-blue-500 transition-colors"
                                title={showInactiveFunds ? "Hide inactive funds" : "Show inactive funds breakdown"}
                              >
                                {showInactiveFunds ? "Hide" : "Show"} Breakdown
                              </button>
                            )}
                            {fund.isInactiveBreakdown && (
                              <button
                                onClick={() => reactivateFund(fund.id, fund.fund_name)}
                                disabled={reactivatingFunds.has(fund.id)}
                                className="ml-2 px-2 py-1 text-xs bg-green-50 hover:bg-green-100 text-green-700 rounded border border-green-300 focus:outline-none focus:ring-2 focus:ring-green-500 transition-colors disabled:opacity-50 disabled:cursor-not-allowed"
                                title="Reactivate this fund"
                              >
                                {reactivatingFunds.has(fund.id) ? 'Reactivating...' : 'Reactivate'}
                              </button>
                            )}
                          </div>
                            <div className="font-medium text-red-600 text-sm mt-1">
                          Total Activities
                            </div>
                          </div>
                        </td>
                        
                        {/* Month data columns */}
                        {months.map(month => {
                          const total = calculateFundTotal(fund.id, month);
                          return (
                            <td key={`compact-${fund.id}-${month}`} 
                                className={`px-1 py-0 text-center text-sm font-medium ${
                                  fund.isActive === false 
                                    ? fund.isInactiveBreakdown ? 'bg-gray-50' : 'bg-gray-100' 
                                    : 'bg-white'
                                } ${
                                  total > 0 ? 'text-green-700' : 
                                  total < 0 ? 'text-red-700' : 
                                  'text-gray-500'
                                }`}>
                              {total !== 0 ? formatCurrency(total) : ''}
                            </td>
                          );
                        })}
                        
                        {/* Row Total column for compact view */}
                        <td className={`px-1 py-0 text-center text-sm font-bold border-l border-gray-300 ${
                          fund.isActive === false 
                            ? fund.isInactiveBreakdown ? 'bg-gray-50' : 'bg-gray-100' 
                            : 'bg-white'
                        }`}>
                          {(() => {
                            const rowTotal = calculateFundRowTotal(fund.id);
                            return (
                              <span className={
                                rowTotal > 0 ? 'text-green-700' : 
                                rowTotal < 0 ? 'text-red-700' : 
                                'text-gray-500'
                              }>
                                {rowTotal !== 0 ? formatRowTotal(rowTotal) : ''}
                              </span>
                            );
                          })()}
                        </td>
                    </tr>
                    ));
                  })()
                ) : (
                  // Detailed view - each fund+activity combination as separate row
                  (() => {
                    const previousFundsEntry = funds.find(f => f.isActive === false && f.inactiveHoldingIds && f.inactiveHoldingIds.length > 0);
                    let fundsToDisplay = [...funds];
                    
                    if (showInactiveFunds && previousFundsEntry && previousFundsEntry.inactiveHoldingIds) {
                      const inactiveFundsToShow = previousFundsEntry.inactiveHoldingIds.map(holding => ({
                        id: holding.id,
                        fund_name: holding.fund_name || `Inactive Fund ${holding.id}`,
                        holding_id: -1,
                        isActive: false,
                        isInactiveBreakdown: true,
                        fund_id: holding.fund_id
                      }));
                      
                      const previousFundsIndex = fundsToDisplay.findIndex(f => f.id === previousFundsEntry.id);
                      if (previousFundsIndex >= 0) {
                        fundsToDisplay = [
                          ...fundsToDisplay.slice(0, previousFundsIndex + 1),
                          ...inactiveFundsToShow,
                          ...fundsToDisplay.slice(previousFundsIndex + 1)
                        ];
                      }
                    }
                    
                    // Create rows for each fund+activity combination
                    const rows: JSX.Element[] = [];
                    
                    fundsToDisplay.forEach(fund => {
                      // Add fund name row first
                        rows.push(
                        <tr key={`fund-header-${fund.id}${fund.isInactiveBreakdown ? '-breakdown' : ''}`} 
                            className={`${fund.isInactiveBreakdown ? 'bg-gray-50' : 'bg-white'} border-t-2 border-gray-300`}>
                          {/* Activity column - shows fund name */}
                          <td className={`px-1 py-1 text-sm font-semibold ${
                              fund.isActive === false 
                                ? fund.isInactiveBreakdown 
                                  ? 'text-gray-600' 
                                  : 'text-blue-800' 
                                : 'text-gray-900'
                            } sticky left-0 z-10 ${
                              fund.isActive === false 
                                ? fund.isInactiveBreakdown ? 'bg-gray-50' : 'bg-gray-100' 
                                : 'bg-white'
                          }`}>
                                <div className="flex items-center justify-between">
                                  <div>
                                    {fund.isInactiveBreakdown && 
                                      <span className="text-gray-400 mr-2">→</span>
                                    }
                                    {fund.fund_name}
                                    {fund.isActive === false && !fund.isInactiveBreakdown && (
                                      <div className="text-xs text-gray-500 font-normal">
                                        ({fund.inactiveHoldingIds?.length || 0} inactive {(fund.inactiveHoldingIds?.length || 0) === 1 ? 'fund' : 'funds'})
                                      </div>
                                    )}
                                  </div>
                                  {fund.isActive === false && !fund.isInactiveBreakdown && fund.inactiveHoldingIds && fund.inactiveHoldingIds.length > 0 && (
                                    <button
                                      onClick={() => setShowInactiveFunds(!showInactiveFunds)}
                                      className="ml-2 px-2 py-1 text-xs bg-blue-50 hover:bg-blue-100 text-blue-700 rounded border border-blue-300 focus:outline-none focus:ring-2 focus:ring-blue-500 transition-colors"
                                    >
                                      {showInactiveFunds ? "Hide" : "Show"} Breakdown
                                    </button>
                                  )}
                                  {fund.isInactiveBreakdown && (
                                    <button
                                      onClick={() => reactivateFund(fund.id, fund.fund_name)}
                                      disabled={reactivatingFunds.has(fund.id)}
                                      className="ml-2 px-2 py-1 text-xs bg-green-50 hover:bg-green-100 text-green-700 rounded border border-green-300 focus:outline-none focus:ring-2 focus:ring-green-500 transition-colors disabled:opacity-50 disabled:cursor-not-allowed"
                                    >
                                      {reactivatingFunds.has(fund.id) ? 'Reactivating...' : 'Reactivate'}
                                    </button>
                                  )}
                                </div>
                            </td>
                            
                          {/* Empty month data columns for fund header */}
                          {months.map(month => (
                            <td key={`fund-header-${fund.id}-${month}`} 
                                className={`px-1 py-1 ${
                                  fund.isActive === false 
                                    ? fund.isInactiveBreakdown ? 'bg-gray-50' : 'bg-gray-100' 
                                    : 'bg-white'
                                }`}>
                            </td>
                          ))}
                          
                          {/* Empty row total column for fund header */}
                          <td className={`px-1 py-1 border-l border-gray-300 ${
                            fund.isActive === false 
                              ? fund.isInactiveBreakdown ? 'bg-gray-50' : 'bg-gray-100' 
                              : 'bg-white'
                          }`}>
                          </td>
                        </tr>
                      );
                      
                      // Add activity rows
                      ACTIVITY_TYPES.forEach((activityType, activityIndex) => {
                        rows.push(
                          <tr key={`${fund.id}-${activityType}${fund.isInactiveBreakdown ? '-breakdown' : ''}`} 
                              className={`${fund.isInactiveBreakdown ? 'bg-gray-50' : 'bg-white'} border-t border-gray-100`}>
                            {/* Activity type column */}
                            <td className={`px-1 py-0 font-medium text-sm text-gray-500 sticky left-0 z-10 pl-4 ${
                              fund.isActive === false 
                                ? fund.isInactiveBreakdown ? 'bg-gray-50' : 'bg-gray-100' 
                                : 'bg-white'
                            }`}>
                            {fund.isInactiveBreakdown && 
                              <span className="text-gray-400 mr-2">→</span>
                            }
                            {formatActivityType(activityType)}
                          </td>
                            
                            {/* Month data columns */}
                        {months.map((month, monthIndex) => {
                          const cellValue = getCellValue(fund.id, month, activityType);
                          
                          return (
                            <td 
                                key={`${fund.id}-${month}-${activityType}${fund.isInactiveBreakdown ? '-breakdown' : ''}`} 
                                className={`${getCellClass(fund.id, month, activityType, true)} ${
                                  fund.isInactiveBreakdown ? 'bg-gray-50 opacity-75' : ''
                                } overflow-hidden`}
                                id={`cell-${fund.id}-${month}-${activityType}${fund.isInactiveBreakdown ? '-breakdown' : ''}`}
                              onClick={(e) => {
                                  if (fund.isInactiveBreakdown || fund.isActive === false) return;
                                  
                                setFocusedCell({
                                  fundId: fund.id,
                                  activityType,
                                  monthIndex: months.indexOf(month)
                                });
                                
                                const input = e.currentTarget.querySelector('input');
                                if (input && !input.disabled) {
                                  input.focus();
                                  if (e.detail === 2) {
                                    input.select();
                                  }
                                }
                              }}
                            >
                              <div className="flex justify-center items-center">
                                  <input
                                    type="text"
                                    className={`focus:outline-none bg-transparent text-center border-0 shadow-none w-full ${!fund.isActive || fund.isInactiveBreakdown ? 'text-gray-500 cursor-not-allowed' : ''}`}
                                    value={formatCellValue(cellValue)}
                                    disabled={isSubmitting || fund.isActive === false || fund.isInactiveBreakdown}
                                    onChange={(e) => {
                                      if (fund.isActive !== false && !fund.isInactiveBreakdown) {
                                        const value = e.target.value;
                                        if (value.includes('.')) {
                                          const parts = value.split('.');
                                          if (parts[1] && parts[1].length > 2) {
                                            return;
                                          }
                                        }
                                        handleCellValueChangeEnhanced(fund.id, month, activityType, value);
                                      }
                                    }}
                                    onBlur={(e) => {
                                      if (fund.isActive !== false && !fund.isInactiveBreakdown) {
                                        handleCellBlur(fund.id, month, activityType);
                                      }
                                    }}
                                    onKeyDown={(e) => {
                                      if (fund.isActive !== false && !fund.isInactiveBreakdown) {
                                        handleKeyDown(e, fund.id, activityType, monthIndex);
                                      }
                                    }}
                                    onFocus={() => {
                                      if (fund.isActive !== false && !fund.isInactiveBreakdown) {
                                        setFocusedCell({
                                          fundId: fund.id,
                                          activityType,
                                          monthIndex: months.indexOf(month)
                                        });
                                      }
                                    }}
                                    tabIndex={fund.isActive === false || fund.isInactiveBreakdown ? -1 : 0}
                                  style={{
                                    border: 'none',
                                    outline: 'none',
                                    boxShadow: 'none',
                                    background: 'transparent',
                                    padding: '0 1px',
                                    fontSize: '0.75rem',
                                    opacity: fund.isActive === false || fund.isInactiveBreakdown ? 0.7 : 1,
                                    width: '100%',
                                    textOverflow: 'ellipsis',
                                    whiteSpace: 'nowrap'
                                  }}
                                  inputMode="text"
                                />
                              </div>
                            </td>
                          );
                        })}
                        
                        {/* Row Total column for detailed view */}
                        <td className={`px-1 py-0 text-center text-sm font-bold border-l border-gray-300 ${
                          fund.isActive === false 
                            ? fund.isInactiveBreakdown ? 'bg-gray-50' : 'bg-gray-100' 
                            : 'bg-white'
                        }`}>
                          {(() => {
                            const rowTotal = calculateRowTotal(fund.id, activityType);
                            return (
                              <span className={
                                rowTotal > 0 ? 'text-green-700' : 
                                rowTotal < 0 ? 'text-red-700' : 
                                'text-gray-500'
                              }>
                                {rowTotal !== 0 ? formatRowTotal(rowTotal) : ''}
                              </span>
                            );
                          })()}
                        </td>
                      </tr>
                        );
                      });
                      
                      // Add a totals row for each fund (except inactive breakdown funds)
                      if (!fund.isInactiveBreakdown) {
                        rows.push(
                          <tr key={`total-${fund.id}`} className="bg-gray-100 border-t border-gray-200">
                            <td className="px-1 py-0 font-semibold text-red-600 sticky left-0 z-10 bg-gray-100 pl-4">
                        Total
                      </td>
                      {months.map(month => {
                        const total = calculateFundMonthTotal(fund.id, month);
                        const formattedTotal = formatTotal(total);
                        
                        return (
                          <td 
                                  key={`total-${fund.id}-${month}`} 
                                  className="px-1 py-0 text-center font-semibold text-red-600"
                          >
                            {formattedTotal}
                          </td>
                        );
                      })}
                      
                      {/* Row Total column for fund total row */}
                      <td className="px-1 py-0 text-center font-semibold text-red-600 border-l border-gray-300 bg-gray-100">
                        {(() => {
                          const rowTotal = calculateFundRowTotal(fund.id);
                          return formatRowTotal(rowTotal);
                        })()}
                      </td>
                    </tr>
                        );
                      }
                    });
                    
                    return rows;
                  })()
                )}

                {/* Grand totals section - totals by activity type across all funds */}
                <tr className="bg-gray-50 border-t-2 border-gray-300 font-semibold">
                  <td className="px-1 py-0 text-gray-900 sticky left-0 z-10 bg-gray-50">
                    {/* Empty for fund column */}
                  </td>
                  <td className="px-1 py-0 text-gray-900 sticky left-0 z-10 bg-gray-50">
                    Monthly Totals
                  </td>
                  {months.map(month => (
                    <td key={`totals-header-${month}`} className="px-1 py-0 text-center"></td>
                  ))}
                  <td className="px-1 py-0 text-center border-l border-gray-300 bg-gray-50"></td>
                </tr>

                {/* Activity type total rows */}
                {ACTIVITY_TYPES
                  .filter(activityType => activityType !== 'Current Value') // Exclude Current Value from totals
                  .map(activityType => (
                    <tr key={`totals-${activityType}`} className="bg-white border-t border-gray-200">
                      <td className="px-1 py-0 font-medium text-gray-500 sticky left-0 z-10 bg-white">
                        {/* Empty for fund column */}
                      </td>
                      <td className="px-1 py-0 font-medium text-sm text-gray-500 sticky left-0 z-10 bg-white">
                        {formatActivityType(activityType)}
                      </td>
                      {months.map((month, monthIndex) => {
                        const total = calculateActivityTypeTotal(activityType, month);
                        const formattedTotal = formatTotal(total);
                        
                        return (
                          <td 
                            key={`totals-${activityType}-${month}`}
                            id={`totals-cell-${activityType}-${month}`}
                            className="px-1 py-0 text-center focus:outline-none focus:ring-2 focus:ring-inset focus:ring-blue-500 focus:bg-blue-50 focus:z-20 relative"
                            tabIndex={0}
                            onKeyDown={(e) => handleTotalsKeyDown(e, activityType, monthIndex)}
                            onFocus={() => {
                              setFocusedCell({
                                fundId: -1,
                                activityType: activityType,
                                monthIndex: monthIndex
                              });
                            }}
                          >
                            {formattedTotal}
                          </td>
                        );
                      })}
                      <td className="px-1 py-0 text-center border-l border-gray-300 bg-white"></td>
                    </tr>
                  ))}

                {/* Valuation total row */}
                <tr className="bg-blue-50 border-t border-blue-200">
                  <td className="px-1 py-0 font-medium text-blue-700 sticky left-0 z-10 bg-blue-50">
                    {/* Empty for fund column */}
                  </td>
                  <td className="px-1 py-0 font-medium text-blue-700 sticky left-0 z-10 bg-blue-50">
                    Total Valuation
                  </td>
                  {months.map((month, monthIndex) => {
                    const total = calculateActivityTypeTotal('Current Value', month);
                    const formattedTotal = formatTotal(total);
                    
                    return (
                      <td 
                        key={`totals-valuation-${month}`}
                        id={`totals-cell-Total Valuation-${month}`}
                        className="px-1 py-0 text-center font-medium text-blue-700 focus:outline-none focus:ring-2 focus:ring-inset focus:ring-blue-600 focus:bg-blue-100 focus:z-20 relative"
                        tabIndex={0}
                        onKeyDown={(e) => handleTotalsKeyDown(e, 'Total Valuation', monthIndex)}
                        onFocus={() => {
                          setFocusedCell({
                            fundId: -1,
                            activityType: 'Total Valuation',
                            monthIndex: monthIndex
                          });
                        }}
                      >
                        {formattedTotal}
                      </td>
                    );
                  })}
                  <td className="px-1 py-0 text-center border-l border-gray-300 bg-blue-50"></td>
                </tr>

                {/* Grand total row */}
                <tr className="bg-gray-100 border-t border-gray-200">
                  <td className="px-1 py-0 font-semibold text-red-600 sticky left-0 z-10 bg-gray-100">
                    {/* Empty for fund column */}
                  </td>
                  <td className="px-1 py-0 font-semibold text-red-600 sticky left-0 z-10 bg-gray-100">
                    Overall Total
                  </td>
                  {months.map((month, monthIndex) => {
                    const total = calculateMonthTotal(month);
                    const formattedTotal = formatTotal(total);
                    
                    return (
                      <td 
                        key={`grand-total-${month}`}
                        id={`totals-cell-Overall Total-${month}`}
                        className="px-1 py-0 text-center font-semibold text-red-600 focus:outline-none focus:ring-2 focus:ring-inset focus:ring-blue-500 focus:bg-blue-50 focus:z-20 relative"
                        tabIndex={0}
                        onKeyDown={(e) => handleTotalsKeyDown(e, 'Overall Total', monthIndex)}
                        onFocus={() => {
                          setFocusedCell({
                            fundId: -1,
                            activityType: 'Overall Total',
                            monthIndex: monthIndex
                          });
                        }}
                      >
                        {formattedTotal}
                      </td>
                    );
                  })}
                  <td className="px-1 py-0 text-center border-l border-gray-300 bg-gray-100"></td>
                </tr>
              </tbody>
            </table>
          </div>
        </div>
        

      </div>
      
      
      
      {/* Bulk Month Activities Modal */}
      {showBulkMonthModal && (
        <BulkMonthActivitiesModal
          isOpen={showBulkMonthModal}
          onClose={() => {
            setShowBulkMonthModal(false);
            setSelectedBulkMonth('');
          }}
          month={selectedBulkMonth}
          funds={funds}
          onSave={handleBulkMonthSave}
          getCurrentValue={(fundId: number, activityType: string) => getCellValue(fundId, selectedBulkMonth, activityType)}
        />
      )}
    </>
  );
};

export default EditableMonthlyActivitiesTable; <|MERGE_RESOLUTION|>--- conflicted
+++ resolved
@@ -854,36 +854,10 @@
     // Convert activity types for matching using our helper function
     const matchType = convertActivityTypeForBackend(activityType);
     
-<<<<<<< HEAD
+
     // Use indexed lookup for O(1) performance instead of array.find()
     const key = `${fundId}-${month}-${matchType}`;
     return activitiesIndex.get(key);
-=======
-    // Create an array of possible activity type formats to match against
-    // This handles database inconsistencies without requiring database changes
-    const possibleActivityTypes = [matchType];
-    
-    // Add alternative formats for switch activities to handle database inconsistencies
-    if (activityType === 'Fund Switch In') {
-      possibleActivityTypes.push('FundSwitchIn', 'Fund Switch In', 'SwitchIn');
-    } else if (activityType === 'Fund Switch Out') {
-      possibleActivityTypes.push('FundSwitchOut', 'Fund Switch Out', 'SwitchOut');
-    } else if (activityType === 'Product Switch In') {
-      possibleActivityTypes.push('ProductSwitchIn', 'Product Switch In');
-    } else if (activityType === 'Product Switch Out') {
-      possibleActivityTypes.push('ProductSwitchOut', 'Product Switch Out');
-    }
-    
-    // Use activitiesState instead of activities prop for fresh data
-    return activitiesState.find(activity => {
-      const date = new Date(activity.activity_timestamp);
-      const activityMonthYear = `${date.getFullYear()}-${String(date.getMonth() + 1).padStart(2, '0')}`;
-      
-      return activity.portfolio_fund_id === fundId && 
-             activityMonthYear === month && 
-             possibleActivityTypes.includes(activity.activity_type);
-    });
->>>>>>> b9995a41
   };
 
   // Get the cell value for display - now uses memoized cache
@@ -1584,104 +1558,15 @@
 
   // Calculate total for all funds for a specific activity type - now uses memoized results
   const calculateActivityTypeTotal = (activityType: string, month: string): number => {
-<<<<<<< HEAD
+
     const key = `${activityType}-${month}`;
     return calculationResults.activityTypeTotals.get(key) || 0;
-=======
-    let total = 0;
-    
-    // Include activities from displayed funds (active funds + Previous Funds virtual entry)
-    funds.forEach(fund => {
-      const value = getCellValue(fund.id, month, activityType);
-      if (value) {
-        const numericValue = parseFloat(value.replace(/,/g, ''));
-        if (!isNaN(numericValue)) {
-          // Handle Current Value (valuations) - just add the value directly
-          if (activityType === 'Current Value') {
-            total += numericValue;
-          }
-          // Sign convention for cash flows: + for money OUT of fund, - for money INTO fund
-          // Money going INTO the fund (inflows) - negative sign
-          else if (activityType === 'Investment' || 
-              activityType === 'RegularInvestment' || 
-              activityType === 'GovernmentUplift' || 
-              activityType === 'Product Switch In' ||
-              activityType === 'Fund Switch In') {
-            total -= numericValue; // Negative for inflows
-          } 
-          // Money coming OUT of the fund (outflows) - positive sign
-          else if (activityType === 'Withdrawal' ||
-                   activityType === 'Product Switch Out' ||
-                   activityType === 'Fund Switch Out') {
-            total += numericValue; // Positive for outflows
-          }
-        }
-      }
-    });
-    
-    // ALSO include activities from inactive funds (for totals calculation only)
-    if (inactiveFundsForTotals && inactiveFundsForTotals.length > 0) {
-      inactiveFundsForTotals.forEach(inactiveFund => {
-        if (activityType === 'Current Value') {
-          // For Current Value, check fund valuations
-          const valuation = getFundValuation(inactiveFund.id, month);
-          if (valuation) {
-            total += valuation.valuation;
-          }
-        } else {
-          // Get activities for this inactive fund and month/activity type
-          const inactiveFundActivities = activitiesState.filter(activity => 
-            activity.portfolio_fund_id === inactiveFund.id &&
-            activity.activity_timestamp.startsWith(month) &&
-            convertActivityTypeForBackend(activityType) === activity.activity_type
-          );
-          
-          // Sum up the activities for this inactive fund
-          inactiveFundActivities.forEach(activity => {
-            const numericValue = parseFloat(activity.amount);
-            if (!isNaN(numericValue)) {
-              // Sign convention: + for money OUT of fund, - for money INTO fund
-              // Money going INTO the fund (inflows) - negative sign
-              if (activityType === 'Investment' || 
-                  activityType === 'RegularInvestment' || 
-                  activityType === 'GovernmentUplift' || 
-                  activityType === 'Product Switch In' ||
-                  activityType === 'Fund Switch In') {
-                total -= numericValue; // Negative for inflows
-              } 
-              // Money coming OUT of the fund (outflows) - positive sign
-              else if (activityType === 'Withdrawal' ||
-                       activityType === 'Product Switch Out' ||
-                       activityType === 'Fund Switch Out') {
-                total += numericValue; // Positive for outflows
-              }
-            }
-          });
-        }
-      });
-    }
-    
-    return total;
->>>>>>> b9995a41
+
   };
 
   // Calculate total for all activity types and all funds for a specific month - now uses memoized results
   const calculateMonthTotal = (month: string): number => {
-<<<<<<< HEAD
     return calculationResults.monthTotals.get(month) || 0;
-=======
-    // Calculate cash flow total (all activities except Current Value)
-    const cashFlowTotal = ACTIVITY_TYPES
-      .filter(activityType => activityType !== 'Current Value')
-      .reduce((total, activityType) => {
-        return total + calculateActivityTypeTotal(activityType, month);
-      }, 0);
-    
-    // Add the total valuation to get the complete picture
-    const valuationTotal = calculateActivityTypeTotal('Current Value', month);
-    
-    return cashFlowTotal + valuationTotal;
->>>>>>> b9995a41
   };
 
   // Format cell value for display - more compact for the table view
