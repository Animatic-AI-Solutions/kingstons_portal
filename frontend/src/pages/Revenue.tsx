import React, { useState, useEffect } from 'react';
<<<<<<< HEAD
import { useNavigate } from 'react-router-dom';
import { getConsolidatedRevenueData, refreshRevenueRateCache } from '../services/api';
=======
import { Link } from 'react-router-dom';
import { useAuth } from '../context/AuthContext';
import { getCompanyRevenueAnalytics, getClientGroupRevenueBreakdown, getRevenueRateAnalytics, refreshRevenueRateCache } from '../services/api';
import DynamicPageContainer from '../components/DynamicPageContainer';
>>>>>>> d3593407

// Types
interface CompanyRevenueData {
  total_annual_revenue: number;
  active_products: number;
  revenue_generating_products: number;
  avg_revenue_per_product: number;
  active_providers: number;
}

interface RevenueRateData {
  total_revenue: number;
  total_fum: number;
  revenue_rate_percentage: number;
  complete_client_groups_count: number;
  total_client_groups: number;
}

interface ClientRevenueData {
  id: number;
  name: string;
  status: string;
  total_fum: number;
  total_revenue: number;
  revenue_percentage_of_total: number;
  product_count: number;
  products_with_revenue: number;
  revenue_status: 'complete' | 'needs_valuation';
}

// Loading Components - Consistent with other pages
const LoadingSkeleton = () => (
  <div className="flex justify-center items-center py-8">
    <div className="animate-spin rounded-full h-8 w-8 border-b-2 border-indigo-600"></div>
  </div>
);

// Compact Summary Card Component
const SummaryCard: React.FC<{
  title: string;
  value: string | number;
  subtitle?: string;
  color?: 'green' | 'blue' | 'purple' | 'orange' | 'teal' | 'indigo' | 'cyan';
}> = ({ title, value, subtitle, color = 'blue' }) => {
  const colorClasses = {
    green: 'text-green-600',
    blue: 'text-blue-600',
    purple: 'text-purple-600',
    orange: 'text-orange-600',
    teal: 'text-teal-600',
    indigo: 'text-indigo-600',
    cyan: 'text-cyan-600'
  };

  return (
    <div className="bg-white rounded-lg p-3 shadow border border-gray-200">
      <div className="text-xs font-medium text-gray-600 mb-1">{title}</div>
      <div className={`text-lg font-bold ${colorClasses[color]}`}>{value}</div>
      {subtitle && <div className="text-xs text-gray-500 mt-1">{subtitle}</div>}
    </div>
  );
};

// Compact Sortable Header Component
const SortableHeader: React.FC<{
  title: string;
  sortKey: string;
  currentSort?: { key: string; direction: 'asc' | 'desc' };
  onSort: (key: string) => void;
}> = ({ title, sortKey, currentSort, onSort }) => {
  const isActive = currentSort?.key === sortKey;
  
  return (
    <th className="px-4 py-2 text-left text-xs font-semibold text-gray-700 uppercase tracking-wider border-b-2 border-indigo-300">
      <div 
        className="flex items-center group cursor-pointer hover:bg-indigo-50 rounded py-1 px-1 transition-colors duration-150" 
        onClick={() => onSort(sortKey)}
        title={`Click to sort by ${title}`}
      >
        <span>{title}</span>
        <span className="ml-1 text-gray-400 group-hover:text-indigo-500">
          {isActive ? (
            currentSort?.direction === 'asc' ? (
              <svg className="h-3 w-3 text-indigo-500" fill="none" viewBox="0 0 24 24" stroke="currentColor">
                <path strokeLinecap="round" strokeLinejoin="round" strokeWidth={2} d="M5 15l7-7 7 7" />
              </svg>
            ) : (
              <svg className="h-3 w-3 text-indigo-500" fill="none" viewBox="0 0 24 24" stroke="currentColor">
                <path strokeLinecap="round" strokeLinejoin="round" strokeWidth={2} d="M19 9l-7 7-7-7" />
              </svg>
            )
          ) : (
            <svg className="h-3 w-3 opacity-0 group-hover:opacity-100" fill="none" viewBox="0 0 24 24" stroke="currentColor">
              <path strokeLinecap="round" strokeLinejoin="round" strokeWidth={2} d="M7 16V4m0 0L3 8m4-4l4 4" />
            </svg>
          )}
        </span>
      </div>
    </th>
  );
};

const Revenue: React.FC = () => {
  const navigate = useNavigate();
  const [loading, setLoading] = useState(true);
  const [error, setError] = useState<string | null>(null);
  const [revenueData, setRevenueData] = useState<CompanyRevenueData | null>(null);
  const [revenueRateData, setRevenueRateData] = useState<RevenueRateData | null>(null);
  const [clientRevenueData, setClientRevenueData] = useState<ClientRevenueData[]>([]);
  const [sortConfig, setSortConfig] = useState<{key: string, direction: 'asc' | 'desc'}>({
    key: 'total_revenue', 
    direction: 'desc'
  });
  const [filterStatus, setFilterStatus] = useState<'all' | 'active' | 'dormant'>('all');
  const [revenueFilter, setRevenueFilter] = useState<'all' | 'low' | 'medium' | 'high'>('all');

  // Performance monitoring
  const [loadingTime, setLoadingTime] = useState<number | null>(null);

  // Format currency
  const formatCurrency = (amount: number): string => {
    return new Intl.NumberFormat('en-GB', {
      style: 'currency',
      currency: 'GBP',
      minimumFractionDigits: 0,
      maximumFractionDigits: 0
    }).format(amount);
  };

  // Format percentage
  const formatPercentage = (value: number): string => {
    return `${value.toFixed(1)}%`;
  };

  // Get revenue rate color based on performance thresholds
  const getRevenueRateColor = (rate?: number): 'green' | 'orange' | 'teal' => {
    if (!rate) return 'teal';
    if (rate >= 1.0) return 'green';
    if (rate >= 0.5) return 'orange';
    return 'teal';
  };

  // Fetch revenue data - OPTIMIZED VERSION
  const fetchRevenueData = async () => {
    try {
      setLoading(true);
      setError(null);
      const startTime = performance.now();

      console.time('⚡ Revenue Data Fetch');
      
      // Single consolidated API call instead of 3 separate calls
      const consolidatedData = await getConsolidatedRevenueData();
      
      console.timeEnd('⚡ Revenue Data Fetch');
      
      const endTime = performance.now();
      setLoadingTime(endTime - startTime);
      console.log(`🚀 Revenue page loaded in ${(endTime - startTime).toFixed(2)}ms`);
      
      setRevenueData(consolidatedData.company);
      setClientRevenueData(consolidatedData.clients);
      setRevenueRateData(consolidatedData.revenueRate);

    } catch (err: any) {
      console.error('❌ Error fetching revenue data:', err);
      if (err.response?.status === 404) {
        setError('Revenue analytics features are coming soon. The backend APIs need to be implemented first.');
      } else {
        setError(err.response?.data?.detail || 'Failed to fetch revenue data');
      }
    } finally {
      setLoading(false);
    }
  };

  // Refresh revenue cache and reload data
  const handleRefreshCache = async () => {
    try {
      await refreshRevenueRateCache();
      await fetchRevenueData();
    } catch (err: any) {
      console.error('Error refreshing cache:', err);
      setError('Failed to refresh revenue data');
    }
  };

  useEffect(() => {
    fetchRevenueData();
  }, []);

  // Handle sorting
  const handleSort = (key: string) => {
    setSortConfig(prevConfig => ({
      key,
      direction: prevConfig.key === key && prevConfig.direction === 'desc' ? 'asc' : 'desc'
    }));
  };

  // Sort and filter data
  const sortedAndFilteredData = React.useMemo(() => {
    let filtered = clientRevenueData;
    
    // Filter by status
    if (filterStatus !== 'all') {
      filtered = filtered.filter(client => client.status === filterStatus);
    }

    // Filter by revenue amount
    if (revenueFilter !== 'all') {
      filtered = filtered.filter(client => {
        const revenue = client.total_revenue;
        switch (revenueFilter) {
          case 'low':
            return revenue < 950;
          case 'medium':
            return revenue >= 950 && revenue <= 11400;
          case 'high':
            return revenue > 11400;
          default:
            return true;
        }
      });
    }

    return [...filtered].sort((a, b) => {
      let aValue: any;
      let bValue: any;
      
      // Handle special case for fee_percentage_achieved
      if (sortConfig.key === 'fee_percentage_achieved') {
        aValue = a.total_fum > 0 ? (a.total_revenue / a.total_fum) * 100 : 0;
        bValue = b.total_fum > 0 ? (b.total_revenue / b.total_fum) * 100 : 0;
      } else {
        aValue = a[sortConfig.key as keyof ClientRevenueData];
        bValue = b[sortConfig.key as keyof ClientRevenueData];
      }
      
      if (typeof aValue === 'string' && typeof bValue === 'string') {
        return sortConfig.direction === 'asc' 
          ? aValue.localeCompare(bValue)
          : bValue.localeCompare(aValue);
      }
      
      if (typeof aValue === 'number' && typeof bValue === 'number') {
        return sortConfig.direction === 'asc' ? aValue - bValue : bValue - aValue;
      }
      
      return 0;
    });
  }, [clientRevenueData, sortConfig, filterStatus, revenueFilter]);

  // Calculate totals for the filtered data
  const totals = React.useMemo(() => {
    return sortedAndFilteredData.reduce((acc, client) => {
      acc.totalFum += client.total_fum;
      acc.totalRevenue += client.total_revenue;
      return acc;
    }, {
      totalFum: 0,
      totalRevenue: 0
    });
  }, [sortedAndFilteredData]);

  // Totals Row Component
  const TotalsRow: React.FC<{ position: 'top' | 'bottom' }> = ({ position }) => (
    <tr className={`bg-indigo-50 font-semibold border-2 border-indigo-200 ${position === 'top' ? 'border-b-2' : 'border-t-2'}`}>
      <td className="px-4 py-2 whitespace-nowrap text-sm font-bold text-indigo-900">
        TOTAL ({sortedAndFilteredData.length} clients)
      </td>
      <td className="px-4 py-2 whitespace-nowrap text-sm font-bold text-indigo-900">
        {formatCurrency(totals.totalFum)}
      </td>
      <td className="px-4 py-2 whitespace-nowrap text-sm font-bold text-green-700">
        {formatCurrency(totals.totalRevenue)}
      </td>
      <td className="px-4 py-2 whitespace-nowrap text-sm font-bold text-indigo-900">
        {totals.totalFum > 0 ? formatPercentage((totals.totalRevenue / totals.totalFum) * 100) : '0.0%'}
      </td>
      <td className="px-4 py-2 whitespace-nowrap"></td>
    </tr>
  );

  // Calculate effective fee rate
  const effectiveFeeRate = revenueData && revenueData.total_annual_revenue > 0
    ? ((revenueData.total_annual_revenue / (revenueData.total_annual_revenue * 20)) * 100) // Approximate FUM calculation
    : 0;

  // Get revenue status indicator - Only show amber dots, hide green (most will be green)
  const getRevenueStatusIndicator = (revenueStatus: string) => {
    switch (revenueStatus) {
      case 'complete':
        return null; // Hide green dots to reduce visual clutter
      case 'needs_valuation':
        return { color: 'bg-amber-500', tooltip: 'Needs latest valuation to complete revenue calculation' };
      default:
        return null; // Hide unknown status too
    }
  };

  return (
<<<<<<< HEAD
    <div className="container mx-auto px-4 py-3">
      {/* Header - Standalone Revenue Page */}
=======
    <DynamicPageContainer 
      maxWidth="2800px"
      className="py-3"
    >
      {/* Header - Consistent with Products page */}
>>>>>>> d3593407
      <div className="flex justify-between items-center mb-3">
        <div>
          <h1 className="text-3xl font-normal text-gray-900 font-sans tracking-wide">Revenue Analytics</h1>
          {loadingTime && (
            <div className="text-xs text-gray-500 mt-1">
              ⚡ Loaded in {loadingTime.toFixed(0)}ms
            </div>
          )}
        </div>
      </div>

      {loading ? (
        <LoadingSkeleton />
      ) : error ? (
        <div className="text-red-600 text-center py-4">{error}</div>
      ) : (
        <>
          {/* Compact Revenue Summary */}
          <div className="grid grid-cols-2 md:grid-cols-5 gap-3 mb-4">
            <SummaryCard 
              title="Total Revenue" 
              value={revenueData ? formatCurrency(revenueData.total_annual_revenue) : '£0'}
              color="green"
            />
            <SummaryCard 
              title="Active Products" 
              value={revenueData?.active_products || 0}
              color="indigo"
            />
            <SummaryCard 
              title="Avg per Product" 
              value={revenueData ? formatCurrency(revenueData.avg_revenue_per_product || 0) : '£0'}
              color="purple"
            />
            <SummaryCard 
              title="Avg per Client" 
              value={revenueData && clientRevenueData.length > 0 
                ? formatCurrency(revenueData.total_annual_revenue / clientRevenueData.length) 
                : '£0'}
              color="cyan"
            />
            <SummaryCard 
              title="% Fee Achieved" 
              value={revenueRateData ? `${revenueRateData.revenue_rate_percentage.toFixed(2)}%` : '0.00%'}
              color={getRevenueRateColor(revenueRateData?.revenue_rate_percentage)}
            />
          </div>

          {/* Client Revenue Table - Consistent with Products page */}
          <div className="bg-white shadow rounded-lg p-4 overflow-visible">
            <div className="flex justify-between items-center mb-3">
              <div>
                <h2 className="text-lg font-semibold text-gray-900">Client Revenue Breakdown</h2>
                {/* Updated Revenue Status Legend - Only amber dots shown */}
                <div className="flex items-center space-x-4 mt-1">
                  <div className="flex items-center space-x-1">
                    <div className="w-2 h-2 rounded-full bg-amber-500"></div>
                    <span className="text-xs text-gray-600">Needs Valuation</span>
                  </div>
                  <span className="text-xs text-gray-500 italic">No dot = Complete</span>
                </div>
              </div>
              <div className="flex items-center space-x-2">
                {/* Status Filter */}
                <select
                  value={filterStatus}
                  onChange={(e) => setFilterStatus(e.target.value as any)}
                  className="px-2 py-1 border border-gray-300 rounded text-xs focus:outline-none focus:ring-2 focus:ring-blue-500"
                >
                  <option value="all">All Clients</option>
                  <option value="active">Active Only</option>
                  <option value="dormant">Dormant Only</option>
                </select>

                {/* Revenue Amount Filter */}
                <select
                  value={revenueFilter}
                  onChange={(e) => setRevenueFilter(e.target.value as any)}
                  className="px-2 py-1 border border-gray-300 rounded text-xs focus:outline-none focus:ring-2 focus:ring-blue-500"
                >
                  <option value="all">All Revenue</option>
                  <option value="low">&lt; £950</option>
                  <option value="medium">£950 - £11,400</option>
                  <option value="high">&gt; £11,400</option>
                </select>
                
                {/* Refresh button */}
                <button 
                  onClick={handleRefreshCache}
                  className="inline-flex items-center px-2 py-1 text-xs font-medium text-gray-700 bg-white border border-gray-300 rounded hover:bg-gray-50"
                  disabled={loading}
                >
                  {loading ? 'Loading...' : 'Refresh'}
                </button>
                
                {/* Export button placeholder */}
                <button className="inline-flex items-center px-2 py-1 text-xs font-medium text-gray-700 bg-white border border-gray-300 rounded hover:bg-gray-50">
                  Export
                </button>
              </div>
            </div>
            
                        <div className="overflow-x-auto overflow-visible">
              <table className="min-w-full table-fixed divide-y divide-gray-200 text-sm">
                <thead className="bg-gray-100">
                  <tr>
                    <SortableHeader title="Client Name" sortKey="name" currentSort={sortConfig} onSort={handleSort} />
                    <SortableHeader title="Total FUM" sortKey="total_fum" currentSort={sortConfig} onSort={handleSort} />
                    <SortableHeader title="Annual Revenue" sortKey="total_revenue" currentSort={sortConfig} onSort={handleSort} />
                    <SortableHeader title="% Fee Achieved" sortKey="fee_percentage_achieved" currentSort={sortConfig} onSort={handleSort} />
                  </tr>
                </thead>
                <tbody className="bg-white divide-y divide-gray-200">
                  {/* Top Totals Row */}
                  <TotalsRow position="top" />
                  
                  {sortedAndFilteredData.map((client) => {
                    const statusIndicator = getRevenueStatusIndicator(client.revenue_status);
                    return (
                      <tr 
                        key={client.id} 
                        className="hover:bg-gray-50 cursor-pointer transition-colors"
                        onClick={() => navigate(`/client_groups/${client.id}`)}
                      >
                        <td className="px-4 py-2 whitespace-nowrap">
                          <div className="flex items-center">
                            {statusIndicator && (
                              <div 
                                className={`w-2 h-2 rounded-full mr-2 ${statusIndicator.color} cursor-help`}
                                title={statusIndicator.tooltip}
                                aria-label={statusIndicator.tooltip}
                              ></div>
                            )}
                            <div>
                              <div className="text-sm font-medium text-gray-900">{client.name}</div>
                              <div className="text-xs text-gray-500 capitalize">{client.status}</div>
                            </div>
                          </div>
                        </td>
                        <td className="px-4 py-2 whitespace-nowrap text-sm text-gray-900">
                          {formatCurrency(client.total_fum)}
                        </td>
                        <td className="px-4 py-2 whitespace-nowrap">
                          <div className="text-sm font-semibold text-green-600">
                            {formatCurrency(client.total_revenue)}
                          </div>
                        </td>
                        <td className="px-4 py-2 whitespace-nowrap text-sm text-gray-900">
                          {client.total_fum > 0 ? formatPercentage((client.total_revenue / client.total_fum) * 100) : '0.0%'}
                        </td>
                      </tr>
                  );
                  })}
                  
                  {/* Bottom Totals Row */}
                  <TotalsRow position="bottom" />
                </tbody>
              </table>
            </div>
          </div>
        </>
      )}
    </DynamicPageContainer>
  );
};

export default Revenue; <|MERGE_RESOLUTION|>--- conflicted
+++ resolved
@@ -1,13 +1,11 @@
 import React, { useState, useEffect } from 'react';
-<<<<<<< HEAD
 import { useNavigate } from 'react-router-dom';
 import { getConsolidatedRevenueData, refreshRevenueRateCache } from '../services/api';
-=======
 import { Link } from 'react-router-dom';
 import { useAuth } from '../context/AuthContext';
 import { getCompanyRevenueAnalytics, getClientGroupRevenueBreakdown, getRevenueRateAnalytics, refreshRevenueRateCache } from '../services/api';
 import DynamicPageContainer from '../components/DynamicPageContainer';
->>>>>>> d3593407
+
 
 // Types
 interface CompanyRevenueData {
@@ -309,16 +307,13 @@
   };
 
   return (
-<<<<<<< HEAD
-    <div className="container mx-auto px-4 py-3">
-      {/* Header - Standalone Revenue Page */}
-=======
+
     <DynamicPageContainer 
       maxWidth="2800px"
       className="py-3"
     >
       {/* Header - Consistent with Products page */}
->>>>>>> d3593407
+
       <div className="flex justify-between items-center mb-3">
         <div>
           <h1 className="text-3xl font-normal text-gray-900 font-sans tracking-wide">Revenue Analytics</h1>
