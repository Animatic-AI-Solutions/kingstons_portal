--- conflicted
+++ resolved
@@ -1099,31 +1099,10 @@
           }
         
         switch(log.activity_type) {
-<<<<<<< HEAD
             case 'Investment': case 'RegularInvestment': case 'GovernmentUplift': case 'ProductSwitchIn': case 'Product Switch In':
               totalInvestment += parsedAmount; 
               break;
             case 'Withdrawal': case 'ProductSwitchOut': case 'Product Switch Out':
-=======
-            case 'Investment':
-              totalInvestment += parsedAmount; 
-              break;
-            case 'RegularInvestment':
-              totalRegularInvestment += parsedAmount; 
-              break;
-            case 'GovernmentUplift':
-              totalGovernmentUplift += parsedAmount; 
-              break;
-            case 'Product Switch In':
-            case 'ProductSwitchIn':
-              totalProductSwitchIn += parsedAmount; 
-              break;
-            case 'Product Switch Out':
-            case 'ProductSwitchOut':
-              totalProductSwitchOut += parsedAmount; 
-              break;
-            case 'Withdrawal':
->>>>>>> 30944520
               totalWithdrawal += parsedAmount; 
               break;
             case 'SwitchIn': case 'FundSwitchIn': 
@@ -1318,31 +1297,10 @@
             }
             
             switch(log.activity_type) {
-<<<<<<< HEAD
               case 'Investment': case 'RegularInvestment': case 'GovernmentUplift': case 'ProductSwitchIn': case 'Product Switch In':
                 fundInvestment += amount; 
                 break;
               case 'Withdrawal': case 'ProductSwitchOut': case 'Product Switch Out':
-=======
-              case 'Investment':
-                fundInvestment += amount; 
-                break;
-              case 'RegularInvestment':
-                fundRegularInvestment += amount; 
-                break;
-              case 'GovernmentUplift':
-                fundGovernmentUplift += amount; 
-                break;
-              case 'Product Switch In':
-              case 'ProductSwitchIn':
-                fundProductSwitchIn += amount; 
-                break;
-              case 'Product Switch Out':
-              case 'ProductSwitchOut':
-                fundProductSwitchOut += amount; 
-                break;
-              case 'Withdrawal':
->>>>>>> 30944520
                 fundWithdrawal += amount; 
                 break;
               case 'SwitchIn': case 'FundSwitchIn': 
