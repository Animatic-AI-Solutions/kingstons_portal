import React, { useState, useEffect, useMemo } from 'react';
import { useNavigate } from 'react-router-dom';
import { useAuth } from '../context/AuthContext';
import MultiSelectDropdown from '../components/ui/MultiSelectDropdown';
import { ChevronDownIcon, ChevronUpIcon } from '@heroicons/react/24/outline';
import { calculateStandardizedMultipleFundsIRR, getLatestFundIRRs } from '../services/api';
import { createIRRDataService } from '../services/irrDataService';
import { createValuationDataService } from '../services/valuationDataService';
import { createPortfolioFundsService } from '../services/portfolioFundsService';
import { formatDateFallback, formatCurrencyFallback, formatPercentageFallback } from '../components/reports/shared/ReportFormatters';
import historicalIRRService from '../services/historicalIRRService';

// Interfaces for data types
interface ClientGroup {
  id: number;
  name: string;
  advisor?: string | null;
  status: string;
}

interface ProductOwner {
  id: number;
  name: string;
  type?: string;
}

interface Product {
  id: number;
  product_name: string;
  product_type?: string;
  product_owner_name?: string;
  product_owners?: Array<{ id: number; name: string; }>;
  client_id: number;
  provider_id?: number;
  provider_name?: string;
  provider_theme_color?: string;
  portfolio_id?: number;
  status: string;
  total_value?: number;
}

interface Fund {
  id: number;
  fund_name: string;
  isin_number?: string;
  risk_factor?: number; // Add risk factor field
}

interface PortfolioFund {
  id: number;
  portfolio_id: number;
  available_funds_id: number;
  market_value?: number;
  fund_name?: string;
  status?: string;
  end_date?: string;
}

interface MonthlyTransaction {
  year_month: string;
  total_investment: number;
  total_withdrawal: number;
  total_switch_in: number;
  total_switch_out: number;
  net_flow: number;
  valuation: number;
}

// Add new interface for product period summary
interface ProductPeriodSummary {
  id: number;
  product_name: string;
  product_type?: string;
  product_owner_name?: string;
  start_date: string | null;
  total_investment: number;
  total_withdrawal: number;
  total_switch_in: number;
  total_switch_out: number;
  net_flow: number;
  current_valuation: number;
  irr: number | null;
  provider_name?: string;
  provider_theme_color?: string;
  funds?: FundSummary[]; // Add funds array to store individual fund data
  weighted_risk?: number; // Weighted risk based on fund valuations and risk factors
  status?: string; // Product status to determine if it should be greyed out
}

// New interface for fund-level summary data
interface FundSummary {
  id: number;
  available_funds_id: number;
  fund_name: string;
  total_investment: number;
  total_withdrawal: number;
  total_switch_in: number;
  total_switch_out: number;
  net_flow: number;
  current_valuation: number;
  irr: number | null;
  isin_number?: string;
  status: string;
  isVirtual?: boolean;
  inactiveFundCount?: number;
  risk_factor?: number; // Add risk factor field
  inactiveFunds?: FundSummary[]; // Array of individual inactive funds for breakdown
  historical_irr?: number[]; // Array of historical IRR values (most recent first)
  historical_dates?: string[]; // Array of corresponding dates for historical IRRs
}

// Main component
const ReportGenerator: React.FC = () => {
  const { api } = useAuth();
  const navigate = useNavigate();
  
  // Initialize optimized services
  const irrDataService = useMemo(() => createIRRDataService(api), [api]);
  const valuationService = useMemo(() => createValuationDataService(api), [api]);
  const portfolioFundsService = useMemo(() => createPortfolioFundsService(api), [api]);
  
  // State for data
  const [clientGroups, setClientGroups] = useState<ClientGroup[]>([]);
  const [productOwners, setProductOwners] = useState<ProductOwner[]>([]);
  const [products, setProducts] = useState<Product[]>([]);
  
  // State for selections
  const [selectedClientGroupIds, setSelectedClientGroupIds] = useState<(string | number)[]>([]);
  const [selectedProductOwnerIds, setSelectedProductOwnerIds] = useState<(string | number)[]>([]);
  const [selectedProductIds, setSelectedProductIds] = useState<(string | number)[]>([]);
  
  // New state for valuation date selection
  const [availableValuationDates, setAvailableValuationDates] = useState<string[]>([]);
  const [selectedValuationDate, setSelectedValuationDate] = useState<string | null>(null);
  const [isLoadingValuationDates, setIsLoadingValuationDates] = useState<boolean>(false);
  
  // State for results
  const [relatedProducts, setRelatedProducts] = useState<Product[]>([]);
  const [displayedProductOwners, setDisplayedProductOwners] = useState<ProductOwner[]>([]);
  const [totalValuation, setTotalValuation] = useState<number | null>(null);
  const [totalIRR, setTotalIRR] = useState<number | null>(null);
  const [valuationDate, setValuationDate] = useState<string | null>(null);
  const [earliestTransactionDate, setEarliestTransactionDate] = useState<string | null>(null);
  const [monthlyTransactions, setMonthlyTransactions] = useState<MonthlyTransaction[]>([]);
  
  // New state for product-specific period summaries
  const [productSummaries, setProductSummaries] = useState<ProductPeriodSummary[]>([]);

  // New state to track which product owners come from which client groups
  const [productOwnerToClientGroup, setProductOwnerToClientGroup] = useState<Map<number, number[]>>(new Map());

  // New state to track which products come from which sources (client groups or product owners)
  const [productSources, setProductSources] = useState<Map<number, { clientGroups: number[], productOwners: number[] }>>(new Map());

  // States for excluded items (items that won't be included in the report)
  const [excludedProductIds, setExcludedProductIds] = useState<Set<number>>(new Set());
  const [excludedProductOwnerIds, setExcludedProductOwnerIds] = useState<Set<number>>(new Set());

  // State to track products excluded because their product owner is excluded
  const [cascadeExcludedProductIds, setCascadeExcludedProductIds] = useState<Map<number, number[]>>(new Map());

  // State to track product owner to products relationship
  const [productOwnerToProducts, setProductOwnerToProducts] = useState<Map<number, number[]>>(new Map());

// Formatters now imported from shared components to eliminate duplication

  // Custom formatter that respects truncation setting
  const formatCurrencyWithTruncation = (amount: number | null | undefined): string => {
    if (amount === null || amount === undefined) return '£0';
    
    if (truncateAmounts) {
      return `£${Math.trunc(amount).toLocaleString()}`;
    }
    
    return formatCurrencyFallback(amount);
  };

  // Custom IRR formatter that respects precision setting
  const formatIrrWithPrecision = (irr: number | null | undefined): string => {
    if (irr === null || irr === undefined) return '-';
    
    if (roundIrrToOne) {
      return `${irr.toFixed(1)}%`;
    }
    
    return formatPercentageFallback(irr);
  };

  // Custom withdrawal formatter that respects negative formatting setting
  const formatWithdrawalAmount = (amount: number | null | undefined): string => {
    if (amount === null || amount === undefined) return '-';
    // Don't add minus sign for zero amounts
    if (amount === 0) return formatCurrencyWithTruncation(amount);
    const displayAmount = formatWithdrawalsAsNegative ? -Math.abs(amount) : amount;
    return formatCurrencyWithTruncation(displayAmount);
  };

  // Calculate net fund switches (switch in - switch out)
  const calculateNetFundSwitches = (switchIn: number, switchOut: number): number => {
    return (switchIn || 0) - (switchOut || 0);
  };
  
  // Loading and error states
  const [isLoading, setIsLoading] = useState(false);
  const [isCalculating, setIsCalculating] = useState(false);
  const [error, setError] = useState<string | null>(null);
  const [dataError, setDataError] = useState<string | null>(null);
  
  // Report formatting options
  const [truncateAmounts, setTruncateAmounts] = useState(false);
  const [roundIrrToOne, setRoundIrrToOne] = useState(false);
  const [formatWithdrawalsAsNegative, setFormatWithdrawalsAsNegative] = useState(false);
  const [combineFundSwitches, setCombineFundSwitches] = useState(false);
  const [showInactiveProducts, setShowInactiveProducts] = useState(false);
  const [showPreviousFunds, setShowPreviousFunds] = useState(true);
  
  // State for Previous Funds expansion (per product)
  const [expandedPreviousFunds, setExpandedPreviousFunds] = useState<Set<number>>(new Set());
  
  // State for inactive product detailed view control
  const [showInactiveProductDetails, setShowInactiveProductDetails] = useState<Set<number>>(new Set());
  

  
  // Fetch initial data
  useEffect(() => {
    const fetchInitialData = async () => {
      setIsLoading(true);
      try {
        // Fetch all basic data
        const [
          clientGroupsRes,
          allProductOwnersRes,
          allProductsRes
        ] = await Promise.all([
          api.get('/client_groups'),
<<<<<<< HEAD
          api.get('/product_owners'),
          api.get('/client_products')
=======
          api.get('/client_products_with_owners'),
          api.get('/product_owners')
>>>>>>> f9017700
        ]);
        
        setClientGroups(clientGroupsRes.data || []);
        
        // Set ALL product owners for the dropdown
        if (allProductOwnersRes && allProductOwnersRes.data) {
          setProductOwners(allProductOwnersRes.data.map((owner: any) => ({
            id: owner.id,
            name: owner.name,
            type: owner.type
          })) || []);
        } else {
          setProductOwners([]);
        }
        
        // Set ALL products for the dropdown
        setProducts(allProductsRes.data || []);
        
        console.log('Fetched all product owners:', allProductOwnersRes.data?.length || 0, allProductOwnersRes.data);
        console.log('Fetched all products:', allProductsRes.data?.length || 0, allProductsRes.data);
        
        setError(null);
      } catch (err: any) {
        console.error('Error fetching initial data:', err);
        setError(err.response?.data?.detail || 'Failed to load initial data');
      } finally {
        setIsLoading(false);
      }
    };
    
    fetchInitialData();
  }, [api]);
  
  // useEffect to update Product Owners displayed in "Related Items"
  useEffect(() => {
    const updateDisplayedOwners = async () => {
      try {
        let ownersToDisplay: ProductOwner[] = [];
        const ownerIdSet = new Set<number>();
        // Create a new map for tracking
        const ownerToClientGroupMap = new Map<number, number[]>();

        // Add directly selected product owners
        if (selectedProductOwnerIds.length > 0) {
          selectedProductOwnerIds.forEach(spo => {
            const fullOwner = productOwners.find(po => po.id === Number(spo));
            if (fullOwner && !ownerIdSet.has(fullOwner.id)) {
              ownersToDisplay.push(fullOwner);
              ownerIdSet.add(fullOwner.id);
              // These are directly selected, so no client group association
              ownerToClientGroupMap.set(fullOwner.id, []);
            }
          });
        }

        // Add product owners related to selected client groups
        if (selectedClientGroupIds.length > 0) {
          for (const scg of selectedClientGroupIds) {
            try {
              // ISSUE FIX: Using the wrong endpoint - the /client_group_product_owners endpoint only returns the junction records
              // The client_group_product_owners endpoint returns junction table records with product_owner_id, not the actual product owners
              
              // First, fetch all associated product owner IDs for this client group
              const associationsResponse = await api.get(`/client_group_product_owners?client_group_id=${Number(scg)}`);
              console.log(`Client Group ${scg} product owner associations:`, associationsResponse.data);
              
              // Check if there are any associations
              if (associationsResponse.data && associationsResponse.data.length > 0) {
                // Extract the product owner IDs from the associations
                const ownerIds = associationsResponse.data.map((assoc: any) => assoc.product_owner_id);
                console.log(`Client Group ${scg} associated product owner IDs:`, ownerIds);
                
                // Fetch details for each product owner
                for (const ownerId of ownerIds) {
                  if (!ownerIdSet.has(ownerId)) {
                    // Look for the owner in existing productOwners array first (to avoid extra API calls)
                    let owner = productOwners.find(po => po.id === ownerId);
                    
                    // If not found in our local cache, fetch the details from API
                    if (!owner) {
                      try {
                        const ownerResponse = await api.get(`/product_owners/${ownerId}`);
                        console.log(`Fetched product owner ${ownerId} details:`, ownerResponse.data);
                        if (ownerResponse.data) {
                          owner = ownerResponse.data;
                        }
                      } catch (err) {
                        console.error(`Failed to fetch product owner ${ownerId} details:`, err);
                        continue; // Skip this owner if we can't fetch details
                      }
                    }
                    
                    if (owner) {
                      ownersToDisplay.push(owner);
                      ownerIdSet.add(ownerId);
                      // Associate this owner with this client group
                      if (!ownerToClientGroupMap.has(ownerId)) {
                        ownerToClientGroupMap.set(ownerId, [Number(scg)]);
                      } else {
                        ownerToClientGroupMap.get(ownerId)?.push(Number(scg));
                      }
                    }
                  } else {
                    // Owner already in set, just update its client group associations
                    if (!ownerToClientGroupMap.has(ownerId)) {
                      ownerToClientGroupMap.set(ownerId, [Number(scg)]);
                    } else {
                      ownerToClientGroupMap.get(ownerId)?.push(Number(scg));
                    }
                  }
                }
              } else {
                console.log(`No product owners associated with client group ${scg}`);
              }
            } catch (err) {
              console.error(`Failed to fetch product owners for client group ${Number(scg)}:`, err);
            }
          }
        }

        // Add product owners related to selected products
        if (selectedProductIds.length > 0) {
          for (const productId of selectedProductIds) {
            try {
              // Find the product's product owner if available
              const product = products.find(p => p.id === Number(productId));
              if (product && product.provider_id) {
                const providerId = product.provider_id;

                // Skip if this owner is already in our set
                if (ownerIdSet.has(providerId)) continue;

                // Look for the provider in existing productOwners array
                let owner = productOwners.find(po => po.id === providerId);
                
                // If not found, fetch the full owner details
                if (!owner) {
                  try {
                    const ownerResponse = await api.get(`/product_owners/${providerId}`);
                    if (ownerResponse.data) {
                      owner = ownerResponse.data;
                    }
                  } catch (err) {
                    console.error(`Failed to fetch product owner ${providerId} details:`, err);
                  }
                }
                
                if (owner) {
                  ownersToDisplay.push(owner);
                  ownerIdSet.add(providerId);
                  // This owner is associated with products, not client groups
                  ownerToClientGroupMap.set(providerId, []);
                }
              }
            } catch (err) {
              console.error(`Failed to fetch product owner for product ${Number(productId)}:`, err);
            }
          }
        }
        
        setDisplayedProductOwners(ownersToDisplay);
        setProductOwnerToClientGroup(ownerToClientGroupMap);
      } catch (err) {
        console.error('Error updating displayed product owners:', err);
      }
    };

    if (productOwners.length > 0 || selectedClientGroupIds.length > 0 || selectedProductIds.length > 0) { // Run if product owners are loaded or any selection exists
      updateDisplayedOwners();
    } else {
      setDisplayedProductOwners([]); // Clear if no selections and no owners loaded
      setProductOwnerToClientGroup(new Map()); // Clear the mapping
    }
  }, [selectedProductOwnerIds, selectedClientGroupIds, selectedProductIds, products, productOwners, api]);

  // NEW useEffect for instant "Related Products" display (REQ 3)
  useEffect(() => {
    const updateRelatedProducts = async () => {
      try {
        let productsToDisplay: Product[] = [];
        const displayedProductIds = new Set<number>();
        // Create a new map for tracking product sources
        const productSourcesMap = new Map<number, { clientGroups: number[], productOwners: number[] }>();
        // Create a map to track which products belong to which product owners
        const ownerToProductsMap = new Map<number, number[]>();
        
        console.log("Updating related products with selections:", {
          selectedProductIds,
          selectedClientGroupIds,
          selectedProductOwnerIds,
          displayedProductOwners: displayedProductOwners.map(po => po.id)
        });

        // 1. Directly selected products
        for (const sp of selectedProductIds) {
          const product = products.find(p => p.id === Number(sp));
          if (product && !displayedProductIds.has(product.id)) {
            productsToDisplay.push(product);
            displayedProductIds.add(product.id);
            // These are directly selected, initialize the sources
            productSourcesMap.set(product.id, { clientGroups: [], productOwners: [] });
          }
        }

        // 2. Products from selected client groups
        if (selectedClientGroupIds.length > 0) {
          const clientGroupIds = selectedClientGroupIds.map(cg => Number(cg));
          const clientGroupProds = products.filter(p => p.client_id && clientGroupIds.includes(p.client_id));
          clientGroupProds.forEach(p => {
            if (!displayedProductIds.has(p.id)) {
              productsToDisplay.push(p);
              displayedProductIds.add(p.id);
              // Initialize with this client group as source
              productSourcesMap.set(p.id, { 
                clientGroups: [p.client_id], 
                productOwners: [] 
              });
            } else {
              // Product already added, but add this client group as a source
              const currentSources = productSourcesMap.get(p.id) || { clientGroups: [], productOwners: [] };
              if (!currentSources.clientGroups.includes(p.client_id)) {
                currentSources.clientGroups.push(p.client_id);
                productSourcesMap.set(p.id, currentSources);
              }
            }
          });
        }

        // 3. Products from selected product owners
        if (selectedProductOwnerIds.length > 0) {
          for (const spo of selectedProductOwnerIds) {
            try {
              const response = await api.get(`/product_owners/${Number(spo)}/products`);
              if (response.data && Array.isArray(response.data)) {
                const ownerSpecificProducts = response.data as Product[];
                
                // Track this product owner's products
                const productIdsForOwner: number[] = [];
                
                ownerSpecificProducts.forEach(p => {
                  productIdsForOwner.push(p.id);
                  
                  if (!displayedProductIds.has(p.id)) {
                    productsToDisplay.push(p); // Add the full product object
                    displayedProductIds.add(p.id);
                    // Initialize with this product owner as source
                    productSourcesMap.set(p.id, { 
                      clientGroups: [], 
                      productOwners: [Number(spo)] 
                    });
                  } else {
                    // Product already added, but add this product owner as a source
                    const currentSources = productSourcesMap.get(p.id) || { clientGroups: [], productOwners: [] };
                    if (!currentSources.productOwners.includes(Number(spo))) {
                      currentSources.productOwners.push(Number(spo));
                      productSourcesMap.set(p.id, currentSources);
                    }
                  }
                });
                
                // Add to the owner->products mapping
                ownerToProductsMap.set(Number(spo), productIdsForOwner);
              }
            } catch (err) {
              console.error(`Failed to fetch products for PO ${Number(spo)} (report gen):`, err);
              // Optionally, show a partial error or decide if report can proceed
            }
          }
        }
        
        // 4. Products from client group product owners (that aren't directly selected)
        for (const owner of displayedProductOwners) {
          // Skip owners that are directly selected (we already processed them)
          if (selectedProductOwnerIds.includes(owner.id)) continue;
          
          try {
            const response = await api.get(`/product_owners/${owner.id}/products`);
            if (response.data && Array.isArray(response.data)) {
              const ownerSpecificProducts = response.data as Product[];
              
              // Track this product owner's products
              const productIdsForOwner: number[] = [];
              
              ownerSpecificProducts.forEach(p => {
                productIdsForOwner.push(p.id);
                
                if (!displayedProductIds.has(p.id)) {
                  productsToDisplay.push(p);
                  displayedProductIds.add(p.id);
                  // Set source as this product owner
                  productSourcesMap.set(p.id, {
                    clientGroups: [],
                    productOwners: [owner.id]
                  });
                } else {
                  // Product already added, add this product owner as a source
                  const currentSources = productSourcesMap.get(p.id) || { clientGroups: [], productOwners: [] };
                  if (!currentSources.productOwners.includes(owner.id)) {
                    currentSources.productOwners.push(owner.id);
                    productSourcesMap.set(p.id, currentSources);
                  }
                }
              });
              
              // Add to the owner->products mapping
              ownerToProductsMap.set(owner.id, productIdsForOwner);
            }
          } catch (err) {
            console.error(`Failed to fetch products for client group's PO ${owner.id}:`, err);
          }
        }
        
        setRelatedProducts(productsToDisplay);
        setProductSources(productSourcesMap);
        setProductOwnerToProducts(ownerToProductsMap);
      } catch (err) {
        console.error('Error updating related products:', err);
      }
    };
    
    // Run when selections change or the main product list is available
    // products.length check ensures we don't run with an empty lookup list
    if (products.length > 0 || selectedProductOwnerIds.length > 0 || displayedProductOwners.length > 0) {
        updateRelatedProducts();
    } else {
        setRelatedProducts([]); // Clear if no relevant selections
        setProductSources(new Map()); // Clear the sources map
        setProductOwnerToProducts(new Map()); // Clear the product owner->products mapping
    }
  }, [selectedProductIds, selectedClientGroupIds, selectedProductOwnerIds, products, displayedProductOwners, api]);

  // Reset exclusion lists when selections change
  useEffect(() => {
    setExcludedProductIds(new Set());
    setExcludedProductOwnerIds(new Set());
  }, [selectedProductIds, selectedClientGroupIds, selectedProductOwnerIds]);

  // Add useEffect to handle cascading exclusion (after the other useEffects):
  useEffect(() => {
    // This effect handles cascading exclusion when product owners are excluded
    console.log("=== EXCLUSION DEBUG ===");
    console.log("Excluded product owner IDs:", Array.from(excludedProductOwnerIds));
    console.log("Product owner -> products map:", Array.from(productOwnerToProducts.entries()));
    console.log("Product owner -> client groups map:", Array.from(productOwnerToClientGroup.entries()));
    
    const newCascadeExcludedProducts = new Map<number, number[]>();
    
    // For each excluded product owner, find and exclude all their products
    excludedProductOwnerIds.forEach(ownerId => {
      const ownerProducts = productOwnerToProducts.get(ownerId) || [];
      console.log(`Products for excluded owner ${ownerId}:`, ownerProducts);
      
      // Add excluded products from this owner
      if (ownerProducts.length > 0) {
        newCascadeExcludedProducts.set(ownerId, ownerProducts);
      }
    });
    
    console.log("Cascade excluded products:", Array.from(newCascadeExcludedProducts.entries()));
    
    setCascadeExcludedProductIds(newCascadeExcludedProducts);
  }, [excludedProductOwnerIds, productOwnerToProducts, productOwnerToClientGroup]);

  // useEffect for tracking selection changes in the debug console
  useEffect(() => {
    console.log("=== SELECTION CHANGED ===");
    console.log("Selected client groups:", selectedClientGroupIds);
    console.log("Selected product owners:", selectedProductOwnerIds);
    console.log("Selected products:", selectedProductIds);
    console.log("Related product owners:", displayedProductOwners.map(po => ({ id: po.id, name: po.name })));
    console.log("Related products:", relatedProducts.map(p => ({ id: p.id, name: p.product_name })));
  }, [selectedClientGroupIds, selectedProductOwnerIds, selectedProductIds, displayedProductOwners, relatedProducts]);
  
  // New useEffect to fetch available valuation dates from fund valuations
  useEffect(() => {
    const fetchAvailableValuationDates = async () => {
      if (relatedProducts.length === 0) {
        // Clear dates if no products selected
        setAvailableValuationDates([]);
        setSelectedValuationDate(null);
        return;
      }
      
      try {
        setIsLoadingValuationDates(true);
        
        // Get all excluded product IDs (direct and cascade)
        const allExcludedProductIds = new Set<number>([...excludedProductIds]);
        
        // Add cascade-excluded products
        Array.from(cascadeExcludedProductIds.values()).forEach((productIds: number[]) => {
          productIds.forEach((id: number) => allExcludedProductIds.add(id));
        });
        
        // Filter out excluded products
        const includedProducts = relatedProducts.filter((p: Product) => !allExcludedProductIds.has(p.id));
        
        if (includedProducts.length === 0) {
          setAvailableValuationDates([]);
          setSelectedValuationDate(null);
          setIsLoadingValuationDates(false);
          return;
        }
        
        // Collect portfolio IDs from included products
        const portfolioIds = includedProducts
          .map((p: Product) => p.portfolio_id)
          .filter((id): id is number => id !== undefined);
        
        if (portfolioIds.length === 0) {
          setAvailableValuationDates([]);
          setSelectedValuationDate(null);
          setIsLoadingValuationDates(false);
          return;
        }
        
        // Collect all portfolio funds for the selected products using batch service
        const batchPortfolioFundsResult = await portfolioFundsService.getBatchPortfolioFunds(portfolioIds);
        const allPortfolioFunds = Array.from(batchPortfolioFundsResult.values()).flat();
        
        if (allPortfolioFunds.length === 0) {
          setAvailableValuationDates([]);
          setSelectedValuationDate(null);
          setIsLoadingValuationDates(false);
          return;
        }
        
        // Get all fund IDs
        const fundIds = allPortfolioFunds.map(fund => fund.id);
        
        // Get all active funds (exclude inactive funds)
        const activeFundIds = allPortfolioFunds
          .filter(fund => fund.status === 'active' || !fund.status)
          .map(fund => fund.id);
        
        // Also collect inactive products (products where all funds are inactive)
        const portfolioFundsByProduct = new Map<number, any[]>();
        includedProducts.forEach(product => {
          if (product.portfolio_id) {
            const productFunds = allPortfolioFunds.filter(fund => {
              const portfolioFundsInProduct = Array.from(batchPortfolioFundsResult.get(product.portfolio_id!) || []);
              return portfolioFundsInProduct.some(pf => pf.id === fund.id);
            });
            portfolioFundsByProduct.set(product.id, productFunds);
          }
        });
        
        // Identify inactive products (products where ALL funds are inactive)
        const inactiveProducts = includedProducts.filter(product => {
          if (product.status === 'inactive') return true;
          const productFunds = portfolioFundsByProduct.get(product.id) || [];
          return productFunds.length > 0 && productFunds.every(fund => fund.status && fund.status !== 'active');
        });
        
        // Get all fund IDs for inactive products
        const inactiveProductFundIds = inactiveProducts.flatMap(product => {
          const productFunds = portfolioFundsByProduct.get(product.id) || [];
          return productFunds.map(fund => fund.id);
        });
        
        // If we only have inactive products, still allow them to proceed (they can select any valuation date)
        if (activeFundIds.length === 0 && inactiveProductFundIds.length > 0) {
          // For inactive products, we don't need common valuation dates - they can use any available date
          // Set a default set of available dates (could be empty, letting user select manually)
          setAvailableValuationDates([]);
          setSelectedValuationDate(null);
          setIsLoadingValuationDates(false);
          return;
        } else if (activeFundIds.length === 0) {
          setAvailableValuationDates([]);
          setSelectedValuationDate(null);
          setIsLoadingValuationDates(false);
          return;
        }
        
        // Create a map to track which months each fund has valuations for
        const fundValuationMonths: Map<number, Set<string>> = new Map();
        
        // Initialize the set for each fund
        activeFundIds.forEach(fundId => {
          fundValuationMonths.set(fundId, new Set<string>());
        });
        
        // Get all historical valuations for each fund using batch service
        const batchValuationResult = await valuationService.getBatchHistoricalValuations(activeFundIds);
        
        // Convert batch result to expected format for compatibility
        const valuationResponses = activeFundIds.map(fundId => ({
          data: batchValuationResult.get(fundId) || []
        }));
        
        // Process all valuations to track which months each fund has valuations for
        valuationResponses.forEach((response, index) => {
          const fundId = activeFundIds[index];
          const fundValuations = response.data || [];
          
          fundValuations.forEach((val: any) => {
            if (val.valuation_date) {
              // Extract YYYY-MM from the date
              const dateParts = val.valuation_date.split('-');
              if (dateParts.length >= 2) {
                const yearMonth = `${dateParts[0]}-${dateParts[1]}`;
                // Add this month to this fund's set of valuation months
                fundValuationMonths.get(fundId)?.add(yearMonth);
              }
            }
          });
        });
        
        // Find the intersection of all valuation months
        // (months where ALL funds have valuations)
        let commonValuationMonths: string[] = [];
        
        if (activeFundIds.length > 0) {
          // Start with months from the first fund
          commonValuationMonths = Array.from(fundValuationMonths.get(activeFundIds[0]) || []);
          
          // For each remaining fund, filter to keep only months they also have
          for (let i = 1; i < activeFundIds.length; i++) {
            const fundMonths = fundValuationMonths.get(activeFundIds[i]) || new Set<string>();
            commonValuationMonths = commonValuationMonths.filter(month => fundMonths.has(month));
          }
        }
        
        // Sort chronologically (newest first)
        const sortedDates = commonValuationMonths.sort((a: string, b: string) => b.localeCompare(a));
        
        console.log("Common valuation months (all funds have data):", sortedDates);
        setAvailableValuationDates(sortedDates);
        
        // Set the most recent date as the default selection
        if (sortedDates.length > 0 && !selectedValuationDate) {
          setSelectedValuationDate(sortedDates[0]);
        } else if (sortedDates.length > 0 && selectedValuationDate && !sortedDates.includes(selectedValuationDate)) {
          // If the currently selected date is no longer valid, select the most recent date
          setSelectedValuationDate(sortedDates[0]);
        } else if (sortedDates.length === 0) {
          // If no common dates found, clear selection and show a message
          setSelectedValuationDate(null);
          console.warn("No common valuation dates found for the selected funds");
        }
      } catch (err) {
        console.error("Error fetching available valuation dates:", err);
        setAvailableValuationDates([]);
      } finally {
        setIsLoadingValuationDates(false);
      }
    };
    
    fetchAvailableValuationDates();
  }, [relatedProducts, excludedProductIds, cascadeExcludedProductIds, api, selectedValuationDate]);

  // State to store historical IRR month labels
  const [historicalIRRMonths, setHistoricalIRRMonths] = useState<string[]>([]);
  
  // State for historical IRR years setting
  const [historicalIRRYears, setHistoricalIRRYears] = useState<number>(2);

  // Computed value: Check if any products are effectively selected (after exclusions)
  const hasEffectiveProductSelection = useMemo(() => {
    // Get all excluded product IDs (direct and cascade)
    const allExcludedProductIds = new Set<number>([...excludedProductIds]);
    
    // Add cascade-excluded products
    Array.from(cascadeExcludedProductIds.values()).forEach(productIds => {
      productIds.forEach(id => allExcludedProductIds.add(id));
    });

    // Count effective products from each selection method
    let effectiveProductCount = 0;

    // 1. Directly selected products (not excluded)
    effectiveProductCount += selectedProductIds.filter(p => !allExcludedProductIds.has(Number(p))).length;

    // 2. Products from selected client groups (not excluded)
    if (selectedClientGroupIds.length > 0) {
      const clientGroupIds = selectedClientGroupIds.map(cg => Number(cg));
      const clientGroupProducts = products.filter(p => 
        p.client_id && 
        clientGroupIds.includes(p.client_id) && 
        !allExcludedProductIds.has(p.id)
      );
      effectiveProductCount += clientGroupProducts.length;
    }

    // 3. Products from selected product owners (not excluded)
    // Note: This is an approximation since we don't have the full product owner product list in state
    // But we can use relatedProducts as a proxy since it should contain all relevant products
    if (selectedProductOwnerIds.length > 0) {
      const nonExcludedOwners = selectedProductOwnerIds.filter(ownerId => !excludedProductOwnerIds.has(Number(ownerId)));
      if (nonExcludedOwners.length > 0) {
        // If we have non-excluded product owners, assume they contribute products
        // This is imperfect but will be validated in the actual generateReport function
        const ownerProducts = relatedProducts.filter(p => !allExcludedProductIds.has(p.id));
        effectiveProductCount += ownerProducts.length;
      }
    }

    return effectiveProductCount > 0;
  }, [selectedProductIds, selectedClientGroupIds, selectedProductOwnerIds, excludedProductIds, cascadeExcludedProductIds, excludedProductOwnerIds, products, relatedProducts]);

  // Function to fetch historical IRR data for all funds in products
  // Only includes months where ALL portfolio funds have IRR data
  const fetchAllHistoricalIRRData = async (productIds: number[]): Promise<Map<number, number[]>> => {
    const fundHistoricalIRRMap = new Map<number, number[]>();
    let globalSelectedMonths: string[] = [];
    
    try {
      console.log(`📊 Fetching historical IRR data: ${historicalIRRYears} years (${historicalIRRYears * 12} months) for ${productIds.length} products`);
      
      // Process each product separately to ensure completeness within each portfolio
      for (const productId of productIds) {
        const monthsToRetrieve = historicalIRRYears * 12; // Convert years to months
        const response = await historicalIRRService.getCombinedHistoricalIRR(productId, monthsToRetrieve);
        
        if (!response.funds_historical_irr || response.funds_historical_irr.length === 0) {
          continue;
        }

        // Group historical IRR data by month for each fund
        const fundsByMonth = new Map<string, Map<number, number>>();
        const allFundIds = new Set<number>();
        const latestIRRMonths = new Map<number, string>(); // Track latest IRR month for each fund

        // First pass: identify the latest IRR month for each fund
        response.funds_historical_irr.forEach((fund: any) => {
          if (fund.historical_irr && fund.historical_irr.length > 0) {
            allFundIds.add(fund.portfolio_fund_id);
            
            let latestMonth = '';
            fund.historical_irr.forEach((record: any) => {
              if (record.irr_result !== null && record.irr_date) {
                const dateObj = new Date(record.irr_date);
                const yearMonth = `${dateObj.getFullYear()}-${String(dateObj.getMonth() + 1).padStart(2, '0')}`;
                
                // Track the latest month for this fund
                if (yearMonth > latestMonth) {
                  latestMonth = yearMonth;
                }
              }
            });
            
            if (latestMonth) {
              latestIRRMonths.set(fund.portfolio_fund_id, latestMonth);
            }
          }
        });

        // Second pass: group historical IRR data by month, excluding latest month for each fund
        response.funds_historical_irr.forEach((fund: any) => {
          if (fund.historical_irr && fund.historical_irr.length > 0) {
            const fundLatestMonth = latestIRRMonths.get(fund.portfolio_fund_id);
            
            fund.historical_irr.forEach((record: any) => {
              if (record.irr_result !== null && record.irr_date) {
                const dateObj = new Date(record.irr_date);
                const yearMonth = `${dateObj.getFullYear()}-${String(dateObj.getMonth() + 1).padStart(2, '0')}`;
                
                // Skip this IRR if it's the latest month for this fund
                if (yearMonth === fundLatestMonth) {
                  console.log(`Excluding latest IRR for fund ${fund.portfolio_fund_id}: ${yearMonth} (${record.irr_result}%)`);
                  return;
                }
                
                if (!fundsByMonth.has(yearMonth)) {
                  fundsByMonth.set(yearMonth, new Map());
                }
                
                fundsByMonth.get(yearMonth)!.set(fund.portfolio_fund_id, record.irr_result);
              }
            });
          }
        });

        // Find months where majority of funds have IRR data (at least 75% coverage)
        const completeMonths: string[] = [];
        const totalFundsInPortfolio = allFundIds.size;
        const requiredCoverage = Math.max(1, Math.ceil(totalFundsInPortfolio * 0.75)); // At least 75% of funds must have data
        
        for (const [yearMonth, fundsData] of fundsByMonth.entries()) {
          if (fundsData.size >= requiredCoverage) {
            completeMonths.push(yearMonth);
          }
        }
        
        console.log(`Product ${productId} coverage: ${totalFundsInPortfolio} total funds, requiring ${requiredCoverage} for inclusion`);

        // Sort months by date (most recent first)
        completeMonths.sort((a, b) => b.localeCompare(a));

        // Take only the first 3 complete months and populate the fund map
        const selectedMonths = completeMonths.slice(0, 3);
        
        // Use the first product's complete months as the global reference
        if (globalSelectedMonths.length === 0 && selectedMonths.length > 0) {
          globalSelectedMonths = selectedMonths;
        }
        
        for (const fundId of allFundIds) {
          const historicalValues: number[] = [];
          
          for (const yearMonth of selectedMonths) {
            const irrValue = fundsByMonth.get(yearMonth)?.get(fundId);
            if (irrValue !== undefined) {
              historicalValues.push(irrValue);
            }
          }
          
          if (historicalValues.length > 0) {
            fundHistoricalIRRMap.set(fundId, historicalValues);
          }
        }

        console.log(`Product ${productId}: Found ${completeMonths.length} complete months, using ${selectedMonths.length} most recent: ${selectedMonths.join(', ')}`);
        
        // Additional debugging for this product
        console.log(`Product ${productId} debug:`, {
          totalFundsInPortfolio: allFundIds.size,
          totalMonthsWithData: fundsByMonth.size,
          fundsWithHistoricalData: response.funds_historical_irr?.length || 0,
          completeMonths: completeMonths,
          selectedMonths: selectedMonths
        });
      }
      
      // Format the month labels for display and store them in state
      if (globalSelectedMonths.length > 0) {
        const monthLabels = globalSelectedMonths.map(yearMonth => {
          const [year, month] = yearMonth.split('-');
          const date = new Date(parseInt(year), parseInt(month) - 1);
          return date.toLocaleDateString('en-US', { month: 'short', year: 'numeric' });
        });
        
        setHistoricalIRRMonths(monthLabels);
        console.log('Setting historical IRR month labels:', monthLabels);
      } else {
        // No historical data found - clear historical IRR columns completely
        setHistoricalIRRMonths([]);
        console.log('No historical IRR data found - hiding historical IRR columns');
      }
      
      console.log('Global selected months:', globalSelectedMonths);
      console.log('Total historical IRR map entries:', fundHistoricalIRRMap.size);
      
    } catch (error) {
      console.error('Error fetching historical IRR data:', error);
    }

    return fundHistoricalIRRMap;
  };

  const generateReport = async () => {
    // Check if any products are effectively selected (accounting for exclusions)
    if (!hasEffectiveProductSelection) {
      setDataError('Please select at least one product to generate a report. Products may be excluded if their client group or product owner is excluded.');
      return;
    }
    
    // Additional validation to ensure user has made meaningful selections
    console.log('Report generation validation:');
    console.log(`Selected client groups: ${selectedClientGroupIds.length}`);
    console.log(`Selected product owners: ${selectedProductOwnerIds.length}`);
    console.log(`Selected products: ${selectedProductIds.length}`);
    
    // Check for duplicate product selections
    const uniqueSelectedProductIds = new Set(selectedProductIds);
    if (uniqueSelectedProductIds.size !== selectedProductIds.length) {
      setDataError('You have selected some products multiple times. Please ensure each product is only selected once.');
      return;
    }
    
    // Check if selected valuation date is valid
    if (availableValuationDates.length > 0 && !selectedValuationDate) {
      setDataError('Please select an end valuation date for the IRR calculation.');
      return;
    }
    
    setIsCalculating(true);
    setDataError(null);
    setMonthlyTransactions([]);
    setTotalValuation(null);
    setValuationDate(null);
    setEarliestTransactionDate(null);
    setTotalIRR(null);
    setProductSummaries([]);
    
    try {
      // Get all excluded product IDs (direct and cascade)
      const allExcludedProductIds = new Set<number>([...excludedProductIds]);
      
      // Add cascade-excluded products
      Array.from(cascadeExcludedProductIds.values()).forEach(productIds => {
        productIds.forEach(id => allExcludedProductIds.add(id));
      });

      // --- Step 1: Consolidate all Product IDs for the Report (REQ 1) ---
      const productIdsForReport = new Set<number>();
      // This will store full product objects fetched for product owners if they are not in the main 'products' list
      const additionalProductsData: Product[] = []; 

      // 1a. Add directly selected products (that aren't excluded)
      if (selectedProductIds.length > 0) {
        selectedProductIds
          .filter(p => !allExcludedProductIds.has(Number(p)))
          .forEach(p => productIdsForReport.add(Number(p)));
      }
      
      // 1b. Add products from selected client groups (that aren't excluded)
      if (selectedClientGroupIds.length > 0) {
        const clientGroupIds = selectedClientGroupIds.map(cg => Number(cg));
        const clientGroupAttachedProducts = products.filter(p => 
          p.client_id && 
          clientGroupIds.includes(p.client_id) && 
          !allExcludedProductIds.has(p.id)
        );
        clientGroupAttachedProducts.forEach(p => productIdsForReport.add(p.id));
      }
      
      // 1c. Add products from selected product owners (that aren't excluded)
      if (selectedProductOwnerIds.length > 0) {
        for (const spo of selectedProductOwnerIds) {
          // Skip excluded product owners
          if (excludedProductOwnerIds.has(Number(spo))) continue;
          
          try {
            const response = await api.get(`/product_owners/${Number(spo)}/products`);
            if (response.data && Array.isArray(response.data)) {
              const ownerSpecificProducts = response.data as Product[];
              ownerSpecificProducts
                .filter(p => !allExcludedProductIds.has(p.id))
                .forEach(p => {
                  productIdsForReport.add(p.id);
                  // If this product isn't in our main 'products' list, store its details
                  if (!products.find(mainP => mainP.id === p.id)) {
                      additionalProductsData.push(p);
                  }
                });
            }
          } catch (err) {
            console.error(`Failed to fetch products for PO ${Number(spo)} (report gen):`, err);
            // Optionally, show a partial error or decide if report can proceed
          }
        }
      }
      
      // REMOVED: Auto-inclusion of products from client group product owners
      // Now only explicitly selected items will be included in reports
      // This ensures users have full control over what gets included
      
      const uniqueProductIds = Array.from(productIdsForReport);
      
      if (uniqueProductIds.length === 0) {
        setDataError('No products found for your selection to generate the report.');
        setIsCalculating(false);
        return;
      }
      console.log("Unique Product IDs for report:", uniqueProductIds);

      // Fetch historical IRR data for all products
      console.log("Fetching historical IRR data for products:", uniqueProductIds);
      const historicalIRRMap = await fetchAllHistoricalIRRData(uniqueProductIds);
      console.log("Historical IRR data fetched:", historicalIRRMap.size, "funds with historical data");

      // --- Step 2: Get Portfolio IDs for all selected products ---
      // Combine main products list with any additionally fetched products for a full lookup
      const comprehensiveProductList = [...products, ...additionalProductsData.filter(ap => !products.find(mp => mp.id === ap.id))];

      // Create array to store each product's summary data
      const productSummaryResults: ProductPeriodSummary[] = [];
      let overallValuation = 0;
      let latestValuationDate: string | null = null;

      // Track all missing valuations across products
      const allMissingValuations: {productName: string, fundName: string}[] = [];
      
      // Collect all portfolio fund IDs for total IRR calculation
      const allPortfolioFundIds: number[] = [];

      // Process each product individually
      for (const productId of uniqueProductIds) {
        const productDetails = comprehensiveProductList.find(p => p.id === productId);
        if (!productDetails) continue;
        
        const portfolioId = productDetails.portfolio_id;
        if (!portfolioId) continue;
        
        // Get portfolio funds for this product using batch service
        const productPortfolioFunds = await portfolioFundsService.getPortfolioFunds(portfolioId);
        
        console.log(`Product ${productDetails.product_name} has ${productPortfolioFunds.length} portfolio funds:`, productPortfolioFunds.map(pf => ({ id: pf.id, fund_name: pf.fund_name, status: pf.status })));
        
        if (productPortfolioFunds.length === 0) continue;
        
        // Collect all portfolio fund IDs for total IRR calculation
        productPortfolioFunds.forEach(pf => {
          if (pf.id && pf.id > 0) {
            allPortfolioFundIds.push(pf.id);
          }
        });
        
        // Identify active funds
      const inactiveFundIds = new Set<number>();
        const activeFundIds = new Set<number>();
        productPortfolioFunds.forEach(fund => {
          if (fund.id) {
            if (fund.status && fund.status !== 'active') {
          inactiveFundIds.add(fund.id);
            } else {
              activeFundIds.add(fund.id);
            }
          }
        });
        
        // Skip product if it has no active funds AND is not an inactive product
        if (activeFundIds.size === 0 && (productDetails.status !== 'inactive' && inactiveFundIds.size === 0)) {
          console.log(`Skipping product ${productDetails.product_name} as it has no active funds and is not inactive`);
          continue;
        }
        
        // Log if we're processing an inactive product
        if (activeFundIds.size === 0 && (productDetails.status === 'inactive' || inactiveFundIds.size > 0)) {
          console.log(`Processing inactive product ${productDetails.product_name} with ${inactiveFundIds.size} inactive funds`);
        }
        
        // Get activity logs for all fund IDs
        console.log(`Fetching activity logs for ${productPortfolioFunds.length} portfolio funds:`, productPortfolioFunds.map(pf => pf.id));
        const activityLogsPromises = productPortfolioFunds.map(pf => 
          api.get(`/holding_activity_logs?portfolio_fund_id=${pf.id}`)
      );
      const activityResponses = await Promise.all(activityLogsPromises);
      const allActivityLogs = activityResponses.flatMap(res => res.data);
      
      console.log(`Retrieved ${allActivityLogs.length} total activity logs for product ${productDetails.product_name}`);
      console.log('Sample activities:', allActivityLogs.slice(0, 3));

        // Get latest valuations
      // Instead of using the all_latest_fund_valuations endpoint which only provides the latest valuation,
      // we need to get all historical valuations for each fund to support historical reports
      const latestValuationFromViewMap = new Map<number, { value: number, valuation_date: string }>();
      
      // Track funds missing valuations for the selected date
      const missingValuationFunds: Array<{id: number, name: string}> = [];
      
      // Create a map to track all valuations by fund ID and date
      const allFundValuations = new Map<number, { [dateKey: string]: { value: number, valuation_date: string } }>();
      
                    // Fetch all historical valuations for each fund using batch service
       const productFundIds = productPortfolioFunds.map(pf => pf.id);
        const batchValuationResult = await valuationService.getBatchHistoricalValuations(productFundIds);
        
        // Convert batch result to expected format for compatibility
        const valuationResponses = productPortfolioFunds.map(pf => ({
          data: batchValuationResult.get(pf.id) || []
        }));
      
      // First pass: collect all valuations
      valuationResponses.forEach((response, index) => {
        const fundId = productPortfolioFunds[index].id;
        if (!fundId) return;
        
        const fundValuations = response.data || [];
        if (!allFundValuations.has(fundId)) {
          allFundValuations.set(fundId, {});
        }
        
        const fundValuationsMap = allFundValuations.get(fundId)!;
        
        fundValuations.forEach((val: any) => {
          if (val.valuation != null && val.valuation_date != null) {
            const dateParts = val.valuation_date.split('-');
            
            if (dateParts.length >= 2) {
              const valuationYearMonth = `${dateParts[0]}-${dateParts[1]}`;
              
              // Store this valuation by year-month
              fundValuationsMap[valuationYearMonth] = {
                value: parseFloat(val.valuation),
                valuation_date: val.valuation_date
              };
            }
          }
        });
      });
      
      // Second pass: select the appropriate valuation based on the selected date
      allFundValuations.forEach((valuations, fundId) => {
          // If no valuation date is selected, use the latest valuation
          if (!selectedValuationDate) {
              let latestDate = '';
              let latestValue = 0;
              
              // Find the latest valuation
              Object.entries(valuations).forEach(([dateKey, valData]) => {
                  if (!latestDate || dateKey > latestDate) {
                      latestDate = dateKey;
                      latestValue = valData.value;
                  }
              });
              
              if (latestDate) {
                  latestValuationFromViewMap.set(fundId, {
                      value: latestValue,
                      valuation_date: valuations[latestDate].valuation_date
                  });
              }
          } else {
              // Find the valuation closest to (but not exceeding) the selected date
              const availableDates = Object.keys(valuations).sort();
              let selectedValuationFound = false;
              
              // Exact match - use the valuation from the selected month
              if (valuations[selectedValuationDate]) {
                  latestValuationFromViewMap.set(fundId, valuations[selectedValuationDate]);
                  selectedValuationFound = true;
              } else {
                  // Find the most recent valuation that doesn't exceed the selected date
                  for (let i = availableDates.length - 1; i >= 0; i--) {
                      const dateKey = availableDates[i];
                      if (dateKey <= selectedValuationDate) {
                          latestValuationFromViewMap.set(fundId, valuations[dateKey]);
                          selectedValuationFound = true;
                          break;
                      }
                  }
              }
              
              // If no valid valuation found for this date, track this fund
              if (!selectedValuationFound && !inactiveFundIds.has(fundId)) {
                  // Find the fund name for better error messaging
                  const fundInfo = productPortfolioFunds.find(pf => pf.id === fundId);
                  const fundName = fundInfo?.fund_name || `Fund ID: ${fundId}`;
                  missingValuationFunds.push({ id: fundId, name: fundName });
                  console.log(`No valid valuation found for fund ${fundId} (${fundName}) on or before ${selectedValuationDate}`);
              }
          }
      });
      
      // If we're using a selected date and any funds are missing valuations, store them for error reporting
      if (selectedValuationDate && missingValuationFunds.length > 0) {
          // Add to the overall missing valuations list
          missingValuationFunds.forEach(fund => {
              allMissingValuations.push({
                  productName: productDetails.product_name,
                  fundName: fund.name
              });
          });
      }
        
        // Calculate all-time summary for this product
        let totalInvestment = 0;
        let totalWithdrawal = 0;
        let totalSwitchIn = 0;
        let totalSwitchOut = 0;
        let productValuation = 0;
        let productStartDate: string | null = null;
        
        // Process activity logs
        console.log(`Processing ${allActivityLogs.length} activity logs for product ${productDetails.product_name}`);
      allActivityLogs.forEach((log: any) => {
          if (!log.activity_timestamp || !log.amount) return;
        const parsedAmount = parseFloat(log.amount);
          if (parsedAmount === 0) return;
          
          // Track the earliest activity date as the product's start date
          if (!productStartDate || new Date(log.activity_timestamp) < new Date(productStartDate)) {
            productStartDate = log.activity_timestamp;
          }
        
        switch(log.activity_type) {
            case 'Investment': case 'RegularInvestment': case 'GovernmentUplift': case 'ProductSwitchIn':
              totalInvestment += parsedAmount; 
              break;
            case 'Withdrawal': case 'ProductSwitchOut':
              totalWithdrawal += parsedAmount; 
              break;
            case 'SwitchIn': case 'FundSwitchIn': 
              totalSwitchIn += parsedAmount; 
              break;
            case 'SwitchOut': case 'FundSwitchOut': 
              totalSwitchOut += parsedAmount; 
              break;
          }
        });
        
        console.log(`Product ${productDetails.product_name} activity totals:`, {
          totalInvestment,
          totalWithdrawal,
          totalSwitchIn,
          totalSwitchOut,
          productStartDate
        });
        
        // Calculate current valuation (from active funds, or all funds for inactive products)
        let mostRecentValuationDate: string | null = null;
        productPortfolioFunds.forEach(pf => {
          // Include active funds always, and inactive funds for inactive products
          const shouldInclude = !inactiveFundIds.has(pf.id) || (productDetails.status === 'inactive' || activeFundIds.size === 0);
          
          if (shouldInclude) {
            const latestVal = latestValuationFromViewMap.get(pf.id);
            if (latestVal) {
              productValuation += latestVal.value;
              
              // Track the most recent valuation date
              if (!mostRecentValuationDate || new Date(latestVal.valuation_date) > new Date(mostRecentValuationDate)) {
                mostRecentValuationDate = latestVal.valuation_date;
              }
            }
          }
        });
        
        // REMOVED: Don't treat zero valuation as missing valuation data
        // Zero is a valid valuation - funds can legitimately have zero value
        // The missing valuation check is already handled above in the fund-by-fund validation
        // Only skip products that have NO valuation data at all (already handled above)
        
        // Log zero valuation for debugging but allow the product to proceed
        if (productValuation === 0 && activeFundIds.size > 0 && productDetails.status !== 'inactive') {
          console.log(`Product ${productDetails.product_name} has zero valuation for selected date - this is valid and will be included in the report`);
        }
        
        // Allow inactive products to proceed even with zero valuation
        if (productDetails.status === 'inactive' || (activeFundIds.size === 0 && inactiveFundIds.size > 0)) {
          console.log(`Allowing inactive product ${productDetails.product_name} to proceed with valuation: ${productValuation}`);
        }
        
        // Update overall valuation date (take the latest across all products)
        if (mostRecentValuationDate) {
          if (!latestValuationDate || new Date(mostRecentValuationDate) > new Date(latestValuationDate)) {
            latestValuationDate = mostRecentValuationDate;
          }
        }
        
        // Process fund-level data for this product
        const fundSummaries: FundSummary[] = [];
        
        // Get fund details to access fund names and risk factors
        const fundIdsToFetch = productPortfolioFunds.map(pf => pf.available_funds_id);
        const fundsResponse = await api.get('/funds');
        const fundsData = fundsResponse.data || [];
        
        // Create a map for quick lookup
        const fundDetailsMap = new Map<number, any>();
        fundsData.forEach((fund: any) => {
          if (fund.id) {
            fundDetailsMap.set(fund.id, fund);
          }
        });
        
        // Fetch fund IRR values for the selected date
        let fundIRRMap = new Map<number, number | null>();
        if (selectedValuationDate) {
          try {
            const [year, month] = selectedValuationDate.split('-').map(part => parseInt(part));
            const activeFundIdsList = Array.from(activeFundIds);
            
            // Use the new API endpoint to fetch IRR values for the specific month/year
            const irrResponse = await api.post('/portfolio_funds/batch/irr-values-by-date', {
              fund_ids: activeFundIdsList,
              target_month: month,
              target_year: year
            });
            
            if (irrResponse.data && irrResponse.data.data) {
              const irrData = irrResponse.data.data;
              Object.entries(irrData).forEach(([fundId, irrInfo]: [string, any]) => {
                const fundIdNum = parseInt(fundId);
                if (irrInfo && typeof irrInfo.irr === 'number') {
                  fundIRRMap.set(fundIdNum, irrInfo.irr);
                } else {
                  fundIRRMap.set(fundIdNum, null);
                }
              });
            }
          } catch (error) {
            console.error('Error fetching fund IRR values:', error);
            // Continue without IRR values - they'll be set to null
          }
        }
        
        // Collect activity data per fund
        for (const portfolioFund of productPortfolioFunds) {
          // Skip if no valid ID
          if (!portfolioFund.id) continue;
          
          // Get fund details from the available fund
          const availableFund = fundDetailsMap.get(portfolioFund.available_funds_id);
          const fundName = availableFund?.fund_name || `Fund ${portfolioFund.available_funds_id}`;
          const isinNumber = availableFund?.isin_number;
          const riskFactor = availableFund?.risk_factor; // Get risk factor from available fund
          
          // Get activity logs for this fund
          const fundLogs = allActivityLogs.filter(log => 
            log.portfolio_fund_id === portfolioFund.id
          );
          
          console.log(`Fund ${fundName} (ID: ${portfolioFund.id}) has ${fundLogs.length} activity logs`);
          
          // Calculate totals for this fund
          let fundInvestment = 0;
          let fundWithdrawal = 0;
          let fundSwitchIn = 0;
          let fundSwitchOut = 0;
          
          // Debug: Log all activities for this fund
          if (fundLogs.length > 0) {
            console.log(`Activities for ${fundName}:`, fundLogs.map(log => ({
              date: log.activity_timestamp,
              type: log.activity_type,
              amount: log.amount,
              portfolio_fund_id: log.portfolio_fund_id
            })));
          }
          
          fundLogs.forEach(log => {
            console.log(`Processing activity for ${fundName}:`, {
              activity_type: log.activity_type,
              raw_amount: log.amount,
              parsed_amount: parseFloat(log.amount),
              amount_check: !log.amount,
              amount_absolute: Math.abs(parseFloat(log.amount || 0)),
              is_zero: Math.abs(parseFloat(log.amount || 0)) < 0.01,
              activity_timestamp: log.activity_timestamp
            });
            
            if (!log.amount) return;
            const amount = parseFloat(log.amount);
            
            // Skip very small amounts (likely rounding errors)
            if (Math.abs(amount) < 0.01) {
              console.log(`Skipping tiny amount for ${fundName}: ${amount}`);
              return;
            }
            
            switch(log.activity_type) {
              case 'Investment': case 'RegularInvestment': case 'GovernmentUplift': case 'ProductSwitchIn':
                fundInvestment += amount; 
                break;
              case 'Withdrawal': case 'ProductSwitchOut':
                fundWithdrawal += amount; 
                break;
              case 'SwitchIn': case 'FundSwitchIn': 
                fundSwitchIn += amount; 
                break;
              case 'SwitchOut': case 'FundSwitchOut': 
                fundSwitchOut += amount; 
                break;
            }
          });
          
          console.log(`Fund ${fundName} activity totals:`, {
            fundInvestment,
            fundWithdrawal,
            fundSwitchIn,
            fundSwitchOut,
            netFlow: fundInvestment - fundWithdrawal + fundSwitchIn - fundSwitchOut
          });
          
          // Get current valuation (include inactive funds for inactive products)
          let fundValuation = 0;
          const latestVal = latestValuationFromViewMap.get(portfolioFund.id);
          if (latestVal) {
            fundValuation = latestVal.value;
          } else if (inactiveFundIds.has(portfolioFund.id)) {
            // For inactive funds, try to get the latest valuation even if it doesn't match the selected date
            fundValuation = 0; // Default to 0 for inactive funds without valuations
            console.log(`Using zero valuation for inactive fund ${fundName} (ID: ${portfolioFund.id})`);
          }
          
          // Get fund IRR from the fetched values (preserve zero values)
          const fundIRR = fundIRRMap.has(portfolioFund.id) ? (fundIRRMap.get(portfolioFund.id) ?? null) : null;
          
          // Get historical IRR data for this fund
          const historicalIRRValues = historicalIRRMap.get(portfolioFund.id) || [];

          // Add to fund summaries
          fundSummaries.push({
            id: portfolioFund.id,
            available_funds_id: portfolioFund.available_funds_id,
            fund_name: fundName,
            total_investment: fundInvestment,
            total_withdrawal: fundWithdrawal,
            total_switch_in: fundSwitchIn,
            total_switch_out: fundSwitchOut,
            net_flow: fundInvestment - fundWithdrawal + fundSwitchIn - fundSwitchOut,
            current_valuation: fundValuation,
            irr: fundIRR,
            isin_number: isinNumber,
            status: portfolioFund.status || 'active',
            risk_factor: riskFactor, // Use the risk factor from the available fund
            historical_irr: historicalIRRValues // Add historical IRR data
          });
        }

        
        // Calculate product IRR using the standardized multiple funds IRR endpoint

        let productIRR: number | null = null;
        
        // For inactive products, try to get the latest portfolio IRR even if valuation is zero
        const isInactiveProduct = productDetails.status === 'inactive' || (activeFundIds.size === 0 && inactiveFundIds.size > 0);
        
        console.log(`🎯 [PRODUCT IRR DEBUG] Product ${productDetails.product_name} (ID: ${productId}) IRR calculation conditions:`, {
          fundSummariesLength: fundSummaries.length,
          productValuation,
          productStatus: productDetails.status,
          activeFundIds: activeFundIds.size,
          inactiveFundIds: inactiveFundIds.size,
          isInactiveProduct,
          shouldCalculateIRR: fundSummaries.length > 0 && (productValuation > 0 || isInactiveProduct)
        });
        
        // Allow IRR calculation for products with funds, regardless of valuation
        // Zero valuation is legitimate and should not prevent IRR calculation
        if (fundSummaries.length > 0) {
          try {
            // Get portfolio fund IDs for this product (excluding only virtual funds)
            const productPortfolioFundIds = fundSummaries
              .filter(fund => !fund.isVirtual && fund.id > 0)
              .map(fund => fund.id);
            
            if (productPortfolioFundIds.length > 0) {
              console.log(`Calculating standardized IRR for product ${productId} with fund IDs:`, productPortfolioFundIds);
              
              // Format the selected valuation date for the API call
              let formattedDate: string | undefined = undefined;
          if (selectedValuationDate) {
                // Convert YYYY-MM format to YYYY-MM-DD (last day of month)
            const [year, month] = selectedValuationDate.split('-').map(part => parseInt(part));
                const lastDayOfMonth = new Date(year, month, 0).getDate();
                formattedDate = `${year}-${String(month).padStart(2, '0')}-${String(lastDayOfMonth).padStart(2, '0')}`;
              }
              
              // Use optimized IRR service for active products, latest portfolio IRR for inactive products
              console.log(`🎯 [PRODUCT IRR DEBUG] Product ${productDetails.product_name} is ${isInactiveProduct ? 'INACTIVE' : 'ACTIVE'} - using ${isInactiveProduct ? 'portfolio IRR endpoint' : 'optimized IRR service'}`);
              
              if (isInactiveProduct) {
                // For inactive products, get the latest portfolio-level IRR
                console.log(`🎯 [PRODUCT IRR DEBUG] Fetching portfolio IRR for INACTIVE product: ${productDetails.product_name} (ID: ${productId})`);
                try {
                  const portfolioIRRResponse = await api.get(`/api/portfolios/${productDetails.portfolio_id}/latest-irr`);
                  if (portfolioIRRResponse.data && typeof portfolioIRRResponse.data.irr_result === 'number') {
                    productIRR = portfolioIRRResponse.data.irr_result;
                    console.log(`Latest portfolio IRR for inactive product ${productId}: ${productIRR}% (date: ${portfolioIRRResponse.data.irr_date})`);
                  } else {
                    console.warn(`No portfolio IRR found for inactive product ${productId}`);
                  }
                } catch (portfolioIRRErr) {
                  console.error(`Error fetching portfolio IRR for inactive product ${productId}:`, portfolioIRRErr);
                  // Fall back to fund-level calculation
                  const optimizedIRRData = await irrDataService.getOptimizedIRRData({
                    portfolioId: productDetails.portfolio_id,
                    portfolioFundIds: productPortfolioFundIds,
                    endDate: formattedDate,
                    includeHistorical: false
                  });
                  productIRR = optimizedIRRData.portfolioIRR;
                }
              } else {
                // For active products, use optimized IRR service
                console.log(`🎯 [REPORT DEBUG] Fetching IRR for active product: ${productDetails.product_name} (ID: ${productId})`);
                console.log(`🎯 [REPORT DEBUG] IRR service params:`, {
                  portfolioId: productDetails.portfolio_id,
                  portfolioFundIds: productPortfolioFundIds,
                  endDate: formattedDate,
                  includeHistorical: false
                });
                
                const optimizedIRRData = await irrDataService.getOptimizedIRRData({
                  portfolioId: productDetails.portfolio_id,
                  portfolioFundIds: productPortfolioFundIds,
                  endDate: formattedDate,
                  includeHistorical: false
                });
                
                console.log(`🎯 [REPORT DEBUG] IRR service response for ${productDetails.product_name}:`, optimizedIRRData);
                
                productIRR = optimizedIRRData.portfolioIRR;
                console.log(`🎯 [REPORT DEBUG] Extracted portfolio IRR: ${productIRR} for ${productDetails.product_name}`);
                console.log(`Optimized IRR for active product ${productId}: ${productIRR}% (source: ${optimizedIRRData.irrDate})`);
              }
          } else {
              console.warn(`No valid portfolio fund IDs found for product ${productId} IRR calculation`);
            }
          } catch (irrErr) {
            console.error(`Error calculating standardized IRR for product ${productId}:`, irrErr);
            productIRR = null;
          }
        }

        // Helper function to create a virtual "Previous Funds" entry
        const createPreviousFundsEntry = async (inactiveFunds: FundSummary[]): Promise<FundSummary | null> => {
          if (inactiveFunds.length === 0) return null;
          
          // Sum up all values from inactive funds
          const totalInvestment = inactiveFunds.reduce((sum, fund) => sum + fund.total_investment, 0);
          const totalWithdrawal = inactiveFunds.reduce((sum, fund) => sum + fund.total_withdrawal, 0);
          const totalSwitchIn = inactiveFunds.reduce((sum, fund) => sum + fund.total_switch_in, 0);
          const totalSwitchOut = inactiveFunds.reduce((sum, fund) => sum + fund.total_switch_out, 0);
          const totalValuation = inactiveFunds.reduce((sum, fund) => sum + fund.current_valuation, 0);
          
          // Calculate IRR for Previous Funds using standardized multiple portfolio fund endpoint
          let previousFundsIRR: number | null = null;
          
          console.log('🔍 Previous Funds IRR Calculation Debug:');
          console.log('- Inactive funds count:', inactiveFunds.length);
          console.log('- Inactive funds details:', inactiveFunds);
          
          try {
            // Get portfolio fund IDs from inactive funds that have valid IDs
            const inactiveFundIds = inactiveFunds
              .map(fund => fund.id)
              .filter(id => id && id > 0); // Only include valid positive IDs
            
            console.log('- Extracted inactive fund IDs:', inactiveFundIds);
            
            if (inactiveFundIds.length > 0) {
              // Format the selected valuation date for the API call
              let formattedDate: string | undefined = undefined;
              if (selectedValuationDate) {
                // Convert YYYY-MM format to YYYY-MM-DD (last day of month)
                const [year, month] = selectedValuationDate.split('-').map(part => parseInt(part));
                const lastDayOfMonth = new Date(year, month, 0).getDate();
                formattedDate = `${year}-${String(month).padStart(2, '0')}-${String(lastDayOfMonth).padStart(2, '0')}`;
              }
              
              console.log('🚀 Calculating Previous Funds IRR for fund IDs:', inactiveFundIds, 'with date:', formattedDate);
              
              const irrResponse = await calculateStandardizedMultipleFundsIRR({
                portfolioFundIds: inactiveFundIds,
                irrDate: formattedDate
              });
              
              console.log('📊 Previous Funds IRR API Response:', irrResponse);
              console.log('📊 Response data:', irrResponse.data);
              
              if (irrResponse.data && typeof irrResponse.data.irr_percentage === 'number') {
                previousFundsIRR = irrResponse.data.irr_percentage;
                console.log('✅ Previous Funds IRR calculated successfully:', previousFundsIRR);
              } else {
                console.warn('⚠️ IRR response missing or invalid irr_percentage:', {
                  hasData: !!irrResponse.data,
                  irrPercentage: irrResponse.data?.irr_percentage,
                  irrPercentageType: typeof irrResponse.data?.irr_percentage
                });
              }
            } else {
              console.log('⚠️ No valid inactive fund IDs found for Previous Funds IRR calculation');
            }
          } catch (error) {
            console.error('❌ Error calculating Previous Funds IRR:', error);
            // IRR will remain null if calculation fails
          }
          
          console.log('🎯 Final Previous Funds IRR result:', previousFundsIRR);
          
          // Fetch latest IRRs for individual inactive funds from the view
          try {
            const inactiveFundIdsArray = Array.from(inactiveFundIds);
            if (inactiveFundIdsArray.length > 0) {
              console.log('🔍 Fetching latest IRRs for individual inactive funds...');
              const latestIRRsResponse = await getLatestFundIRRs(inactiveFundIdsArray);
              
              if (latestIRRsResponse.data && latestIRRsResponse.data.fund_irrs) {
                console.log('✅ Latest IRRs fetched successfully:', latestIRRsResponse.data.fund_irrs);
                
                // Map the IRR results back to the inactive funds
                for (const fund of inactiveFunds) {
                  const irrRecord = latestIRRsResponse.data.fund_irrs.find((irr: any) => irr.fund_id === fund.id);
                  if (irrRecord && typeof irrRecord.irr_result === 'number') {
                    fund.irr = irrRecord.irr_result;
                    console.log(`✅ Set IRR for ${fund.fund_name} (ID: ${fund.id}): ${fund.irr}%`);
                  } else {
                    fund.irr = null;
                    console.log(`⚠️ No IRR found for ${fund.fund_name} (ID: ${fund.id})`);
                  }
                  
                  // Add historical IRR data for inactive funds
                  const historicalIRRValues = historicalIRRMap.get(fund.id) || [];
                  fund.historical_irr = historicalIRRValues;
                }
              }
            }
          } catch (error) {
            console.warn('Failed to fetch latest IRRs for inactive funds:', error);
            // Set all to null if batch fetch fails
            for (const fund of inactiveFunds) {
              fund.irr = null;
            }
          }
          
          // Calculate weighted risk factor for Previous Funds
          // Use net flows, target weightings, or valuations as weights for proper risk calculation
          let weightedRisk: number | undefined = undefined;
          const fundsWithRisk = inactiveFunds.filter(
            fund => fund.risk_factor !== undefined && fund.risk_factor !== null
          );
          
          if (fundsWithRisk.length > 0) {
            // Try different weighting approaches in order of preference
            let totalWeight = 0;
            let weightedRiskSum = 0;
            
            // Approach 1: Use absolute net flow as weights (most meaningful for inactive funds)
            const netFlowWeights = fundsWithRisk.map(fund => Math.abs(fund.net_flow || 0));
            const totalNetFlow = netFlowWeights.reduce((sum, weight) => sum + weight, 0);
            
            if (totalNetFlow > 0) {
              // Use net flow weighting
              fundsWithRisk.forEach((fund, index) => {
                const weight = netFlowWeights[index] / totalNetFlow;
                weightedRiskSum += fund.risk_factor! * weight;
              });
              weightedRisk = weightedRiskSum;
              totalWeight = totalNetFlow;
              console.log('🎯 Using net flow weighting for Previous Funds risk');
            } else {
              // Approach 2: Use total investment as weights
              const investmentWeights = fundsWithRisk.map(fund => Math.abs(fund.total_investment || 0));
              const totalInvestmentWeight = investmentWeights.reduce((sum, weight) => sum + weight, 0);
              
              if (totalInvestmentWeight > 0) {
                fundsWithRisk.forEach((fund, index) => {
                  const weight = investmentWeights[index] / totalInvestmentWeight;
                  weightedRiskSum += fund.risk_factor! * weight;
                });
                weightedRisk = weightedRiskSum;
                totalWeight = totalInvestmentWeight;
                console.log('🎯 Using investment amount weighting for Previous Funds risk');
              } else {
                // Approach 3: Use current valuation as weights (fallback)
                const valuationWeights = fundsWithRisk.map(fund => Math.abs(fund.current_valuation || 0));
                const totalValuationWeight = valuationWeights.reduce((sum, weight) => sum + weight, 0);
                
                if (totalValuationWeight > 0) {
                  fundsWithRisk.forEach((fund, index) => {
                    const weight = valuationWeights[index] / totalValuationWeight;
                    weightedRiskSum += fund.risk_factor! * weight;
                  });
                  weightedRisk = weightedRiskSum;
                  totalWeight = totalValuationWeight;
                  console.log('🎯 Using valuation weighting for Previous Funds risk');
                } else {
                  // Approach 4: Equal weighting as final fallback
                  weightedRisk = fundsWithRisk.reduce(
                    (sum, fund) => sum + fund.risk_factor!, 0
                  ) / fundsWithRisk.length;
                  totalWeight = fundsWithRisk.length;
                  console.log('🎯 Using equal weighting for Previous Funds risk (fallback)');
                }
              }
            }
          }

          console.log('🎯 Previous Funds weighted risk calculation:', {
            totalInactiveFunds: inactiveFunds.length,
            fundsWithRisk: fundsWithRisk.length,
            totalInvestment,
            weightedRisk: weightedRisk ? weightedRisk.toFixed(1) : 'undefined',
            inactiveFundsData: inactiveFunds.map(f => ({ 
              id: f.id, 
              name: f.fund_name, 
              risk: f.risk_factor, 
              totalInvestment: f.total_investment,
              totalWithdrawal: f.total_withdrawal,
              totalSwitchIn: f.total_switch_in,
              totalSwitchOut: f.total_switch_out,
              netFlow: f.net_flow
            }))
          });
          
          // Create a virtual entry with aggregated values
          const previousFundsEntry = {
            id: -1, // Special ID for virtual fund
            available_funds_id: -1,
            fund_name: 'Previous Funds',
            total_investment: totalInvestment,
            total_withdrawal: totalWithdrawal,
            total_switch_in: totalSwitchIn,
            total_switch_out: totalSwitchOut,
            net_flow: totalInvestment - totalWithdrawal + totalSwitchIn - totalSwitchOut,
            current_valuation: totalValuation,
            irr: previousFundsIRR, // Calculate IRR for Previous Funds using standardized endpoint
            isVirtual: true, // Flag to identify this as a virtual entry
            status: 'virtual',
            inactiveFundCount: inactiveFunds.length, // Add count of inactive funds
            risk_factor: weightedRisk, // Use calculated weighted risk instead of just first fund's risk
            inactiveFunds: inactiveFunds // Store individual inactive funds for breakdown
          };
          
          console.log('🎯 Created Previous Funds entry with IRR:', previousFundsEntry.irr);
          console.log('🎯 Created Previous Funds entry with Risk:', previousFundsEntry.risk_factor);
          console.log('🎯 Full Previous Funds entry:', previousFundsEntry);
          
          return previousFundsEntry;
        };
        
        // Separate active and inactive funds
        const activeFunds = fundSummaries.filter(fund => fund.status === 'active');
        const inactiveFunds = fundSummaries.filter(fund => fund.status !== 'active');
        
        console.log(`📊 Fund Status Debug for Product ${productDetails.product_name}:`);
        console.log('- Total fund summaries:', fundSummaries.length);
        console.log('- Active funds:', activeFunds.length);
        console.log('- Inactive funds:', inactiveFunds.length);
        console.log('- All fund statuses:', fundSummaries.map(f => ({ id: f.id, name: f.fund_name, status: f.status })));
        
        // Create the Previous Funds entry if there are inactive funds
        const previousFundsEntry = await createPreviousFundsEntry(inactiveFunds);
        
        // Prepare final fund list - active funds first, then Previous Funds if it exists
        const finalFundList = [...activeFunds];
        if (previousFundsEntry) {
          finalFundList.push(previousFundsEntry);
        }
        
        // Calculate weighted risk for the product using active funds' current valuations as weights
        let productWeightedRisk: number | undefined = undefined;
        const activeFundsWithRiskAndValuation = activeFunds.filter(
          fund => fund.risk_factor !== undefined && fund.risk_factor !== null && fund.current_valuation > 0
        );
        
        if (activeFundsWithRiskAndValuation.length > 0) {
          const totalActiveValuation = activeFundsWithRiskAndValuation.reduce(
            (sum, fund) => sum + fund.current_valuation, 0
          );
          
          if (totalActiveValuation > 0) {
            productWeightedRisk = activeFundsWithRiskAndValuation.reduce(
              (sum, fund) => sum + (fund.risk_factor! * (fund.current_valuation / totalActiveValuation)), 
              0
            );
            
            console.log(`🎯 Product ${productDetails.product_name} weighted risk calculation:`, {
              activeFundsWithRisk: activeFundsWithRiskAndValuation.length,
              totalActiveValuation,
              weightedRisk: productWeightedRisk.toFixed(1),
              fundBreakdown: activeFundsWithRiskAndValuation.map(f => ({
                name: f.fund_name,
                risk: f.risk_factor,
                valuation: f.current_valuation,
                weight: (f.current_valuation / totalActiveValuation * 100).toFixed(1) + '%'
              }))
            });
          }
        }
        
        // Extract product owner name from product_owners array
        let productOwnerName: string | undefined = undefined;
        if (productDetails.product_owners && Array.isArray(productDetails.product_owners) && productDetails.product_owners.length > 0) {
          if (productDetails.product_owners.length === 1) {
            // Single owner
            productOwnerName = productDetails.product_owners[0].name;
          } else {
            // Multiple owners - join with commas
            productOwnerName = productDetails.product_owners.map((owner: any) => owner.name).join(', ');
          }
        }

        // Add to summary results with fund data
        productSummaryResults.push({
          id: productId,
          product_name: productDetails.product_name,
          product_type: productDetails.product_type,
          product_owner_name: productOwnerName,
          start_date: productStartDate,
          total_investment: totalInvestment,
          total_withdrawal: totalWithdrawal,
          total_switch_in: totalSwitchIn,
          total_switch_out: totalSwitchOut,
          net_flow: totalInvestment - totalWithdrawal + totalSwitchIn - totalSwitchOut,
          current_valuation: productValuation,
          irr: productIRR,
          provider_name: productDetails.provider_name,
          provider_theme_color: productDetails.provider_theme_color,
          funds: finalFundList,
          weighted_risk: productWeightedRisk,
          status: productDetails.status // Add product status for greying out inactive products
        });
        
        // Add to overall valuation
        overallValuation += productValuation;
      }
      
      // Check for missing valuations across all products before proceeding
      if (allMissingValuations.length > 0) {
        // Format error message with product and fund names
        const missingItemsList = allMissingValuations.map(item => 
          `${item.productName} - ${item.fundName}`
        ).join(', ');
        
        const errorMessage = `Cannot generate report for ${formatDateFallback(selectedValuationDate || '')}. 
The following funds are missing valuation data for this period:
${missingItemsList}

Please select a different valuation date or ensure all active funds have valuation data.`;
        
        setDataError(errorMessage);
        setIsCalculating(false);
        return;
      }
      
      // Check if we have any valid products with valuations
      if (productSummaryResults.length === 0) {
        setDataError(`No products with valid valuations found for ${formatDateFallback(selectedValuationDate || '')}. Please select a different valuation date.`);
        setIsCalculating(false);
        return;
      }
      
      // REMOVED: Don't prevent report generation for zero-value portfolios
      // Zero portfolio value is legitimate and reports should still be generated
      // to show transaction history and how the portfolio reached zero value
      
      // Log zero valuation for debugging but allow the report to proceed
      if (overallValuation === 0) {
        console.log(`Portfolio has zero total value for ${formatDateFallback(selectedValuationDate || '')} - this is valid and the report will be generated`);
      }
      
      // Set state with summary data
      setProductSummaries(productSummaryResults);
      setTotalValuation(overallValuation);
      setValuationDate(latestValuationDate);
      
      // Find the earliest transaction date across all products
      let earliestDate: string | null = null;
      for (const product of productSummaryResults) {
        if (product.start_date && (!earliestDate || new Date(product.start_date) < new Date(earliestDate))) {
          earliestDate = product.start_date;
        }
      }
      setEarliestTransactionDate(earliestDate);
      
      // Calculate overall IRR using the standardized multiple funds IRR endpoint
      // IRR can be calculated even with zero current valuation since it's based on cash flows over time
      let calculatedTotalIRR = null;
      if (productSummaryResults.length > 0) {
        try {
          // Deduplicate portfolio fund IDs in case any products share funds
          const uniquePortfolioFundIds = Array.from(new Set(allPortfolioFundIds));
          console.log('Total portfolio fund IDs collected for IRR calculation:', {
            total: allPortfolioFundIds.length,
            unique: uniquePortfolioFundIds.length,
            duplicatesRemoved: allPortfolioFundIds.length - uniquePortfolioFundIds.length
          });
          
          if (uniquePortfolioFundIds.length > 0) {
            console.log('Calculating standardized IRR for portfolio fund IDs:', uniquePortfolioFundIds);
            
            // Format the selected valuation date for the API call
            let formattedDate: string | undefined = undefined;
        if (selectedValuationDate) {
              // Convert YYYY-MM format to YYYY-MM-DD (last day of month)
          const [year, month] = selectedValuationDate.split('-').map(part => parseInt(part));
              const lastDayOfMonth = new Date(year, month, 0).getDate();
              formattedDate = `${year}-${String(month).padStart(2, '0')}-${String(lastDayOfMonth).padStart(2, '0')}`;
            }
            
            console.log('Using optimized batch IRR service for total IRR:', {
              portfolioFundIds: uniquePortfolioFundIds,
              irrDate: formattedDate
            });
            
            // Calculate portfolio total average return using IRR of all selected products
            // This uses the multiple portfolio fund IRR endpoint with all fund IDs from all products
            const totalIRRData = await irrDataService.getOptimizedIRRData({
              portfolioFundIds: uniquePortfolioFundIds,
              endDate: formattedDate,
              includeHistorical: false
            });
            
            console.log('🎯 [TOTAL IRR DEBUG] Optimized total IRR response:', totalIRRData);
            console.log('🎯 [TOTAL IRR DEBUG] portfolioIRR field:', totalIRRData.portfolioIRR);
            console.log('🎯 [TOTAL IRR DEBUG] portfolioIRR type:', typeof totalIRRData.portfolioIRR);
            
            setTotalIRR(totalIRRData.portfolioIRR);
            calculatedTotalIRR = totalIRRData.portfolioIRR;
            console.log('✅ [TOTAL IRR DEBUG] Optimized total IRR calculation complete:', totalIRRData.portfolioIRR);
            
        } else {
            console.warn('No valid portfolio fund IDs found for IRR calculation');
            setTotalIRR(null);
            
            // Navigate to report display page even without total IRR
            const reportDataWithoutIRR = {
              productSummaries: productSummaryResults,
              totalIRR: null,
              totalValuation: overallValuation,
              earliestTransactionDate: earliestDate,
              selectedValuationDate: selectedValuationDate,
              productOwnerNames: Array.from(
                new Set(
                  productSummaryResults
                    .map(product => product.product_owner_name)
                    .filter(name => name && name.trim() !== '')
                )
              ).sort(),
              timePeriod: (() => {
                if (earliestDate && selectedValuationDate) {
                  const startDate = formatDateFallback(earliestDate);
                  const endDate = formatDateFallback(selectedValuationDate);
                  return `${startDate} to ${endDate}`;
                } else if (selectedValuationDate) {
                  return `Period ending ${formatDateFallback(selectedValuationDate)}`;
                } else {
                  return 'Current Period';
                }
              })(),
              // Report settings
              truncateAmounts,
              roundIrrToOne,
              formatWithdrawalsAsNegative,
              showInactiveProducts,
              showPreviousFunds
            };

            // Navigate to the report display page
            navigate('/report-display', { state: { reportData: reportDataWithoutIRR } });
          }
        } catch (irrErr) {
          console.error('Error calculating standardized IRR:', irrErr);
          setTotalIRR(null);
        }
      } else {
        setTotalIRR(null);
      }

      // Always navigate to report display page after processing
      const finalReportData = {
        productSummaries: productSummaryResults,
        totalIRR: calculatedTotalIRR,
        totalValuation: overallValuation,
        earliestTransactionDate: earliestDate,
        selectedValuationDate: selectedValuationDate,
        productOwnerNames: Array.from(
          new Set(
            productSummaryResults
              .map(product => product.product_owner_name)
              .filter(name => name && name.trim() !== '')
          )
        ).sort(),
        timePeriod: (() => {
          if (earliestDate && selectedValuationDate) {
            const startDate = formatDateFallback(earliestDate);
            const endDate = formatDateFallback(selectedValuationDate);
            return `${startDate} to ${endDate}`;
          } else if (selectedValuationDate) {
            return `Period ending ${formatDateFallback(selectedValuationDate)}`;
          } else {
            return 'Current Period';
          }
        })(),
        // Report settings
        truncateAmounts,
        roundIrrToOne,
        formatWithdrawalsAsNegative,
        showInactiveProducts,
        showPreviousFunds
      };

      // Navigate to the report display page
      navigate('/report-display', { state: { reportData: finalReportData } });
      
    } catch (err: any) {
      console.error('Error generating report:', err);
      setDataError(err.response?.data?.detail || 'Failed to generate report. Check console for details.');
    } finally {
      setIsCalculating(false);
    }
  };
  
  // Pivoted Table Data Preparation (ensure this is BEFORE the return statement with JSX)
  const transactionRowLabels = [
    { key: 'total_investment', label: 'Investment' },
    { key: 'total_withdrawal', label: 'Withdrawal' },
    { key: 'total_switch_in', label: 'Fund Switch In' },
    { key: 'total_switch_out', label: 'Fund Switch Out' },
    { key: 'valuation', label: 'Valuation' },
  ];

  const columnMonths = useMemo(() => {
    if (!monthlyTransactions || monthlyTransactions.length === 0) return [];
    // Ensure months are sorted chronologically, as they might come from a Set initially
    return monthlyTransactions.map(mt => mt.year_month).sort((a, b) => a.localeCompare(b));
  }, [monthlyTransactions]);

  const pivotedTableData = useMemo(() => {
    if (!monthlyTransactions || monthlyTransactions.length === 0 || columnMonths.length === 0) return [];
    
    const dataMap = new Map<string, MonthlyTransaction>();
    monthlyTransactions.forEach(mt => dataMap.set(mt.year_month, mt));

    return transactionRowLabels.map(rowType => {
      const row: { [key: string]: string | number } = { transactionType: rowType.label };
      let totalForRow = 0;
      columnMonths.forEach(month => {
        const monthData = dataMap.get(month);
        const value = monthData ? monthData[rowType.key as keyof MonthlyTransaction] as number : 0;
        row[month] = value;
        // Only sum transaction types for the 'Total' column, not month-end valuations
        if (rowType.key !== 'valuation') { 
          totalForRow += value;
        }
      });
      // For the 'Valuation' row, the 'Total' column should reflect the latest portfolio valuation summary.
      // It should NOT be a sum of all monthly valuations.
      row['total'] = rowType.key === 'valuation' ? (totalValuation ?? 0) : totalForRow;
      return row;
    });
  }, [monthlyTransactions, columnMonths, transactionRowLabels, totalValuation]); // Added totalValuation dependency

  // Add format function for risk display
  const formatRiskFallback = (risk: number | undefined): string => {
    if (risk === undefined || risk === null) return '-';
    // Round to 1 decimal place if not a whole number
    const rounded = Math.round(risk * 10) / 10;
    return rounded % 1 === 0 ? rounded.toString() : rounded.toFixed(1);
  };

  // Toggle function for Previous Funds expansion
  const togglePreviousFundsExpansion = (productId: number) => {
    setExpandedPreviousFunds(prev => {
      const newSet = new Set(prev);
      if (newSet.has(productId)) {
        newSet.delete(productId);
      } else {
        newSet.add(productId);
      }
      return newSet;
    });
  };

  const toggleInactiveProductDetails = (productId: number) => {
    setShowInactiveProductDetails(prev => {
      const newSet = new Set(prev);
      if (newSet.has(productId)) {
        newSet.delete(productId);
      } else {
        newSet.add(productId);
      }
      return newSet;
    });
  };

  // Helper function to generate report title information
  const getReportTitleInfo = () => {
    // Get time period
    const timePeriod = (() => {
      if (earliestTransactionDate && selectedValuationDate) {
        const startDate = formatDateFallback(earliestTransactionDate);
        const endDate = formatDateFallback(selectedValuationDate);
        return `${startDate} to ${endDate}`;
      } else if (selectedValuationDate) {
        return `Period ending ${formatDateFallback(selectedValuationDate)}`;
      } else {
        return 'Current Period';
      }
    })();

    // Get unique product owner names from the generated report
    const productOwnerNames = Array.from(
      new Set(
        productSummaries
          .map(product => product.product_owner_name)
          .filter(name => name && name.trim() !== '')
      )
    ).sort();

    return {
      timePeriod,
      productOwnerNames
    };
  };



  return (
    <div className="mx-auto px-4 sm:px-6 lg:px-8 py-3">
      <h1 className="text-3xl font-normal text-gray-900 font-sans tracking-wide mb-6">
        Report Generator
      </h1>
      
      {/* Error display for initial load errors */}
      {error && (
        <div className="bg-red-50 border-l-4 border-red-500 p-4 mb-6 max-w-7xl mx-auto">
              <p className="text-red-700">{error}</p>
            </div>
      )}

        <div className="grid grid-cols-1 md:grid-cols-2 gap-6 max-w-7xl mx-auto">
          {/* Left Side - Selection Panels */}
          <div className="bg-white shadow-sm rounded-lg border border-gray-100 p-6">
            <h2 className="text-lg font-normal text-gray-900 mb-4">Select Items for Report</h2>
            
            <div className="space-y-4">
              <MultiSelectDropdown
                label="Client Groups"
                options={clientGroups.map(group => ({
                  value: group.id,
                  label: group.name
                }))}
                values={selectedClientGroupIds}
                onChange={setSelectedClientGroupIds}
                placeholder="Search client groups..."
                searchable
              />
              
              <MultiSelectDropdown
                label="Product Owners"
                options={productOwners.map(owner => ({
                  value: owner.id,
                  label: owner.name
                }))}
                values={selectedProductOwnerIds}
                onChange={setSelectedProductOwnerIds}
                placeholder="Search product owners..."
                searchable
              />
              
              <MultiSelectDropdown
                label="Products"
                options={products.map(product => ({
                  value: product.id,
                  label: product.product_name
                }))}
                values={selectedProductIds}
                onChange={setSelectedProductIds}
                placeholder="Search products..."
                searchable
              />
              
              {/* Add valuation date dropdown */}
              {availableValuationDates.length > 0 && (
                <div className="dropdown-container mt-4">
                  <label className="block text-sm font-medium text-gray-700 mb-1">
                    End Valuation Date
                    <span className="text-xs text-gray-500 ml-1">(select the date for IRR calculation)</span>
                  </label>
                  <div className="relative">
                    <select
                      id="valuation-date-dropdown"
                      value={selectedValuationDate || ''}
                      onChange={(e) => setSelectedValuationDate(e.target.value || null)}
                      className="shadow-sm focus:ring-primary-500 focus:border-primary-500 block w-full pl-3 pr-10 py-2 text-sm border-gray-300 rounded-md appearance-none"
                      disabled={isLoadingValuationDates}
                    >
                      {availableValuationDates.map(date => (
                        <option key={date} value={date}>
                          {formatDateFallback(date)}
                        </option>
                      ))}
                    </select>
                    <div className="pointer-events-none absolute inset-y-0 right-0 flex items-center px-2 text-gray-700">
                      {isLoadingValuationDates ? (
                        <svg className="animate-spin h-4 w-4 text-gray-500" xmlns="http://www.w3.org/2000/svg" fill="none" viewBox="0 0 24 24">
                          <circle className="opacity-25" cx="12" cy="12" r="10" stroke="currentColor" strokeWidth="4"></circle>
                          <path className="opacity-75" fill="currentColor" d="M4 12a8 8 0 018-8V0C5.373 0 0 5.373 0 12h4zm2 5.291A7.962 7.962 0 014 12H0c0 3.042 1.135 5.824 3 7.938l3-2.647z"></path>
                        </svg>
                      ) : (
                        <svg className="h-5 w-5 text-gray-400" xmlns="http://www.w3.org/2000/svg" viewBox="0 0 20 20" fill="currentColor" aria-hidden="true">
                          <path fillRule="evenodd" d="M10 3a1 1 0 01.707.293l3 3a1 1 0 01-1.414 1.414L10 5.414 7.707 7.707a1 1 0 01-1.414-1.414l3-3A1 1 0 0110 3z" clipRule="evenodd" />
                          <path fillRule="evenodd" d="M10 17a1 1 0 01-.707-.293l-3-3a1 1 0 011.414-1.414L10 14.586l2.293-2.293a1 1 0 011.414 1.414l-3 3A1 1 0 0110 17z" clipRule="evenodd" />
                        </svg>
                      )}
                    </div>
                  </div>
                  <p className="mt-1 text-xs text-gray-500">
                    {availableValuationDates.length} valuation periods available for selected products
                  </p>
                </div>
              )}
            </div>
            
            {/* Report formatting options */}
            <div className="mt-4 p-3 bg-gray-50 rounded-lg border">
              <h4 className="text-sm font-medium text-gray-700 mb-2">Report Formatting</h4>
              <div className="space-y-2">
                <label className="inline-flex items-center">
                  <input
                    type="checkbox"
                    checked={truncateAmounts}
                    onChange={(e) => setTruncateAmounts(e.target.checked)}
                    className="h-4 w-4 text-primary-600 focus:ring-primary-500 border-gray-300 rounded"
                  />
                  <span className="ml-2 text-sm text-gray-600">
                    Truncate amounts to whole numbers (excludes IRRs)
                  </span>
                </label>
                <label className="inline-flex items-center">
                  <input
                    type="checkbox"
                    checked={roundIrrToOne}
                    onChange={(e) => setRoundIrrToOne(e.target.checked)}
                    className="h-4 w-4 text-primary-600 focus:ring-primary-500 border-gray-300 rounded"
                  />
                  <span className="ml-2 text-sm text-gray-600">
                    Round IRR values to 1 decimal place (default is 2)
                  </span>
                </label>
                <label className="inline-flex items-center">
                  <input
                    type="checkbox"
                    checked={formatWithdrawalsAsNegative}
                    onChange={(e) => setFormatWithdrawalsAsNegative(e.target.checked)}
                    className="h-4 w-4 text-primary-600 focus:ring-primary-500 border-gray-300 rounded"
                  />
                  <span className="ml-2 text-sm text-gray-600">
                    Format withdrawal amounts as negative values
                  </span>
                </label>
                <label className="inline-flex items-center">
                  <input
                    type="checkbox"
                    checked={combineFundSwitches}
                    onChange={(e) => setCombineFundSwitches(e.target.checked)}
                    className="h-4 w-4 text-primary-600 focus:ring-primary-500 border-gray-300 rounded"
                  />
                  <span className="ml-2 text-sm text-gray-600">
                    Combine fund switch columns into net amount
                  </span>
                </label>
                
                {/* Historical IRR Years Setting */}
                <div className="flex items-center space-x-3">
                  <label htmlFor="historical-irr-years" className="text-sm text-gray-600">
                    Historical IRR years back:
                  </label>
                  <select
                    id="historical-irr-years"
                    value={historicalIRRYears}
                    onChange={(e) => setHistoricalIRRYears(Number(e.target.value))}
                    className="block w-20 px-2 py-1 text-sm border-gray-300 rounded-md shadow-sm focus:ring-primary-500 focus:border-primary-500"
                  >
                    <option value={1}>1</option>
                    <option value={2}>2</option>
                    <option value={3}>3</option>
                    <option value={4}>4</option>
                    <option value={5}>5</option>
                  </select>
                  <span className="text-xs text-gray-500">
                    years (up to {historicalIRRYears * 12} months)
                  </span>
                </div>
              </div>
              
              {/* Previous Funds Breakdown Controls */}
              {relatedProducts.length > 0 && relatedProducts.some(product => 
                productSummaries.find(p => p.id === product.id)?.funds?.some(fund => 
                  fund.fund_name === 'Previous Funds' && fund.isVirtual && fund.inactiveFunds && fund.inactiveFunds.length > 0
                )
              ) && (
                <div className="mt-3 pt-3 border-t border-gray-200">
                  <h5 className="text-sm font-medium text-gray-700 mb-2">Previous Funds Breakdown</h5>
                  <div className="space-y-1">
                    {relatedProducts
                      .filter(product => !excludedProductIds.has(product.id))
                      .filter(product => 
                        productSummaries.find(p => p.id === product.id)?.funds?.some(fund => 
                          fund.fund_name === 'Previous Funds' && fund.isVirtual && fund.inactiveFunds && fund.inactiveFunds.length > 0
                        )
                      )
                      .map(product => {
                        const productSummary = productSummaries.find(p => p.id === product.id);
                        const previousFund = productSummary?.funds?.find(fund => 
                          fund.fund_name === 'Previous Funds' && fund.isVirtual && fund.inactiveFunds
                        );
                        return (
                          <label key={product.id} className="inline-flex items-center w-full">
                            <input
                              type="checkbox"
                              checked={expandedPreviousFunds.has(product.id)}
                              onChange={() => togglePreviousFundsExpansion(product.id)}
                              className="h-4 w-4 text-primary-600 focus:ring-primary-500 border-gray-300 rounded"
                            />
                            <span className="ml-2 text-sm text-gray-600">
                              {product.product_name} ({previousFund?.inactiveFunds?.length || 0} funds)
                            </span>
                          </label>
                        );
                      })
                    }
                  </div>
                </div>
              )}
              
              {/* Inactive Product Detail Controls */}
              {productSummaries.some(product => product.status === 'inactive') && (
                <div className="mt-3 pt-3 border-t border-gray-200">
                  <h5 className="text-sm font-medium text-gray-700 mb-2">Inactive Product Details</h5>
                  <p className="text-xs text-gray-500 mb-2">
                    Choose which inactive products to show detailed cards for (unchecked = summary table only)
                  </p>
                  <div className="space-y-1">
                    {productSummaries
                      .filter(product => product.status === 'inactive')
                      .map(product => (
                        <label key={product.id} className="inline-flex items-center w-full">
                          <input
                            type="checkbox"
                            checked={showInactiveProductDetails.has(product.id)}
                            onChange={() => toggleInactiveProductDetails(product.id)}
                            className="h-4 w-4 text-primary-600 focus:ring-primary-500 border-gray-300 rounded"
                          />
                          <span className="ml-2 text-sm text-gray-600">
                            {product.product_name}
                            <span className="ml-1 text-xs text-red-600">(Inactive)</span>
                          </span>
                        </label>
                      ))
                    }
                  </div>
                </div>
              )}
            </div>
            
            <div className="mt-6">
              <button
                onClick={generateReport}
                disabled={isCalculating || isLoading || !hasEffectiveProductSelection}
                className="w-full flex justify-center items-center px-6 py-3 text-base font-medium text-white bg-primary-700 hover:bg-primary-800 rounded-md shadow-sm transition-all duration-200 focus:outline-none focus:ring-2 focus:ring-offset-2 focus:ring-primary-500 disabled:opacity-50 disabled:cursor-not-allowed"
              >
                {isCalculating ? (
                  <>
                    <svg className="animate-spin -ml-1 mr-3 h-5 w-5 text-white" xmlns="http://www.w3.org/2000/svg" fill="none" viewBox="0 0 24 24">
                      <circle className="opacity-25" cx="12" cy="12" r="10" stroke="currentColor" strokeWidth="4"></circle>
                      <path className="opacity-75" fill="currentColor" d="M4 12a8 8 0 018-8V0C5.373 0 0 5.373 0 12h4zm2 5.291A7.962 7.962 0 014 12H0c0 3.042 1.135 5.824 3 7.938l3-2.647z"></path>
                    </svg>
                    Calculating...
                  </>
                ) : (
                  <>
                    <svg xmlns="http://www.w3.org/2000/svg" className="h-5 w-5 mr-2" fill="none" viewBox="0 0 24 24" stroke="currentColor">
                      <path strokeLinecap="round" strokeLinejoin="round" strokeWidth={2} d="M9 17v-2m3 2v-4m3 4v-6m2 10H7a2 2 0 01-2-2V5a2 2 0 012-2h5.586a1 1 0 01.707.293l5.414 5.414a1 1 0 01.293.707V19a2 2 0 01-2 2z" />
                    </svg>
                    Generate Report
                  </>
                )}
              </button>
              
              {!hasEffectiveProductSelection && !isCalculating && !isLoading && (
                <p className="mt-2 text-sm text-gray-500 text-center">
                  Select at least one product to generate a report
                </p>
              )}
            </div>
            
            {dataError && (
              <div className="mt-4 bg-red-50 border-l-4 border-red-500 p-3">
                <p className="text-sm text-red-700">{dataError}</p>
              </div>
            )}
          </div>
          
          {/* Right Side - Results Panel */}
          <div className="bg-white shadow-sm rounded-lg border border-gray-100 p-6">
            <h2 className="text-lg font-normal text-gray-900 mb-4">Report Summary</h2>
            
            <div className="mb-6">
              <h3 className="text-sm font-medium text-gray-700 mb-2">Related Items</h3>
              <p className="text-xs text-gray-500 mb-2">
                This section shows all items included in your report. Click × to exclude an item or ✓ to include it.
                Excluding a product owner will automatically exclude all its products.
              </p>
              <div className="border rounded-lg p-4 bg-gray-50 min-h-[100px]">
                {(displayedProductOwners.length > 0 || relatedProducts.length > 0) ? (
                  <div className="space-y-3">
                    {displayedProductOwners.length > 0 && (
                      <div>
                        <h4 className="text-xs font-medium text-gray-500 uppercase mb-1">Product Owners</h4>
                        {/* Debug info */}
                        {process.env.NODE_ENV === 'development' && (
                          <div className="text-xs text-gray-400 mb-2">
                            Displayed owners: {displayedProductOwners.length}, 
                            Direct selected: {selectedProductOwnerIds.length},
                            Client groups: {selectedClientGroupIds.length}
                          </div>
                        )}
                        <div className="flex flex-wrap gap-2">
                          {displayedProductOwners.map(owner => {
                            // Check the source of this product owner
                            const isDirectlySelected = selectedProductOwnerIds.includes(owner.id);
                            const associatedClientGroups = productOwnerToClientGroup.get(owner.id) || [];
                            const hasClientGroupSource = associatedClientGroups.length > 0;
                            const isExcluded = excludedProductOwnerIds.has(owner.id);
                            
                            console.log(`Product owner ${owner.name} (${owner.id}) status:`, {
                              isDirectlySelected,
                              hasClientGroupSource,
                              associatedClientGroups,
                              isExcluded
                            });
                            
                            // Determine the style based on source
                            let badgeStyle = '';
                            if (isExcluded) {
                              badgeStyle = 'bg-gray-100 text-gray-500';
                            } else if (isDirectlySelected) {
                              badgeStyle = 'bg-blue-100 text-blue-800';
                            } else if (hasClientGroupSource) {
                              // Use a distinct color for client group-sourced product owners
                              badgeStyle = 'bg-purple-100 text-purple-800';
                            } else {
                              badgeStyle = 'bg-blue-100 text-blue-800';
                            }
                            
                            // Determine button action text
                            const buttonTitle = isExcluded 
                              ? `Include ${owner.name}` 
                              : `Exclude ${owner.name}`;
                            
                            return (
                              <span 
                                key={owner.id} 
                                className={`inline-flex items-center px-2.5 py-0.5 rounded-full text-xs font-medium ${badgeStyle} group cursor-pointer hover:opacity-80 transition-opacity`}
                                title="Click to toggle inclusion/exclusion"
                                onClick={(e) => {
                                  // Handle click on the entire component
                                  e.stopPropagation();
                                  const newExcludedOwners = new Set(excludedProductOwnerIds);
                                  if (isExcluded) {
                                    newExcludedOwners.delete(owner.id);
                                  } else {
                                    newExcludedOwners.add(owner.id);
                                  }
                                  setExcludedProductOwnerIds(newExcludedOwners);
                                }}
                              >
                                {owner.name}
                                {/* Show product count */}
                                {productOwnerToProducts.has(owner.id) && (
                                  <span className={`ml-1 ${isExcluded ? 'text-gray-400' : 'text-blue-600'} text-xs`}>
                                    ({productOwnerToProducts.get(owner.id)?.length || 0})
                                  </span>
                                )}
                                {/* Show a small indicator of source */}
                                {isDirectlySelected && (
                                  <span className={`ml-1 ${isExcluded ? 'text-gray-400' : 'text-blue-600'} text-xs`} title="Directly selected">•</span>
                                )}
                                {hasClientGroupSource && (
                                  <span className={`ml-1 ${isExcluded ? 'text-gray-400' : 'text-purple-600'} text-xs`} title="From client group">◆</span>
                                )}
                                <span 
                                  onClick={(e) => {
                                    // Prevent the parent click handler from firing when clicking the icon
                                    e.stopPropagation();
                                  }}
                                  className={`ml-1.5 ${isExcluded ? 'text-gray-400 hover:text-gray-600' : 'text-blue-400 hover:text-blue-600'} focus:outline-none`}
                                  aria-label={buttonTitle}
                                  title={isExcluded ? "Include product owner" : "Exclude product owner"}
                                >
                                  {isExcluded ? (
                                    <svg xmlns="http://www.w3.org/2000/svg" className="h-3.5 w-3.5" viewBox="0 0 20 20" fill="currentColor">
                                      <path fillRule="evenodd" d="M10 18a8 8 0 100-16 8 8 0 000 16zm3.707-9.293a1 1 0 00-1.414-1.414L9 10.586 7.707 9.293a1 1 0 00-1.414 1.414l2 2a1 1 0 001.414 0l4-4z" clipRule="evenodd" />
                                    </svg>
                                  ) : (
                                    <svg xmlns="http://www.w3.org/2000/svg" className="h-3.5 w-3.5" viewBox="0 0 20 20" fill="currentColor">
                                      <path fillRule="evenodd" d="M4.293 4.293a1 1 0 011.414 0L10 8.586l4.293-4.293a1 1 0 111.414 1.414L11.414 10l4.293 4.293a1 1 0 01-1.414 1.414L10 11.414l-4.293 4.293a1 1 0 01-1.414-1.414L8.586 10 4.293 5.707a1 1 0 010-1.414z" clipRule="evenodd" />
                                    </svg>
                                  )}
                                </span>
                              </span>
                            );
                          })}
                        </div>
                      </div>
                    )}
                    {relatedProducts.length > 0 && (
                      <div>
                        <h4 className="text-xs font-medium text-gray-500 uppercase mb-1">Products</h4>
                        <div className="flex flex-wrap gap-2">
                          {relatedProducts.map(product => {
                            // Check the sources of this product
                            const isDirectlySelected = selectedProductIds.includes(product.id);
                            const sources = productSources.get(product.id) || { clientGroups: [], productOwners: [] };
                            const hasClientGroupSource = sources.clientGroups.length > 0;
                            const hasProductOwnerSource = sources.productOwners.length > 0;
                            
                            // Check if this product is excluded
                            const isDirectlyExcluded = excludedProductIds.has(product.id);
                            
                            // Check if this product is cascade-excluded via its product owner
                            const cascadeExcludedByOwners: number[] = [];
                            Array.from(cascadeExcludedProductIds.entries()).forEach(([ownerId, productIds]) => {
                              if (productIds.includes(product.id)) {
                                cascadeExcludedByOwners.push(ownerId);
                              }
                            });
                            const isCascadeExcluded = cascadeExcludedByOwners.length > 0;
                            
                            // Combined exclusion status
                            const isExcluded = isDirectlyExcluded || isCascadeExcluded;
                            
                            return (
                              <span 
                                key={product.id} 
                                className={`inline-flex items-center px-2.5 py-0.5 rounded-full text-xs font-medium ${isExcluded ? 'bg-gray-100 text-gray-500' : 'bg-green-100 text-green-800'} group cursor-pointer hover:opacity-80 transition-opacity`}
                                title={isCascadeExcluded ? `Excluded via product owner(s): ${cascadeExcludedByOwners.map(ownerId => {
                                  const owner = productOwners.find(po => po.id === ownerId);
                                  return owner ? owner.name : `ID ${ownerId}`;
                                }).join(', ')}` : 'Click to toggle inclusion/exclusion'}
                                onClick={(e) => {
                                  // Handle click on the entire component (but not if cascade-excluded)
                                  if (!isCascadeExcluded) {
                                    e.stopPropagation();
                                    const newExcludedProducts = new Set(excludedProductIds);
                                    if (isDirectlyExcluded) {
                                      newExcludedProducts.delete(product.id);
                                    } else {
                                      newExcludedProducts.add(product.id);
                                    }
                                    setExcludedProductIds(newExcludedProducts);
                                  }
                                }}
                              >
                                {product.product_name}
                                {/* Show small indicators of source */}
                                {isDirectlySelected && (
                                  <span className={`ml-1 ${isExcluded ? 'text-gray-400' : 'text-green-600'} text-xs`} title="Directly selected">•</span>
                                )}
                                {hasClientGroupSource && (
                                  <span className={`ml-1 ${isExcluded ? 'text-gray-400' : 'text-purple-600'} text-xs`} title="From client group">◆</span>
                                )}
                                {hasProductOwnerSource && (
                                  <span className={`ml-1 ${isExcluded ? 'text-gray-400' : 'text-blue-600'} text-xs`} title={`From product owner(s): ${sources.productOwners.map(ownerId => {
                                    const owner = productOwners.find(po => po.id === ownerId);
                                    return owner ? owner.name : `ID ${ownerId}`;
                                  }).join(', ')}`}>■</span>
                                )}
                                {isCascadeExcluded && (
                                  <span className="ml-1 text-gray-400 text-xs font-bold" title={`Excluded because product owner(s) excluded: ${cascadeExcludedByOwners.map(ownerId => {
                                    const owner = productOwners.find(po => po.id === ownerId);
                                    return owner ? owner.name : `ID ${ownerId}`;
                                  }).join(', ')}`}>↑</span>
                                )}
                                <span 
                                  onClick={(e) => {
                                    // Prevent the parent click handler from firing when clicking the icon
                                    e.stopPropagation();
                                  }}
                                  className={`ml-1.5 ${isCascadeExcluded ? 'text-gray-300 cursor-not-allowed' : isExcluded ? 'text-gray-400 hover:text-gray-600' : 'text-green-400 hover:text-green-600'} focus:outline-none`}
                                  aria-label={isExcluded ? `Include ${product.product_name}` : `Exclude ${product.product_name}`}
                                  title={isCascadeExcluded ? "Enable product owner to include this product" : (isExcluded ? "Include product" : "Exclude product")}
                                >
                                  {isExcluded ? (
                                    <svg xmlns="http://www.w3.org/2000/svg" className="h-3.5 w-3.5" viewBox="0 0 20 20" fill="currentColor">
                                      <path fillRule="evenodd" d="M10 18a8 8 0 100-16 8 8 0 000 16zm3.707-9.293a1 1 0 00-1.414-1.414L9 10.586 7.707 9.293a1 1 0 00-1.414 1.414l2 2a1 1 0 001.414 0l4-4z" clipRule="evenodd" />
                                    </svg>
                                  ) : (
                                    <svg xmlns="http://www.w3.org/2000/svg" className="h-3.5 w-3.5" viewBox="0 0 20 20" fill="currentColor">
                                      <path fillRule="evenodd" d="M4.293 4.293a1 1 0 011.414 0L10 8.586l4.293-4.293a1 1 0 111.414 1.414L11.414 10l4.293 4.293a1 1 0 01-1.414 1.414L10 11.414l-4.293 4.293a1 1 0 01-1.414-1.414L8.586 10 4.293 5.707a1 1 0 010-1.414z" clipRule="evenodd" />
                                    </svg>
                                  )}
                                </span>
                              </span>
                            );
                          })}
                        </div>
                      </div>
                    )}
                  </div>
                ) : (
                  <p className="text-sm text-gray-500">Select items to see related entities.</p>
                )}
              </div>
              <div className="mt-2 flex flex-wrap text-xs text-gray-500 gap-x-3">
                <span className="flex items-center">
                  <span className="mr-1 text-green-600">•</span> Direct selection
                </span>
                <span className="flex items-center">
                  <span className="mr-1 text-purple-600">◆</span> From client group
                </span>
                <span className="flex items-center">
                  <span className="mr-1 text-blue-600">■</span> From product owner
                </span>
                <span className="flex items-center">
                  <span className="mr-1 text-gray-400 font-bold">↑</span> Excluded via owner
                </span>
                <span className="ml-auto italic">Hover for details</span>
              </div>
            </div>
            
            {/* Common Valuation Dates Status */}
            <div className="mb-6">
              <h3 className="text-sm font-medium text-gray-700 mb-2">Valuation Data Status</h3>
              <div className="flex items-center space-x-2 p-3 bg-gray-50 rounded-lg border">
                <div className="flex items-center">
                  {availableValuationDates.length > 0 ? (
                    <svg className="h-5 w-5 text-green-500" fill="currentColor" viewBox="0 0 20 20">
                      <path fillRule="evenodd" d="M10 18a8 8 0 100-16 8 8 0 000 16zm3.707-9.293a1 1 0 00-1.414-1.414L9 10.586 7.707 9.293a1 1 0 00-1.414 1.414l2 2a1 1 0 001.414 0l4-4z" clipRule="evenodd" />
                    </svg>
                  ) : (
                    <svg className="h-5 w-5 text-red-500" fill="currentColor" viewBox="0 0 20 20">
                      <path fillRule="evenodd" d="M10 18a8 8 0 100-16 8 8 0 000 16zM8.707 7.293a1 1 0 00-1.414 1.414L8.586 10l-1.293 1.293a1 1 0 101.414 1.414L10 11.414l1.293 1.293a1 1 0 001.414-1.414L11.414 10l1.293-1.293a1 1 0 00-1.414-1.414L10 8.586 8.707 7.293z" clipRule="evenodd" />
                    </svg>
                  )}
                </div>
                <div className="flex-1">
                  <div className="text-sm font-medium text-gray-900">
                    {availableValuationDates.length > 0 ? (
                      <>All portfolio funds have common valuation dates</>
                    ) : relatedProducts.length > 0 ? (
                      <>Portfolio funds do not share common valuation dates</>
                    ) : (
                      <>No products selected</>
                    )}
                  </div>
                  <div className="text-xs text-gray-500 mt-1">
                    {isLoadingValuationDates ? (
                      <>Checking valuation data...</>
                    ) : availableValuationDates.length > 0 ? (
                      <>{availableValuationDates.length} common valuation period{availableValuationDates.length !== 1 ? 's' : ''} available</>
                    ) : relatedProducts.length > 0 ? (
                      <>Date selection will use latest available valuations for each fund</>
                    ) : (
                      <>Select products to check valuation data availability</>
                    )}
                  </div>
                </div>
                {isLoadingValuationDates && (
                  <svg className="animate-spin h-4 w-4 text-gray-500" xmlns="http://www.w3.org/2000/svg" fill="none" viewBox="0 0 24 24">
                    <circle className="opacity-25" cx="12" cy="12" r="10" stroke="currentColor" strokeWidth="4"></circle>
                    <path className="opacity-75" fill="currentColor" d="M4 12a8 8 0 018-8V0C5.373 0 0 5.373 0 12h4zm2 5.291A7.962 7.962 0 014 12H0c0 3.042 1.135 5.824 3 7.938l3-2.647z"></path>
                  </svg>
                )}
              </div>
            </div>
            

          </div>
        </div>
      
      {/* Product Period Summary Tables */}
      {productSummaries.length > 0 && (
        <div className="mt-8 w-full">
          {/* Report Title */}
          <div className="text-center mb-8">
            <h1 className="text-3xl font-bold text-gray-900 mb-2">
              Report Summary
            </h1>
            <div className="text-lg text-gray-700 mb-1">
              {getReportTitleInfo().timePeriod}
            </div>
            {getReportTitleInfo().productOwnerNames.length > 0 && (
              <div className="text-md text-gray-600">
                {getReportTitleInfo().productOwnerNames.join(', ')}
              </div>
            )}
          </div>
          
          <h2 className="text-2xl font-normal text-gray-900 font-sans tracking-wide mb-4">
            Product Period Overview
          </h2>
          
          {productSummaries
            .filter(product => {
              // For inactive products, only show if checkbox is checked
              if (product.status === 'inactive') {
                return showInactiveProductDetails.has(product.id);
              }
              // For active products, always show
              return true;
            })
            .map(product => (
            <div key={product.id} className={`mb-8 bg-white shadow-sm rounded-lg border border-gray-200 p-6 w-full min-w-0 ${product.status === 'inactive' ? 'opacity-60 bg-gray-50' : ''}`}>
              <div className="flex items-center gap-3 mb-4">
                {product.provider_theme_color && (
                  <div 
                    className="w-4 h-4 rounded-full" 
                    style={{ backgroundColor: product.provider_theme_color }}
                  />
                )}
                <h3 className={`text-xl font-semibold ${product.status === 'inactive' ? 'text-gray-600' : 'text-gray-800'}`}>
                  {[product.product_type, product.provider_name, product.product_owner_name].filter(Boolean).join(' - ')}
                  {product.status === 'inactive' && (
                    <span className="ml-2 text-sm text-red-600 font-medium">(Inactive)</span>
                  )}
                </h3>
              </div>
              

              
                        <div className="overflow-x-auto">
                <table className="min-w-full divide-y divide-gray-300">
              <thead className="bg-gray-100">
                <tr>
                      <th scope="col" className="px-4 py-3 text-left text-sm font-semibold text-gray-700 uppercase tracking-wider">
                        Fund Name
                  </th>
                      <th scope="col" className="px-4 py-3 text-center text-sm font-semibold text-gray-700 uppercase tracking-wider">
                        Investment
                    </th>
                    <th scope="col" className="px-4 py-3 text-center text-sm font-semibold text-gray-700 uppercase tracking-wider">
                      Government Uplift
                      </th>
                    <th scope="col" className="px-4 py-3 text-center text-sm font-semibold text-gray-700 uppercase tracking-wider">
                      Product Switch In
                        </th>
                    <th scope="col" className="px-4 py-3 text-center text-sm font-semibold text-gray-700 uppercase tracking-wider">
                      All Fund Switches
                          </th>
                    <th scope="col" className="px-4 py-3 text-center text-sm font-semibold text-gray-700 uppercase tracking-wider">
                      Product Switch Out
                          </th>
                      <th scope="col" className="px-4 py-3 text-center text-sm font-semibold text-gray-700 uppercase tracking-wider">
                        Withdrawal
                      </th>
                    <th scope="col" className="px-4 py-3 text-center text-sm font-semibold text-gray-700 uppercase tracking-wider bg-green-100">
                        Valuation
                      </th>
                    <th scope="col" className="px-4 py-3 text-center text-sm font-semibold text-gray-700 uppercase tracking-wider bg-blue-100">
                      Profit Made
                      </th>
                    <th scope="col" className="px-4 py-3 text-center text-sm font-semibold text-gray-700 uppercase tracking-wider bg-purple-100">
                      Average Return p.a.
                      </th>
                      <th scope="col" className="px-4 py-3 text-center text-sm font-semibold text-gray-700 uppercase tracking-wider">
                        Risk
                        </th>
                </tr>
              </thead>
              <tbody className="bg-white divide-y divide-gray-200">
                    {product.funds && product.funds.length > 0 ? (
                      product.funds.map(fund => (
                        <tr 
                          key={fund.id} 
                          className={`hover:bg-blue-50 ${fund.isVirtual ? 'bg-gray-100 font-medium' : ''}`}
                        >
                          <td className="px-4 py-3 whitespace-nowrap text-sm font-medium text-gray-800 text-left">
                            {fund.fund_name}
                            {fund.isVirtual && fund.inactiveFundCount && (
                              <span className="ml-2 inline-flex items-center px-2 py-0.5 rounded text-xs font-medium bg-gray-200 text-gray-800">
                                {fund.inactiveFundCount} {fund.inactiveFundCount === 1 ? 'fund' : 'funds'}
                              </span>
                            )}
                      </td>
                          <td className="px-4 py-3 whitespace-nowrap text-sm text-center">
                            {formatCurrencyWithTruncation(fund.total_investment)}
                        </td>
                          <td className="px-4 py-3 whitespace-nowrap text-sm text-center">
                            {formatCurrencyWithTruncation(0)} {/* Government uplift - placeholder for now */}
                          </td>
                          <td className="px-4 py-3 whitespace-nowrap text-sm text-center">
                            {formatCurrencyWithTruncation(0)} {/* Product switch in - placeholder for now */}
                            </td>
                          <td className="px-4 py-3 whitespace-nowrap text-sm text-center">
                            {formatCurrencyWithTruncation(fund.total_switch_out - fund.total_switch_in)}
                              </td>
                          <td className="px-4 py-3 whitespace-nowrap text-sm text-center">
                            {formatCurrencyWithTruncation(0)} {/* Product switch out - placeholder for now */}
                              </td>
                          <td className="px-4 py-3 whitespace-nowrap text-sm text-center">
                            {formatWithdrawalAmount(fund.total_withdrawal)}
                          </td>
                          <td className="px-4 py-3 whitespace-nowrap text-sm font-semibold text-primary-700 text-center bg-green-50">
                            {formatCurrencyWithTruncation(fund.current_valuation)}
                          </td>
                          <td className="px-4 py-3 whitespace-nowrap text-sm text-center bg-blue-50">
                            {(() => {
                              // Calculate profit: (valuation + withdrawals + product switch outs + fund switch outs) - (investments + fund switch ins + government uplift + product switch ins)
                              const gains = fund.current_valuation + fund.total_withdrawal + 0 + fund.total_switch_out; // product switch out is 0 for now
                              const costs = fund.total_investment + fund.total_switch_in + 0 + 0; // government uplift and product switch in are 0 for now
                              const profit = gains - costs;
                              return (
                                <span className={profit >= 0 ? 'text-green-600 font-semibold' : 'text-red-600 font-semibold'}>
                                  {formatCurrencyWithTruncation(profit)}
                                </span>
                              );
                            })()}
                          </td>
                          <td className="px-4 py-3 whitespace-nowrap text-sm text-center bg-purple-50">
                            {fund.isVirtual && fund.fund_name !== 'Previous Funds' ? (
                              <span className="text-gray-500">-</span>
                            ) : fund.irr !== null ? (
                              <span className={fund.irr >= 0 ? 'text-green-600' : 'text-red-600'}>
                                {formatIrrWithPrecision(fund.irr)}
                              </span>
                            ) : (
                              <span className="text-gray-400">-</span>
                            )}
                          </td>
                          <td className="px-4 py-3 whitespace-nowrap text-sm text-center">
                            {fund.isVirtual && fund.fund_name !== 'Previous Funds' ? (
                              <span className="text-gray-500">-</span>
                            ) : fund.risk_factor !== undefined && fund.risk_factor !== null ? (
                              <span className="px-2 py-1 text-xs font-medium rounded bg-gray-100">
                                {formatRiskFallback(fund.risk_factor)}
                                </span>
                              ) : (
                              <span className="text-gray-500">-</span>
                              )}
                            </td>
                    </tr>
                      ))
                    ) : (
                      <tr>
                        <td colSpan={11} className="px-4 py-4 text-center text-sm text-gray-500">
                          No fund data available
                        </td>
                      </tr>
                    )}
                    
                    {/* Expanded Individual Inactive Funds Breakdown */}
                    {expandedPreviousFunds.has(product.id) && product.funds && (
                      product.funds
                        .filter(fund => fund.fund_name === 'Previous Funds' && fund.isVirtual && fund.inactiveFunds)
                        .flatMap(previousFundsEntry => 
                          previousFundsEntry.inactiveFunds!.map((inactiveFund) => (
                            <tr key={`inactive-${inactiveFund.id}`} className="bg-blue-50 border-l-4 border-blue-300">
                              <td className="px-4 py-3 whitespace-nowrap text-sm font-medium text-gray-700 text-left">
                                <div className="flex items-center">
                                  <div className="ml-8 text-sm text-gray-700">
                                    ↳ {inactiveFund.fund_name}
                                    <span className="ml-2 text-xs text-red-600">(Inactive)</span>
                                  </div>
                                </div>
                              </td>
                              <td className="px-4 py-3 whitespace-nowrap text-sm text-center text-gray-700">
                                {formatCurrencyWithTruncation(inactiveFund.total_investment)}
                              </td>
                              <td className="px-4 py-3 whitespace-nowrap text-sm text-center text-gray-700">
                                {formatCurrencyWithTruncation(0)} {/* Government uplift - placeholder for inactive funds */}
                              </td>
                              <td className="px-4 py-3 whitespace-nowrap text-sm text-center text-gray-700">
                                {formatCurrencyWithTruncation(0)} {/* Product switch in - placeholder for inactive funds */}
                                </td>
                              <td className="px-4 py-3 whitespace-nowrap text-sm text-center text-gray-700">
                                {formatCurrencyWithTruncation(inactiveFund.total_switch_out - inactiveFund.total_switch_in)}
                                  </td>
                              <td className="px-4 py-3 whitespace-nowrap text-sm text-center text-gray-700">
                                {formatCurrencyWithTruncation(0)} {/* Product switch out - placeholder for inactive funds */}
                                  </td>
                              <td className="px-4 py-3 whitespace-nowrap text-sm text-center text-gray-700">
                                {formatWithdrawalAmount(inactiveFund.total_withdrawal)}
                              </td>
                              <td className="px-4 py-3 whitespace-nowrap text-sm text-center text-gray-700 bg-green-50">
                                {formatCurrencyWithTruncation(0)} {/* Inactive funds have £0 current valuation */}
                              </td>
                              <td className="px-4 py-3 whitespace-nowrap text-sm text-center text-gray-700 bg-blue-50">
                                {(() => {
                                  // Calculate profit for inactive funds: (valuation + withdrawals + product switch outs + fund switch outs) - (investments + fund switch ins + government uplift + product switch ins)
                                  const gains = 0 + inactiveFund.total_withdrawal + 0 + inactiveFund.total_switch_out; // valuation is 0 for inactive funds
                                  const costs = inactiveFund.total_investment + inactiveFund.total_switch_in + 0 + 0; // government uplift and product switch in are 0 for now
                                  const profit = gains - costs;
                                  return (
                                    <span className={profit >= 0 ? 'text-green-600 font-semibold' : 'text-red-600 font-semibold'}>
                                      {formatCurrencyWithTruncation(profit)}
                                    </span>
                                  );
                                })()}
                              </td>
                              <td className="px-4 py-3 whitespace-nowrap text-sm text-center text-gray-700 bg-purple-50">
                                {inactiveFund.irr !== null ? (
                                  <span className={inactiveFund.irr >= 0 ? 'text-green-600' : 'text-red-600'}>
                                    {formatIrrWithPrecision(inactiveFund.irr)}
                                  </span>
                                ) : (
                                  <span className="text-gray-500">-</span>
                                )}
                              </td>
                              <td className="px-4 py-3 whitespace-nowrap text-sm text-center">
                                {inactiveFund.risk_factor !== undefined && inactiveFund.risk_factor !== null ? (
                                  <span className="px-2 py-1 text-xs font-medium rounded bg-gray-100">
                                    {formatRiskFallback(inactiveFund.risk_factor)}
                                    </span>
                                  ) : (
                                  <span className="text-gray-500">-</span>
                                  )}
                                </td>
                            </tr>
                          ))
                        )
                    )}
                    
                    {/* Product Total Row */}
                    <tr className="bg-gray-100 font-semibold border-t-2 border-gray-400">
                      <td className="px-4 py-3 whitespace-nowrap text-sm text-gray-800 text-left">
                        PRODUCT TOTAL
                      </td>
                      <td className="px-4 py-3 whitespace-nowrap text-sm text-center">
                        {formatCurrencyWithTruncation(product.total_investment)}
                      </td>
                      <td className="px-4 py-3 whitespace-nowrap text-sm text-center">
                        {formatCurrencyWithTruncation(0)} {/* Government uplift total - placeholder for now */}
                      </td>
                      <td className="px-4 py-3 whitespace-nowrap text-sm text-center">
                        {formatCurrencyWithTruncation(0)} {/* Product switch in total - placeholder for now */}
                      </td>
                      <td className="px-4 py-3 whitespace-nowrap text-sm text-center">
                        {formatCurrencyWithTruncation(product.total_switch_out - product.total_switch_in)}
                      </td>
                      <td className="px-4 py-3 whitespace-nowrap text-sm text-center">
                        {formatCurrencyWithTruncation(0)} {/* Product switch out total - placeholder for now */}
                      </td>
                      <td className="px-4 py-3 whitespace-nowrap text-sm text-center">
                        {formatWithdrawalAmount(product.total_withdrawal)}
                      </td>
                      <td className="px-4 py-3 whitespace-nowrap text-sm font-semibold text-primary-700 text-center bg-green-50">
                        {formatCurrencyWithTruncation(product.current_valuation)}
                      </td>
                      <td className="px-4 py-3 whitespace-nowrap text-sm text-center bg-blue-50">
                        {(() => {
                          // Calculate profit for product total: (valuation + withdrawals + product switch outs + fund switch outs) - (investments + fund switch ins + government uplift + product switch ins)
                          const gains = product.current_valuation + product.total_withdrawal + 0 + product.total_switch_out; // product switch out is 0 for now
                          const costs = product.total_investment + product.total_switch_in + 0 + 0; // government uplift and product switch in are 0 for now
                          const profit = gains - costs;
                          return (
                            <span className={profit >= 0 ? 'text-green-600 font-semibold' : 'text-red-600 font-semibold'}>
                              {formatCurrencyWithTruncation(profit)}
                            </span>
                          );
                        })()}
                      </td>
                      <td className="px-4 py-3 whitespace-nowrap text-sm text-center bg-purple-50">
                        {product.irr !== null ? (
                          <span className={product.irr >= 0 ? 'text-green-600' : 'text-red-600'}>
                            {formatIrrWithPrecision(product.irr)}
                          </span>
                        ) : (
                          <span className="text-gray-400">-</span>
                        )}
                      </td>
                      <td className="px-4 py-3 whitespace-nowrap text-sm text-center">
                        {product.weighted_risk !== undefined && product.weighted_risk !== null ? (
                          <span className="px-2 py-1 text-xs font-medium rounded bg-gray-200">
                            {product.weighted_risk.toFixed(1)}
                          </span>
                        ) : (
                          <span className="text-gray-500">-</span>
                        )}
                      </td>
                    </tr>
              </tbody>
            </table>
          </div>

            </div>
          ))}
          
          {/* Portfolio Total Summary - moved to bottom */}
          <div className="mt-8 bg-white shadow-sm rounded-lg border border-gray-200 p-6 w-full min-w-0">
            <h3 className="text-xl font-semibold text-gray-800 mb-4">Portfolio Total Summary</h3>
            
            <div className="overflow-x-auto">
              <table className="min-w-full divide-y divide-gray-300">
                <thead className="bg-gray-100">
                  <tr>
                    <th scope="col" className="px-4 py-3 text-left text-sm font-semibold text-gray-700 uppercase tracking-wider">
                      Product
                    </th>
                    <th scope="col" className="px-4 py-3 text-center text-sm font-semibold text-gray-700 uppercase tracking-wider">
                      Investment
                    </th>
                    <th scope="col" className="px-4 py-3 text-center text-sm font-semibold text-gray-700 uppercase tracking-wider">
                      Government Uplift
                    </th>
                    <th scope="col" className="px-4 py-3 text-center text-sm font-semibold text-gray-700 uppercase tracking-wider">
                      Product Switch In
                    </th>
                    <th scope="col" className="px-4 py-3 text-center text-sm font-semibold text-gray-700 uppercase tracking-wider">
                      All Fund Switches
                    </th>
                    <th scope="col" className="px-4 py-3 text-center text-sm font-semibold text-gray-700 uppercase tracking-wider">
                      Product Switch Out
                    </th>
                    <th scope="col" className="px-4 py-3 text-center text-sm font-semibold text-gray-700 uppercase tracking-wider">
                      Withdrawal
                    </th>
                    <th scope="col" className="px-4 py-3 text-center text-sm font-semibold text-gray-700 uppercase tracking-wider bg-green-100">
                      Valuation
                    </th>
                    <th scope="col" className="px-4 py-3 text-center text-sm font-semibold text-gray-700 uppercase tracking-wider bg-blue-100">
                      Profit Made
                    </th>
                    <th scope="col" className="px-4 py-3 text-center text-sm font-semibold text-gray-700 uppercase tracking-wider bg-purple-100">
                      Average Return p.a.
                    </th>
                    <th scope="col" className="px-4 py-3 text-center text-sm font-semibold text-gray-700 uppercase tracking-wider">
                      Risk
                    </th>
                  </tr>
                </thead>
                <tbody className="bg-white divide-y divide-gray-200">
                  {/* Individual product rows */}
                  {productSummaries.map(product => {
                    // Calculate weighted risk factor for the product
                    let weightedRisk = 0;
                    let totalWeightedValue = 0;
                    
                    if (product.funds && product.funds.length > 0 && product.current_valuation > 0) {
                      // Only include active funds with risk factors
                      const activeFundsWithRisk = product.funds.filter(
                        fund => !fund.isVirtual && fund.risk_factor !== undefined && fund.current_valuation > 0
                      );
                      
                      if (activeFundsWithRisk.length > 0) {
                        // Calculate total value of funds with risk factors
                        const totalValueWithRisk = activeFundsWithRisk.reduce(
                          (sum, fund) => sum + fund.current_valuation, 0
                        );
                        
                        // Calculate weighted risk
                        if (totalValueWithRisk > 0) {
                          weightedRisk = activeFundsWithRisk.reduce(
                            (sum, fund) => sum + (fund.risk_factor || 0) * (fund.current_valuation / totalValueWithRisk), 
                            0
                          );
                          totalWeightedValue = totalValueWithRisk;
                        }
                      }
                    }
                    
                    return (
                    <tr key={product.id} className={`hover:bg-blue-50 ${product.status === 'inactive' ? 'opacity-50 bg-gray-50' : ''}`}>
                    <td className={`px-4 py-3 whitespace-nowrap text-sm text-left ${product.status === 'inactive' ? 'text-gray-500' : 'text-gray-800'}`}>
                        <div className="flex items-center gap-2">
                          {product.provider_theme_color && (
                            <div 
                              className="w-3 h-3 rounded-full" 
                              style={{ backgroundColor: product.provider_theme_color }}
                            />
                          )}
                          {[product.product_type, product.provider_name, product.product_owner_name].filter(Boolean).join(' - ')}
                          {product.status === 'inactive' && (
                            <span className="ml-2 text-xs text-red-600 font-medium">(Inactive)</span>
                          )}
                        </div>
                    </td>
                      <td className="px-4 py-3 whitespace-nowrap text-sm text-center">
                        {formatCurrencyWithTruncation(product.total_investment)}
                      </td>
                      <td className="px-4 py-3 whitespace-nowrap text-sm text-center">
                        {formatCurrencyWithTruncation(0)} {/* Government uplift - placeholder for now */}
                      </td>
                      <td className="px-4 py-3 whitespace-nowrap text-sm text-center">
                        {formatCurrencyWithTruncation(0)} {/* Product switch in - placeholder for now */}
                        </td>
                      <td className="px-4 py-3 whitespace-nowrap text-sm text-center">
                        {formatCurrencyWithTruncation(product.total_switch_out - product.total_switch_in)}
                          </td>
                      <td className="px-4 py-3 whitespace-nowrap text-sm text-center">
                        {formatCurrencyWithTruncation(0)} {/* Product switch out - placeholder for now */}
                          </td>
                      <td className="px-4 py-3 whitespace-nowrap text-sm text-center">
                        {formatWithdrawalAmount(product.total_withdrawal)}
                      </td>
                      <td className="px-4 py-3 whitespace-nowrap text-sm font-semibold text-primary-700 text-center bg-green-50">
                        {formatCurrencyWithTruncation(product.current_valuation)}
                      </td>
                      <td className="px-4 py-3 whitespace-nowrap text-sm text-center bg-blue-50">
                        {(() => {
                          // Calculate profit for portfolio summary: (valuation + withdrawals + product switch outs + fund switch outs) - (investments + fund switch ins + government uplift + product switch ins)
                          const gains = product.current_valuation + product.total_withdrawal + 0 + product.total_switch_out; // product switch out is 0 for now
                          const costs = product.total_investment + product.total_switch_in + 0 + 0; // government uplift and product switch in are 0 for now
                          const profit = gains - costs;
                          return (
                            <span className={profit >= 0 ? 'text-green-600 font-semibold' : 'text-red-600 font-semibold'}>
                              {formatCurrencyWithTruncation(profit)}
                            </span>
                          );
                        })()}
                      </td>
                      <td className="px-4 py-3 whitespace-nowrap text-sm text-center bg-purple-50">
                        {product.irr !== null ? (
                          <span className={product.irr >= 0 ? 'text-green-600' : 'text-red-600'}>
                            {formatIrrWithPrecision(product.irr)}
                          </span>
                        ) : (
                          <span className="text-gray-400">-</span>
                        )}
                      </td>
                    <td className="px-4 py-3 whitespace-nowrap text-sm text-center">
                        {totalWeightedValue > 0 ? (
                          <span className="px-2 py-1 text-xs font-medium rounded bg-gray-100">
                            {weightedRisk.toFixed(1)}
                          </span>
                        ) : (
                          <span className="text-gray-400">-</span>
                        )}
                        </td>
                    </tr>
                    );
                  })}
                  
                                    {/* Grand total row */}
                  <tr className="bg-gray-100 font-semibold border-t-2 border-gray-400">
                    <td className="px-4 py-3 whitespace-nowrap text-sm text-gray-800 text-left">
                      PORTFOLIO TOTAL ({productSummaries.length} {productSummaries.length === 1 ? 'Product' : 'Products'})
                    </td>
                    <td className="px-4 py-3 whitespace-nowrap text-sm text-center">
                      {formatCurrencyWithTruncation(productSummaries.reduce((sum, product) => sum + product.total_investment, 0))}
                    </td>
                    <td className="px-4 py-3 whitespace-nowrap text-sm text-center">
                      {formatCurrencyWithTruncation(0)} {/* Government uplift total - placeholder for now */}
                    </td>
                    <td className="px-4 py-3 whitespace-nowrap text-sm text-center">
                      {formatCurrencyWithTruncation(0)} {/* Product switch in total - placeholder for now */}
                    </td>
                    <td className="px-4 py-3 whitespace-nowrap text-sm text-center">
                      {formatCurrencyWithTruncation(productSummaries.reduce((sum, product) => sum + (product.total_switch_out - product.total_switch_in), 0))}
                    </td>
                    <td className="px-4 py-3 whitespace-nowrap text-sm text-center">
                      {formatCurrencyWithTruncation(0)} {/* Product switch out total - placeholder for now */}
                    </td>
                    <td className="px-4 py-3 whitespace-nowrap text-sm text-center">
                      {formatWithdrawalAmount(productSummaries.reduce((sum, product) => sum + product.total_withdrawal, 0))}
                    </td>
                    <td className="px-4 py-3 whitespace-nowrap text-sm font-semibold text-primary-700 text-center bg-green-50">
                      {formatCurrencyWithTruncation(productSummaries.reduce((sum, product) => sum + product.current_valuation, 0))}
                    </td>
                    <td className="px-4 py-3 whitespace-nowrap text-sm text-center bg-blue-50">
                      {(() => {
                        // Calculate total portfolio profit: (valuation + withdrawals + product switch outs + fund switch outs) - (investments + fund switch ins + government uplift + product switch ins)
                        const totalGains = productSummaries.reduce((sum, product) => sum + product.current_valuation + product.total_withdrawal + 0 + product.total_switch_out, 0); // product switch out is 0 for now
                        const totalCosts = productSummaries.reduce((sum, product) => sum + product.total_investment + product.total_switch_in + 0 + 0, 0); // government uplift and product switch in are 0 for now
                        const totalProfit = totalGains - totalCosts;
                        return (
                          <span className={totalProfit >= 0 ? 'text-green-600 font-semibold' : 'text-red-600 font-semibold'}>
                            {formatCurrencyWithTruncation(totalProfit)}
                          </span>
                        );
                      })()}
                    </td>
                    <td className="px-4 py-3 whitespace-nowrap text-sm text-center bg-purple-50">
                      {totalIRR !== null ? (
                        <span className={totalIRR >= 0 ? 'text-green-600' : 'text-red-600'}>
                          {formatIrrWithPrecision(totalIRR)}
                        </span>
                      ) : (
                        <span className="text-gray-400">-</span>
                      )}
                    </td>
                    <td className="px-4 py-3 whitespace-nowrap text-sm text-center">
                      {(() => {
                        // Calculate portfolio-wide weighted risk factor
                        let portfolioWeightedRisk = 0;
                        let portfolioTotalValueWithRisk = 0;
                        
                        // Go through all products and their funds
                        productSummaries.forEach(product => {
                          if (product.funds && product.funds.length > 0) {
                            // Only include active funds with risk factors
                            const activeFundsWithRisk = product.funds.filter(
                              fund => !fund.isVirtual && fund.risk_factor !== undefined && fund.current_valuation > 0
                            );
                            
                            activeFundsWithRisk.forEach(fund => {
                              portfolioTotalValueWithRisk += fund.current_valuation;
                              portfolioWeightedRisk += (fund.risk_factor || 0) * fund.current_valuation;
                            });
                          }
                        });
                        
                        if (portfolioTotalValueWithRisk > 0) {
                          const finalWeightedRisk = portfolioWeightedRisk / portfolioTotalValueWithRisk;
                          return (
                            <span className="px-2 py-1 text-xs font-medium rounded bg-gray-200">
                              {finalWeightedRisk.toFixed(1)}
                            </span>
                          );
                        }
                        return <span className="text-gray-400">-</span>;
                      })()}
                    </td>
                  </tr>
                </tbody>
              </table>
            </div>
          </div>
        </div>
      )}
      
      {isCalculating && (
        <div className="mt-6 flex justify-center">
          <div className="flex items-center space-x-2">
            <div className="animate-spin rounded-full h-8 w-8 border-b-2 border-primary-700"></div>
            <span className="text-gray-700">Generating your report...</span>
          </div>
        </div>
      )}
    </div>
  );
};

export default ReportGenerator;<|MERGE_RESOLUTION|>--- conflicted
+++ resolved
@@ -234,13 +234,9 @@
           allProductsRes
         ] = await Promise.all([
           api.get('/client_groups'),
-<<<<<<< HEAD
-          api.get('/product_owners'),
-          api.get('/client_products')
-=======
+
           api.get('/client_products_with_owners'),
           api.get('/product_owners')
->>>>>>> f9017700
         ]);
         
         setClientGroups(clientGroupsRes.data || []);
