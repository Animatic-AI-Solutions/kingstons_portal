import React, { useState, useEffect, useRef } from 'react';
import { useNavigate, useLocation, Link } from 'react-router-dom';
import { Modal } from 'antd';
import AddFundModal from '../components/AddFundModal';

import { useAuth } from '../context/AuthContext';
import { Radio, Select, Input, Checkbox, DatePicker } from 'antd';
import dayjs from 'dayjs';
import type { Dayjs } from 'dayjs';
import SearchableDropdown from '../components/ui/SearchableDropdown';

interface Client {
  id: number;
  name: string | null;
  status: string;
  advisor: string | null;
  type: string | null;
}

interface Provider {
  id: number;
  name: string;
  status: string;
}

interface ProductOwner {
  id: number;
  name: string;
  status: string;
  created_at: string;
}

interface Fund {
  id: number;
  fund_name: string;
  isin_number: string;
  risk_factor: number;
  fund_cost: number;
  status: string;
}

interface ProductItem {
  id: string; // Temporary ID for UI
  client_id: number;
  provider_id: number;
  product_type: string;
  product_name: string;
  status: string;
  start_date?: dayjs.Dayjs; // Use dayjs type
  plan_number?: string; // Add plan number field
  product_owner_ids: number[]; // Changed from product_owner_id to product_owner_ids array
  portfolio: {
    id?: number; // Portfolio ID when created or selected
    name: string;
    selectedFunds: number[];
    type: 'template' | 'bespoke';
    templateId?: number;
    generationId?: number; // Added field to store the selected generation ID
    fundWeightings: Record<string, string>;
  };
}

interface PortfolioTemplate {
  id: number;
  created_at: string;
  name: string | null;
}

interface PortfolioGeneration {
  id: number;
  version_number: number;
  generation_name: string;
  description?: string;
  status: string;
  created_at: string;
  updated_at: string;
}

// Interface for dropdown option
// interface Option {
//   id: string;
//   name: string;
// }

const CreateClientProducts: React.FC = (): JSX.Element => {
  const navigate = useNavigate();
  const location = useLocation();
  const { api } = useAuth();
  const [clients, setClients] = useState<Client[]>([]);
  const [providers, setProviders] = useState<Provider[]>([]);
  const [productOwners, setProductOwners] = useState<ProductOwner[]>([]);
  const [funds, setFunds] = useState<Fund[]>([]);
  const [availableTemplates, setAvailableTemplates] = useState<PortfolioTemplate[]>([]);
  const [templateGenerations, setTemplateGenerations] = useState<Record<string, PortfolioGeneration[]>>({});
  const [isLoading, setIsLoading] = useState(true);
  const [error, setError] = useState<string | null>(null);
  const [showErrorPopup, setShowErrorPopup] = useState(false);
  
  // Add state to track where the user came from
  const [returnPath, setReturnPath] = useState<string>('/products'); // Default fallback
  
  // Get client info from URL parameters
  const searchParams = new URLSearchParams(location.search);
  const urlClientId = searchParams.get('client_id');
  const clientName = searchParams.get('client_name');
  
  // Form state
  const [selectedClientId, setSelectedClientId] = useState<number | null>(urlClientId ? parseInt(urlClientId) : null);
  const [products, setProducts] = useState<ProductItem[]>([]);
  const [isSaving, setIsSaving] = useState(false);
  const [providerProducts, setProviderProducts] = useState<Record<number, any>>({});
  const [availableFundsByProvider, setAvailableFundsByProvider] = useState<Record<number, Fund[]>>({});
  const [isLoadingFunds, setIsLoadingFunds] = useState<Record<string, boolean>>({});
  const [showFundDropdowns, setShowFundDropdowns] = useState<Record<string, boolean>>({});
  
  // Product search state
  const [productSearchTerms, setProductSearchTerms] = useState<Record<string, string>>({});
  const [showProductDropdowns, setShowProductDropdowns] = useState<Record<string, boolean>>({});

  // Fund search state
  const [fundSearchTerm, setFundSearchTerm] = useState<string>('');
  const [filteredFunds, setFilteredFunds] = useState<Fund[]>([]);
  
  // Start date state
  const [startDate, setStartDate] = useState<dayjs.Dayjs>(dayjs());
  
  // Add a state for tracking template loading per product
  const [templateLoading, setTemplateLoading] = useState<Record<string, boolean>>({});
  const [generationLoading, setGenerationLoading] = useState<Record<string, boolean>>({});
  
  // Add refs for product sections
  const productRefs = useRef<Record<string, HTMLDivElement | null>>({});
  
  // Create a state for toast notifications that won't disrupt the UI flow
  const [toastMessage, setToastMessage] = useState<string | null>(null);
  const [showToast, setShowToast] = useState(false);
  
  // Add state for the create product owner modal
  const [showCreateProductOwnerModal, setShowCreateProductOwnerModal] = useState(false);
  const [newProductOwnerName, setNewProductOwnerName] = useState('');
  const [isCreatingProductOwner, setIsCreatingProductOwner] = useState(false);
  const [currentProductId, setCurrentProductId] = useState<string>('');
  
  // Add Fund Modal state
  const [isAddFundModalOpen, setIsAddFundModalOpen] = useState(false);
  const [addFundForProductId, setAddFundForProductId] = useState<string | null>(null);
  
  // Add validation error states for field-level validation
  const [validationErrors, setValidationErrors] = useState<Record<string, Record<string, string>>>({});
  const [weightingErrors, setWeightingErrors] = useState<Record<string, Record<string, string>>>({});
  
  // Add useEffect to determine return path based on where user came from
  useEffect(() => {
    // Check URL parameters first for explicit return path
    const searchParams = new URLSearchParams(location.search);
    const returnTo = searchParams.get('returnTo');
    
    if (returnTo) {
      setReturnPath(decodeURIComponent(returnTo));
    } else {
      // Fallback to referrer-based detection
      const referrer = document.referrer;
      
      if (referrer) {
        try {
          const referrerUrl = new URL(referrer);
          const referrerPath = referrerUrl.pathname;
          
          // Determine return path based on referrer
          if (referrerPath.includes('/client_groups/') && !referrerPath.includes('/add')) {
            // Came from a client details page
            setReturnPath(referrerPath);
          } else if (referrerPath.includes('/products') && !referrerPath.includes('/add')) {
            // Came from products page
            setReturnPath('/products');
          } else {
            // Default to products page
            setReturnPath('/products');
          }
        } catch (error) {
          console.log('Could not parse referrer URL, using default return path');
          setReturnPath('/products');
        }
      }
    }
  }, [location.search]);

  // Click outside handler for dropdowns
  useEffect(() => {
    const handleClickOutside = (event: MouseEvent) => {
      // Check if the click was outside a dropdown
      const dropdowns = document.querySelectorAll('.product-dropdown-container');
      let clickedOutside = true;
      
      dropdowns.forEach(dropdown => {
        if (dropdown.contains(event.target as Node)) {
          clickedOutside = false;
        }
      });
      
      if (clickedOutside) {
        setShowProductDropdowns({});
      }
    };
    
    document.addEventListener('mousedown', handleClickOutside);
    return () => {
      document.removeEventListener('mousedown', handleClickOutside);
    };
  }, []);

  // Fetch necessary data on component mount
  useEffect(() => {
    const fetchData = async () => {
      try {
        setIsLoading(true);
        console.log("Fetching data for CreateClientProducts...");
        
        // Fetch all necessary data in parallel
        const [
          clientsRes,
          providersRes,
          fundsRes,
          portfoliosRes,
          productOwnersRes
        ] = await Promise.all([
          api.get('/client_groups'),
          api.get('/available_providers'),
          api.get('/funds'),
          api.get('/available_portfolios'),
          api.get('/api/product_owners')
        ]);
        
        setClients(clientsRes.data);
        setProviders(providersRes.data);
        setFunds(fundsRes.data);
        setAvailableTemplates(portfoliosRes.data);
        setProductOwners(productOwnersRes.data);
        
        // Set defaults
        if (clientsRes.data.length > 0) {
          setSelectedClientId(clientsRes.data[0].id);
        }
        
        console.log("Data fetched successfully for CreateClientProducts");
      } catch (err: any) {
        console.error('Error fetching data:', err);
        setError(err.response?.data?.detail || 'Failed to fetch data');
      } finally {
        setIsLoading(false);
      }
    };
    
    fetchData();
  }, [api]);

  // Add a new useEffect to load all available funds on component mount
  useEffect(() => {
    const loadAllFunds = async () => {
      try {
        setIsLoading(true);
        const fundsResponse = await api.get('/funds');
        const allFunds = fundsResponse.data;
        
        // Filter out cash funds - they'll be added automatically or handled by backend
        const nonCashFunds = allFunds.filter((fund: Fund) => 
          !(fund.fund_name === 'Cash' && fund.isin_number === 'N/A')
        );
        
        setFunds(allFunds); // Keep all funds in state for reference
        setFilteredFunds(nonCashFunds); // But only show non-cash funds in the UI
      } catch (err) {
        console.error('Error loading all funds:', err);
      } finally {
        setIsLoading(false);
      }
    };
    
    loadAllFunds();
  }, [api]);

  // Add a new useEffect to load funds for products that already have a provider selected
  useEffect(() => {
    // Only load funds for products that have a provider selected but don't have funds loaded yet
    products.forEach(product => {
      loadFundsForProduct(product.provider_id, product.id);
    });
  }, [products.map(product => product.provider_id).join(',')]); // Only re-run when provider selections change

  // Modify the function to load funds regardless of provider selection
  const loadFundsForProduct = async (providerId: number, productId: string) => {
    // We don't need to check for providerId existence anymore since funds should be available regardless
    setIsLoadingFunds(prev => ({ ...prev, [productId]: true }));
    
    try {
      // We already have funds loaded in the component state, so we can just use those
      // This function now only tracks loading state for UI purposes
      setIsLoadingFunds(prev => ({ ...prev, [productId]: false }));
    } catch (err) {
      console.error('Error processing funds for product:', err);
      setIsLoadingFunds(prev => ({ ...prev, [productId]: false }));
    }
  };

  const handleClientChange = (clientId: number) => {
    setSelectedClientId(clientId);
    
    // Reset products when client changes
    if (products.length > 0) {
      if (window.confirm('Changing client will clear all current products. Continue?')) {
        setProducts([]);
      } else {
        return;
      }
    }
  };

  const handleAddProduct = () => {
    if (!selectedClientId) {
      setError('Please select a client first');
      return;
    }
    
    // Create a new empty product with a temporary ID
    const productId = `temp-${Date.now()}`;
    const newProduct: ProductItem = {
      id: productId,
      client_id: selectedClientId,
      provider_id: 0,
      product_type: '',
      product_name: '',
      status: 'active',
      product_owner_ids: [],
      portfolio: {
        name: `Portfolio for Product ${products.length + 1}`,
        selectedFunds: [],
        type: 'bespoke',
        fundWeightings: {}
      }
    };
    
    setProducts([...products, newProduct]);
    
    // Scroll to the new product section after it's rendered
    setTimeout(() => {
      productRefs.current[productId]?.scrollIntoView({ behavior: 'smooth' });
    }, 100);
  };

  const handleRemoveProduct = (id: string) => {
    setProducts(prevProducts => prevProducts.filter(product => product.id !== id));
    setError(null);
  };

  const handleProductChange = (productId: string, field: string, value: any) => {
    setProducts(prevProducts => {
      const updatedProducts = prevProducts.map(product => {
        if (product.id === productId) {
          const updatedProduct = { ...product, [field]: value };
          return updatedProduct;
        }
        return product;
      });
      
      return updatedProducts;
    });
  };

  const handleProductSearch = (id: string, searchTerm: string) => {
    setProductSearchTerms({
      ...productSearchTerms,
      [id]: searchTerm
    });
  };

  const toggleProductDropdown = (id: string, show?: boolean) => {
    setShowProductDropdowns({
      ...showProductDropdowns,
      [id]: show !== undefined ? show : !showProductDropdowns[id]
    });
  };

  const getFilteredProducts = (searchTerm: string) => {
    if (!searchTerm.trim()) return providers;
    
    const term = searchTerm.toLowerCase();
    return providers.filter(provider => 
      provider.name.toLowerCase().includes(term)
    );
  };

  const handleSelectProvider = (productId: string, providerId: number, providerName: string) => {
    handleProductChange(productId, 'provider_id', providerId);
    // Update the search terms with the selected provider name
    setProductSearchTerms(prev => ({
      ...prev,
      [productId]: providerName
    }));
    toggleProductDropdown(productId, false);
    // We don't need to load funds for the selected provider anymore
    // since all funds are loaded on component mount
  };

  const handleProductTypeChange = (productId: string, productType: string) => {
    handleProductChange(productId, 'product_type', productType);
  };

  // Add handlers for fund selection
  const handlePortfolioNameChange = (productId: string, name: string) => {
    setProducts(prevProducts => prevProducts.map(product => {
      if (product.id === productId) {
        return {
          ...product,
          portfolio: {
            ...product.portfolio,
            name: name
          }
        };
      }
      return product;
    }));
  };
  
  const handleFundSelection = (productId: string, fundId: number) => {
    setProducts(prevProducts => prevProducts.map(product => {
      if (product.id === productId) {
        const selectedFunds = [...product.portfolio.selectedFunds];
        const isSelected = selectedFunds.includes(fundId);
        let updatedFunds;
        let updatedType = product.portfolio.type;
        let updatedWeightings = { ...product.portfolio.fundWeightings };
        
        if (isSelected) {
          // Remove fund
          updatedFunds = selectedFunds.filter(id => id !== fundId);
          // Remove weighting for this fund
          delete updatedWeightings[fundId.toString()];
        } else {
          // Add fund
          updatedFunds = [...selectedFunds, fundId];
          // Add default weighting for bespoke portfolios
          if (product.portfolio.type === 'bespoke') {
            updatedWeightings[fundId.toString()] = '';
          }
        }
        
        // If this is a template portfolio and we're modifying the funds, convert to bespoke
        if (product.portfolio.type === 'template' && product.portfolio.templateId) {
          updatedType = 'bespoke';
          // Initialize weightings for all selected funds when converting to bespoke
          updatedWeightings = {};
          updatedFunds.forEach(id => {
            updatedWeightings[id.toString()] = '';
          });
          // Show a toast notification instead of an error
          showToastMessage(`Template portfolio has been converted to bespoke because you modified the fund selection.`);
        }
        
        return {
          ...product,
          portfolio: {
            ...product.portfolio,
            type: updatedType,
            templateId: updatedType === 'bespoke' ? undefined : product.portfolio.templateId,
            selectedFunds: updatedFunds,
            fundWeightings: updatedWeightings
          }
        };
      }
      return product;
    }));
  };
  
  // Add function to handle weighting changes
  const handleWeightingChange = (productId: string, fundId: number, weighting: string) => {
    setProducts(prevProducts => prevProducts.map(product => {
      if (product.id === productId) {
        return {
          ...product,
          portfolio: {
            ...product.portfolio,
            fundWeightings: {
              ...product.portfolio.fundWeightings,
              [fundId.toString()]: weighting
            }
          }
        };
      }
      return product;
    }));
    
    // Clear validation errors for this specific field when user starts typing
    if (weightingErrors[productId]?.[fundId.toString()]) {
      setWeightingErrors(prev => {
        const newErrors = { ...prev };
        if (newErrors[productId]) {
          const productErrors = { ...newErrors[productId] };
          delete productErrors[fundId.toString()];
          
          if (Object.keys(productErrors).length === 0) {
            delete newErrors[productId];
          } else {
            newErrors[productId] = productErrors;
          }
        }
        return newErrors;
      });
    }
  };
  
  const calculateTotalFundWeighting = (product: ProductItem): number => {
    if (product.portfolio.type !== 'bespoke') {
      return 100; // Template portfolios are assumed to be 100%
    }
    
    return product.portfolio.selectedFunds.reduce((total, fundId) => {
      const weighting = product.portfolio.fundWeightings[fundId.toString()];
      const numValue = weighting ? parseFloat(weighting) : 0;
      return total + (isNaN(numValue) ? 0 : numValue);
    }, 0);
  };

  // Add function to calculate target risk from weighted average
  const calculateTargetRiskFromFunds = (product: ProductItem): number | null => {
    if (product.portfolio.type !== 'bespoke' || product.portfolio.selectedFunds.length === 0) {
      return null;
    }

    let totalWeightedRisk = 0;
    let totalWeight = 0;

    for (const fundId of product.portfolio.selectedFunds) {
      const fund = funds.find(f => f.id === fundId);
      const weighting = product.portfolio.fundWeightings[fundId.toString()];
      const weightValue = weighting ? parseFloat(weighting) : 0;

      if (fund && !isNaN(weightValue) && weightValue > 0) {
        totalWeightedRisk += fund.risk_factor * weightValue;
        totalWeight += weightValue;
      }
    }

    return totalWeight > 0 ? totalWeightedRisk / totalWeight : null;
  };

  // Function to generate product name based on owners, provider, and product type
  const generateProductName = (product: ProductItem): string => {
    // Get product owner names
    const ownerNames = product.product_owner_ids
      .map(ownerId => {
        const owner = productOwners.find(o => o.id === ownerId);
        return owner ? owner.name : '';
      })
      .filter(name => name.length > 0);

    // Get provider name
    const provider = providers.find(p => p.id === product.provider_id);
    const providerName = provider ? provider.name : '';

    // Get product type
    const productType = product.product_type;

    // Generate name based on number of owners
    if (ownerNames.length === 0) {
      // No owners - just use provider and product type
      return `${providerName} ${productType}`.trim();
    } else if (ownerNames.length === 1) {
      // Single owner - format: "Owner Provider ProductType"
      return `${ownerNames[0]} ${providerName} ${productType}`.trim();
    } else {
      // Multiple owners - format: "Joint (Owner1, Owner2, Owner3) Provider ProductType"
      const ownersList = ownerNames.join(', ');
      return `Joint (${ownersList}) ${providerName} ${productType}`.trim();
    }
  };

  // Portfolio configuration functions
  const handlePortfolioTypeChange = (productId: string, type: 'template' | 'bespoke'): void => {
    setProducts(prevProducts => prevProducts.map(product => {
      if (product.id === productId) {
        const updatedPortfolio = {
          ...product.portfolio,
          type,
          templateId: undefined,
          selectedFunds: [] as number[],
          fundWeightings: {} as Record<string, string>
        };

        // If switching to bespoke and there are already selected funds, initialize weightings
        if (type === 'bespoke' && product.portfolio.selectedFunds.length > 0) {
          updatedPortfolio.selectedFunds = product.portfolio.selectedFunds;
          product.portfolio.selectedFunds.forEach(fundId => {
            updatedPortfolio.fundWeightings[fundId.toString()] = '';
          });
        }

        return {
          ...product,
          portfolio: updatedPortfolio
        };
      }
      return product;
    }));
  };

  const handleTemplateSelection = async (productId: string, templateId: string): Promise<void> => {
    if (!templateId) {
      return;
    }

    // Set loading state just for this specific product
    setTemplateLoading(prev => ({ ...prev, [productId]: true }));
    
    try {
      // First, clear any existing generation selection for this product
      const updatedProducts = products.map(product => {
        if (product.id === productId) {
          return {
            ...product,
            portfolio: {
              ...product.portfolio,
              templateId: parseInt(templateId),
              generationId: undefined, // Clear the generation selection
              selectedFunds: [], // Clear the selected funds
              name: product.portfolio.name // Keep the existing portfolio name
            }
          };
        }
        return product;
      });
      
      setProducts(updatedProducts);

      // Fetch generations for this template
      const generationsResponse = await api.get(`/available_portfolios/${templateId}/generations`);
      const generationsData = generationsResponse.data;
      
      // Store the generations for this template
      setTemplateGenerations(prev => ({
        ...prev,
        [templateId]: generationsData
      }));

      // Log what we've fetched
      console.log(`Fetched ${generationsData.length} generations for template ${templateId}`);
    } catch (err) {
      console.error('Error loading template generations:', err);
      showError('Failed to load template generations. Please try again.');
    } finally {
      // Clear loading state for this product
      setTemplateLoading(prev => ({ ...prev, [productId]: false }));
    }
  };

  // Add new function to handle generation selection
  const handleGenerationSelection = async (productId: string, generationId: string): Promise<void> => {
    if (!generationId) {
      return;
    }

    // Set loading state just for this specific product
    setGenerationLoading(prev => ({ ...prev, [productId]: true }));
    
    try {
      // Find the product
      const product = products.find(p => p.id === productId);
      if (!product || !product.portfolio.templateId) {
        throw new Error('Product or template ID not found');
      }

      // Fetch template details with specific generation ID
      const response = await api.get(`/available_portfolios/${product.portfolio.templateId}?generation_id=${generationId}`);
      const templateData = response.data;
      
      // Get funds in the template generation
      const templateFunds = templateData.funds || [];
      const fundIds = templateFunds.map((fund: any) => fund.fund_id);
      
      // Update the product's portfolio with generation information
      const updatedProducts = products.map(p => {
        if (p.id === productId) {
          return {
            ...p,
            portfolio: {
              ...p.portfolio,
              generationId: parseInt(generationId),
              // Update name if it hasn't been customized
              name: p.portfolio.name || `${templateData.name || `Template ${p.portfolio.templateId}`} for ${p.product_name}`,
              selectedFunds: fundIds,
              fundWeightings: {}
            }
          };
        }
        return p;
      });
      
      setProducts(updatedProducts);
    } catch (err) {
      console.error('Error loading generation details:', err);
      showError('Failed to load generation details. Please try again.');
    } finally {
      // Clear loading state for this product
      setGenerationLoading(prev => ({ ...prev, [productId]: false }));
    }
  };

  // Helper to show error as popup
  const showToastMessage = (msg: string) => {
    setToastMessage(msg);
    setShowToast(true);
    setTimeout(() => setShowToast(false), 4000);
  };

  // Keep showError for critical errors that should block the UI
  const showError = (msg: string) => {
    // Make sure msg is always a string to avoid React errors with objects
    const errorMessage = typeof msg === 'object' ? JSON.stringify(msg) : msg;
    setError(errorMessage);
    setShowErrorPopup(true);
    setTimeout(() => setShowErrorPopup(false), 4000);
  };

  const validateForm = (): boolean => {
    // Clear previous validation errors
    setValidationErrors({});
    setWeightingErrors({});
    
    let hasErrors = false;
    const newValidationErrors: Record<string, Record<string, string>> = {};
    const newWeightingErrors: Record<string, Record<string, string>> = {};

    if (!selectedClientId) {
      showError('Please select a client');
      return false;
    }

    if (products.length === 0) {
      showError('Please add at least one product');
      return false;
    }

    for (const product of products) {
      const productErrors: Record<string, string> = {};
      const productWeightingErrors: Record<string, string> = {};
      
      // Product name validation removed - will be auto-generated if empty
      
      if (!product.provider_id) {
        productErrors.provider = 'Please select a provider';
        hasErrors = true;
      }

      if (!product.product_type) {
        productErrors.productType = 'Please select a product type';
        hasErrors = true;
      }

      if (!product.portfolio.name.trim()) {
        productErrors.portfolioName = 'Please enter a portfolio name';
        hasErrors = true;
      }

      if (product.portfolio.type === 'template') {
        if (!product.portfolio.templateId) {
          productErrors.template = 'Please select a template portfolio';
          hasErrors = true;
        }
        if (!product.portfolio.generationId) {
          productErrors.generation = 'Please select a generation for the template portfolio';
          hasErrors = true;
        }
      } else {
        // Bespoke portfolio validations
        if (product.portfolio.selectedFunds.length === 0) {
          productErrors.funds = 'Please select at least one fund for the portfolio';
          hasErrors = true;
        } else {
          // Validate weightings for bespoke portfolios
          const totalWeighting = calculateTotalFundWeighting(product);
          let hasWeightingErrors = false;
          
          // Check that all funds have valid weightings
          for (const fundId of product.portfolio.selectedFunds) {
            const weighting = product.portfolio.fundWeightings[fundId.toString()];
            const fund = funds.find(f => f.id === fundId);
            
            if (!weighting || weighting.trim() === '') {
              productWeightingErrors[fundId.toString()] = 'Required';
              hasWeightingErrors = true;
            } else {
              const weightValue = parseFloat(weighting);
              if (isNaN(weightValue) || weightValue <= 0 || weightValue > 100) {
                productWeightingErrors[fundId.toString()] = 'Must be between 0.01 and 100';
                hasWeightingErrors = true;
              }
            }
          }
          
          // Check total weighting
          if (!hasWeightingErrors && Math.abs(totalWeighting - 100) > 0.01) {
            // Mark all weightings as having an error for total not being 100%
            for (const fundId of product.portfolio.selectedFunds) {
              if (!productWeightingErrors[fundId.toString()]) {
                productWeightingErrors[fundId.toString()] = `Total must equal 100% (currently ${totalWeighting.toFixed(1)}%)`;
              }
            }
            hasWeightingErrors = true;
          }
          
          if (hasWeightingErrors) {
            hasErrors = true;
          }
        }
      }
      
      // Store errors for this product
      if (Object.keys(productErrors).length > 0) {
        newValidationErrors[product.id] = productErrors;
      }
      if (Object.keys(productWeightingErrors).length > 0) {
        newWeightingErrors[product.id] = productWeightingErrors;
      }
    }

    // Set the validation errors (this will trigger re-render with highlighted fields)
    setValidationErrors(newValidationErrors);
    setWeightingErrors(newWeightingErrors);
    
    // If there are errors, scroll to the first product with errors
    if (hasErrors) {
      const firstErrorProductId = Object.keys(newValidationErrors)[0] || Object.keys(newWeightingErrors)[0];
      if (firstErrorProductId) {
        setTimeout(() => {
          productRefs.current[firstErrorProductId]?.scrollIntoView({ behavior: 'smooth', block: 'center' });
        }, 100);
      }
      
      // Show a gentle error message without clearing form data
      showToastMessage('Please fix the highlighted errors before saving.');
      return false;
    }

    return true;
  };

  // Update the handleSubmit function to use the new schema with provider_id and product_type.
  const handleSubmit = async (e: React.FormEvent) => {
    e.preventDefault();
    
    if (!validateForm()) {
      return;
    }
    
    setIsSaving(true);
    setError('');
    
    try {
      // Format the selected start date with dayjs
      const formattedStartDate = startDate.format('YYYY-MM-DD');
      
      // Find the Cash fund ID (if it exists in our funds list)
      // This might not be strictly necessary if backend handles it, but good for consistency
      const cashFund = funds.find(fund => 
        fund.fund_name === 'Cash' && fund.isin_number === 'N/A'
      );
      
      for (const product of products) {
        let portfolioId: number | undefined;

        // Generate product name if it's empty
        const finalProductName = product.product_name.trim() || generateProductName(product);

        // First, create the portfolio if needed
        if (product.portfolio.type === 'template' && product.portfolio.templateId && product.portfolio.generationId) {
          // Create portfolio from template generation
          const templateResponse = await api.post('/portfolios/from_template', {
            template_id: product.portfolio.templateId,
            generation_id: product.portfolio.generationId, // Send the generation ID to the API
            portfolio_name: finalProductName,
            status: 'active',
            start_date: formattedStartDate
          });
          portfolioId = templateResponse.data.id;
          console.log(`Created portfolio from template generation with ID: ${portfolioId}`);
        } else if (product.portfolio.type === 'bespoke') {
          // Create a bespoke portfolio
          const portfolioResponse = await api.post('/portfolios', {
            portfolio_name: finalProductName,
            status: 'active',
            start_date: formattedStartDate
          });
          portfolioId = portfolioResponse.data.id;
          console.log(`Created bespoke portfolio with ID: ${portfolioId}`);
          
          // Add funds for bespoke portfolio
          if (portfolioId) {
            const fundPromises = product.portfolio.selectedFunds.map(async (fundId) => {
              try {
                // Get the weighting for this fund
                const weighting = product.portfolio.fundWeightings[fundId.toString()];
                const weightingValue = weighting ? parseFloat(weighting) : 0;
                
                // Check the API schema - it might be expecting a different field naming or format
                const fundData = {
                  portfolio_id: portfolioId,
                  available_funds_id: fundId, // Changed from fund_id to available_funds_id to match DB schema
                  weighting: weightingValue / 100, // Convert percentage to decimal (e.g., 50% -> 0.5)
                  status: 'active',
                  start_date: formattedStartDate // Add start date if required by API
                };
                
                console.log(`Adding fund ${fundId} to portfolio ${portfolioId} with data:`, fundData);
                await api.post('/portfolio_funds', fundData);
                console.log(`Added fund ${fundId} to portfolio ${portfolioId}`);
              } catch (err: any) { // Type the error as any to access response property
                console.error(`Error adding fund ${fundId} to portfolio:`, err);
                // Log the response data from the error to help debug
                if (err.response && err.response.data) {
                  console.error('API Error details:', err.response.data);
                }
                throw err;
              }
            });
            
            // We DON'T need to add the Cash fund here as it's automatically added by the 
            // backend when a portfolio is created (in the /portfolios POST endpoint)
            // This was causing the Cash fund to be added twice
            
            // Wait for all fund additions to complete
            await Promise.all(fundPromises);
          }
        }

        // Now, create client product with reference to the portfolio
        if (portfolioId) {
          try {
            // Calculate target risk for bespoke portfolios
            let targetRisk = null;
            if (product.portfolio.type === 'bespoke') {
              targetRisk = calculateTargetRiskFromFunds(product);
            }
            
            const clientProductResponse = await api.post('/client_products', {
              client_id: selectedClientId,
              provider_id: product.provider_id,
              product_type: product.product_type,
              product_name: finalProductName,
              portfolio_id: portfolioId,
              status: 'active',
              start_date: formattedStartDate,
              plan_number: product.plan_number || null,
              target_risk: targetRisk
            });
            
            const createdProductId = clientProductResponse.data.id;
            console.log(`Created client product with ID ${createdProductId} for portfolio ${portfolioId}`);
            
            // If product owners were selected, create the associations
            if (product.product_owner_ids.length > 0) {
              try {
                // Create associations one by one
                for (const ownerId of product.product_owner_ids) {
                  await api.post('/api/product_owner_products', null, {
                    params: {
                      product_owner_id: ownerId,
                      product_id: createdProductId
                    }
                  });
                }
                console.log(`Created associations between product ${createdProductId} and product owners ${product.product_owner_ids.join(', ')}`);
              } catch (err: any) {
                console.error('Error creating product owner associations:', err);
                if (err.response && err.response.data) {
                  console.error('API Error details:', err.response.data);
                }
                // Continue if the associations couldn't be created, don't block the rest of the submission
              }
            }
          } catch (err: any) { // Type the error as any
            console.error('Error creating client product:', err);
            if (err.response && err.response.data) {
              console.error('API Error details:', err.response.data);
            }
            throw err;
          }
        }
      }
      
      // Successful completion
      alert('Successfully created client products and portfolios');
<<<<<<< HEAD
      navigate(returnPath);
=======
      navigate(`/client_groups/${selectedClientId}`);
>>>>>>> 8dff4fc8
    } catch (err: any) { // Type the error as any
      console.error('Error in form submission:', err);
      
      // Better error handling to show more details
      let errorMessage = 'Failed to create client products';
      if (err.response && err.response.data) {
        if (err.response.data.detail && Array.isArray(err.response.data.detail)) {
          // Format detailed validation errors
          errorMessage = err.response.data.detail.map((detail: any) => 
            `${detail.loc ? detail.loc.join('.') + ': ' : ''}${detail.msg}`
          ).join(', ');
        } else if (typeof err.response.data.detail === 'string') {
          errorMessage = err.response.data.detail;
        }
      }
      
      showError(errorMessage);
    } finally {
      setIsSaving(false);
    }
  };

  // Update fund filtering to exclude cash funds
  const handleFundSearch = (searchTerm: string): void => {
    setFundSearchTerm(searchTerm);
    
    if (!searchTerm) {
      const nonCashFunds = funds.filter((fund: Fund) => 
        !(fund.fund_name === 'Cash' && fund.isin_number === 'N/A') // Exclude Cash fund
      );
      setFilteredFunds(nonCashFunds);
      return;
    }
    
    const term = searchTerm.toLowerCase();
    const filtered = funds.filter((fund: Fund) => 
      (fund.fund_name.toLowerCase().includes(term) || 
      (fund.isin_number && fund.isin_number.toLowerCase().includes(term))) &&
      !(fund.fund_name === 'Cash' && fund.isin_number === 'N/A') // Also exclude Cash fund from search results
    );
    setFilteredFunds(filtered);
  };

  const renderPortfolioSection = (product: ProductItem): JSX.Element => {
    const isLoadingTemplate = templateLoading[product.id] === true;
    const isLoadingGeneration = generationLoading[product.id] === true;
    const isEitherLoading = isLoadingTemplate || isLoadingGeneration;
    const templateId = product.portfolio.templateId;
    const generations = templateId ? templateGenerations[templateId.toString()] || [] : [];
    
    return (
      <div className="portfolio-section">
        {/* Show loading overlay when template or generation is loading */}
        {isEitherLoading && (
          <div className="absolute inset-0 bg-white bg-opacity-70 flex items-center justify-center z-10">
            <div className="animate-spin rounded-full h-10 w-10 border-b-2 border-indigo-600"></div>
          </div>
        )}
        
        {/* Portfolio Name - Moved above Portfolio Type */}
        <div className="mb-4">
          <label className="block text-sm font-medium text-gray-700 mb-2">
            Portfolio Name <span className="text-red-500">*</span>
          </label>
          <input
            type="text"
            value={product.portfolio.name}
            onChange={(e) => handlePortfolioNameChange(product.id, e.target.value)}
            className={`shadow-sm focus:ring-indigo-500 focus:border-indigo-500 block w-full sm:text-sm rounded-md ${
              validationErrors[product.id]?.portfolioName
                ? 'border-red-500 bg-red-50 focus:ring-red-500 focus:border-red-500'
                : 'border-gray-300'
            }`}
            required
          />
          {validationErrors[product.id]?.portfolioName && (
            <div className="text-xs text-red-600 mt-1">
              {validationErrors[product.id].portfolioName}
            </div>
          )}
        </div>
        
        {/* Portfolio Type Selection */}
        <div className="mb-4">
          <label className="block text-sm font-medium text-gray-700 mb-2">
            Portfolio Type <span className="text-red-500">*</span>
          </label>
          <Radio.Group
            value={product.portfolio.type}
            onChange={(e) => handlePortfolioTypeChange(product.id, e.target.value as 'template' | 'bespoke')}
            disabled={isEitherLoading}
          >
            <Radio value="bespoke">Bespoke Portfolio</Radio>
            <Radio value="template">Template Portfolio</Radio>
          </Radio.Group>
        </div>

        {/* Template Selection - Only show if template type is selected */}
        {product.portfolio.type === 'template' && (
          <div className="mb-4">
            <label className="block text-sm font-medium text-gray-700 mb-2">
              Select Template <span className="text-red-500">*</span>
            </label>
            <SearchableDropdown
              id={`template-select-${product.id}`}
              options={availableTemplates.map(t => ({ value: t.id.toString(), label: t.name || `Template ${t.id}` }))}
              value={product.portfolio.templateId?.toString() ?? ''}
              onChange={val => handleTemplateSelection(product.id, String(val))}
              placeholder="Select a template"
              className={`w-full ${validationErrors[product.id]?.template ? 'border-red-500' : ''}`}
              required
              disabled={isEitherLoading}
            />
            {validationErrors[product.id]?.template && (
              <div className="text-xs text-red-600 mt-1">
                {validationErrors[product.id].template}
              </div>
            )}
          </div>
        )}

        {/* Generation Selection - Show after template is selected */}
        {product.portfolio.type === 'template' && product.portfolio.templateId && generations.length > 0 && (
          <div className="mb-4">
            <label className="block text-sm font-medium text-gray-700 mb-2">
              Select Generation <span className="text-red-500">*</span>
            </label>
            <SearchableDropdown
              id={`generation-select-${product.id}`}
              options={generations.map(g => ({ 
                value: g.id.toString(), 
                label: g.generation_name || `Version ${g.version_number}` 
              }))}
              value={product.portfolio.generationId?.toString() ?? ''}
              onChange={val => handleGenerationSelection(product.id, String(val))}
              placeholder="Select a generation"
              className={`w-full ${validationErrors[product.id]?.generation ? 'border-red-500' : ''}`}
              required
              disabled={isEitherLoading}
            />
            {validationErrors[product.id]?.generation && (
              <div className="text-xs text-red-600 mt-1">
                {validationErrors[product.id].generation}
              </div>
            )}
            <div className="text-xs text-gray-500 mt-1">
              Select a specific generation of this template
            </div>
          </div>
        )}

        {/* Selected Funds Table - Show for both template and bespoke */}
        {product.portfolio.selectedFunds.length > 0 && (
          <div className="mb-4">
            <h4 className="text-sm font-medium text-gray-700 mb-2">Selected Funds</h4>
            <div className="border rounded-md overflow-hidden">
              <table className="min-w-full divide-y divide-gray-200">
                <thead className="bg-gray-50">
                  <tr>
                    <th className="px-4 py-2 text-left text-xs font-medium text-gray-500 uppercase tracking-wider">
                      Fund Name
                    </th>
                    {product.portfolio.type === 'bespoke' && (
                      <th className="px-4 py-2 text-left text-xs font-medium text-gray-500 uppercase tracking-wider">
                        Weighting (%)
                      </th>
                    )}
                  </tr>
                </thead>
                <tbody className="bg-white divide-y divide-gray-200">
                  {product.portfolio.selectedFunds.map((fundId) => {
                    const fund = funds.find(f => f.id === fundId);
                    return (
                      <tr key={fundId}>
                        <td className="px-4 py-2 whitespace-nowrap text-sm text-gray-900">
                          {fund?.fund_name || 'Unknown Fund'}
                        </td>
                        {product.portfolio.type === 'bespoke' && (
                          <td className="px-4 py-2 whitespace-nowrap text-sm text-gray-900">
                            <div className="space-y-1">
                              <input
                                type="text"
                                value={product.portfolio.fundWeightings[fundId.toString()] || ''}
                                onChange={(e) => handleWeightingChange(product.id, fundId, e.target.value)}
                                className={`shadow-sm focus:ring-indigo-500 focus:border-indigo-500 block w-full sm:text-sm rounded-md ${
                                  weightingErrors[product.id]?.[fundId.toString()]
                                    ? 'border-red-500 bg-red-50 focus:ring-red-500 focus:border-red-500'
                                    : 'border-gray-300'
                                }`}
                                placeholder="0.0"
                              />
                              {weightingErrors[product.id]?.[fundId.toString()] && (
                                <div className="text-xs text-red-600 mt-1">
                                  {weightingErrors[product.id][fundId.toString()]}
                                </div>
                              )}
                            </div>
                          </td>
                        )}
                      </tr>
                    );
                  })}
                </tbody>
              </table>
            </div>
            
            {/* Total Weighting Display for Bespoke Portfolios */}
            {product.portfolio.type === 'bespoke' && (
              <div className="mt-2 p-2 bg-gray-50 rounded-md">
                <div className="flex justify-between items-center">
                  <span className="text-sm font-medium text-gray-700">Total Weighting:</span>
                  <span className={`text-sm font-bold ${
                    Math.abs(calculateTotalFundWeighting(product) - 100) < 0.01 
                      ? 'text-green-600' 
                      : 'text-red-600'
                  }`}>
                    {calculateTotalFundWeighting(product).toFixed(1)}%
                  </span>
                </div>
                {Math.abs(calculateTotalFundWeighting(product) - 100) > 0.01 && (
                  <div className="text-xs text-red-600 mt-1">
                    Weightings must add up to 100%
                  </div>
                )}
                {product.portfolio.selectedFunds.length > 0 && (
                  <div className="text-xs text-gray-500 mt-1">
                    Calculated Target Risk: {(() => {
                      const risk = calculateTargetRiskFromFunds(product);
                      return risk ? risk.toFixed(1) : 'N/A';
                    })()}
                  </div>
                )}
              </div>
            )}
          </div>
        )}

        {/* Show fund selection for both template and bespoke portfolios */}
        <div className="fund-selection mt-4">
          <h4 className={`text-sm font-medium mb-2 ${
            validationErrors[product.id]?.funds ? 'text-red-600' : 'text-gray-700'
          }`}>
            {product.portfolio.type === 'template' ? 'Modify Template Funds' : 'Select Funds'}
            {product.portfolio.type === 'template' && (
              <span className="text-xs text-gray-500 ml-2">(modifying will convert to bespoke)</span>
            )}
            {product.portfolio.type === 'bespoke' && <span className="text-red-500 ml-1">*</span>}
          </h4>
          {validationErrors[product.id]?.funds && (
            <div className="text-xs text-red-600 mb-2">
              {validationErrors[product.id].funds}
            </div>
          )}
          <div className="flex gap-2 mb-3">
            <div className="flex-1">
              <Input
                placeholder="Search funds by name or ISIN"
                value={fundSearchTerm}
                onChange={(e) => handleFundSearch(e.target.value)}
                disabled={isEitherLoading}
              />
            </div>
            <button
              type="button"
              onClick={() => {
                setAddFundForProductId(product.id);
                setIsAddFundModalOpen(true);
              }}
              className="bg-primary-600 text-white px-3 py-2 rounded hover:bg-primary-700 transition-colors duration-150 inline-flex items-center justify-center gap-1"
              title="Add new fund"
            >
              <svg xmlns="http://www.w3.org/2000/svg" className="h-4 w-4" fill="none" viewBox="0 0 24 24" stroke="currentColor">
                <path strokeLinecap="round" strokeLinejoin="round" strokeWidth={2} d="M12 6v6m0 0v6m0-6h6m-6 0H6" />
              </svg>
              Add Fund
            </button>
          </div>
          <div className={`fund-list max-h-60 overflow-y-auto border rounded-md p-2 ${
            validationErrors[product.id]?.funds ? 'border-red-500 bg-red-50' : ''
          }`}>
            {filteredFunds.map(fund => (
              <div key={fund.id} className="fund-item hover:bg-gray-50 p-1">
                <Checkbox
                  checked={product.portfolio.selectedFunds.includes(fund.id)}
                  onChange={() => handleFundSelection(product.id, fund.id)}
                  disabled={isEitherLoading}
                >
                  {fund.fund_name} ({fund.isin_number})
                </Checkbox>
              </div>
            ))}
          </div>
        </div>
      </div>
    );
  };

  // Add a function to handle creating a new product owner
  const handleCreateProductOwner = async () => {
    if (!newProductOwnerName.trim()) {
      showError('Please enter a name for the product owner');
      return;
    }

    setIsCreatingProductOwner(true);
    try {
      // Create a new product owner
      const response = await api.post('/api/product_owners', {
        name: newProductOwnerName,
        status: 'active'
      });

      const newProductOwner = response.data;
      
      // Add to the list of product owners
      setProductOwners(prevOwners => [...prevOwners, newProductOwner]);
      
      // Add this product owner to the current product's selected owners
      if (currentProductId) {
        const currentProduct = products.find(p => p.id === currentProductId);
        if (currentProduct) {
          const updatedOwnerIds = [...currentProduct.product_owner_ids, newProductOwner.id];
          handleProductChange(currentProductId, 'product_owner_ids', updatedOwnerIds);
        }
      }
      
      // Close the modal and reset
      setShowCreateProductOwnerModal(false);
      setNewProductOwnerName('');
      showToastMessage(`Product owner "${newProductOwnerName}" created successfully!`);
    } catch (error) {
      console.error('Error creating product owner:', error);
      showError('Failed to create product owner. Please try again.');
    } finally {
      setIsCreatingProductOwner(false);
    }
  };

  // Add a function to open the create product owner modal
  const openCreateProductOwnerModal = (productId: string) => {
    setCurrentProductId(productId);
    setShowCreateProductOwnerModal(true);
  };

  // Add function to handle when a new fund is added
  const handleFundAdded = (newFund: Fund) => {
    // Add the new fund to the available funds
    setFunds(prev => [...prev, newFund]);
    setFilteredFunds(prev => [...prev, newFund]);
    
    // Automatically add the fund to the product that opened the modal
    if (addFundForProductId) {
      setProducts(prevProducts => prevProducts.map(product => {
        if (product.id === addFundForProductId) {
          return {
            ...product,
            portfolio: {
              ...product.portfolio,
              selectedFunds: [...product.portfolio.selectedFunds, newFund.id]
            }
          };
        }
        return product;
      }));
    }
    
    // Show success message  
    showToastMessage(`Fund "${newFund.fund_name}" has been created and added to your product!`);
  };

  if (isLoading) {
    return (
      <div className="max-w-7xl mx-auto px-4 sm:px-6 lg:px-8">
        <div className="flex justify-center items-center py-16">
          <div className="animate-spin rounded-full h-16 w-16 border-b-4 border-indigo-600"></div>
        </div>
      </div>
    );
  }

  return (
    <div className="max-w-7xl mx-auto px-4 sm:px-6 lg:px-8 py-6">
      {/* Toast notification */}
      {showToast && (
        <div className="fixed top-4 right-4 z-50 bg-blue-100 border-l-4 border-blue-500 text-blue-700 p-4 rounded shadow-md">
          <div className="flex">
            <div className="py-1">
              <svg className="h-6 w-6 text-blue-500 mr-4" xmlns="http://www.w3.org/2000/svg" fill="none" viewBox="0 0 24 24" stroke="currentColor">
                <path strokeLinecap="round" strokeLinejoin="round" strokeWidth="2" d="M13 16h-1v-4h-1m1-4h.01M21 12a9 9 0 11-18 0 9 9 0 0118 0z" />
              </svg>
            </div>
            <div>
              <p className="font-bold">Notification</p>
              <p className="text-sm">{toastMessage}</p>
            </div>
            <button 
              onClick={() => setShowToast(false)} 
              className="ml-auto text-blue-500 hover:text-blue-700"
            >
              <svg className="h-5 w-5" xmlns="http://www.w3.org/2000/svg" fill="none" viewBox="0 0 24 24" stroke="currentColor">
                <path strokeLinecap="round" strokeLinejoin="round" strokeWidth="2" d="M6 18L18 6M6 6l12 12" />
              </svg>
            </button>
          </div>
        </div>
      )}

      {/* Header */}
      <div className="flex justify-between items-center mb-4 mt-4">
        <div className="flex items-center">
          <div className="bg-primary-100 p-2 rounded-lg mr-3 flex items-center justify-center">
            <svg xmlns="http://www.w3.org/2000/svg" className="h-6 w-6 text-primary-700" fill="none" viewBox="0 0 24 24" stroke="currentColor">
              <path strokeLinecap="round" strokeLinejoin="round" strokeWidth={2} d="M19 21V5a2 2 0 00-2-2H7a2 2 0 00-2 2v16m14 0h2m-2 0h-5m-9 0H3m2 0h5M9 7h1m-1 4h1m4-4h1m-1 4h1m-5 10v-5a1 1 0 011-1h2a1 1 0 011 1v5m-4 0h4" />
            </svg>
          </div>
          <h1 className="text-3xl font-normal text-gray-900 font-sans tracking-wide">Create Client Products</h1>
        </div>
      </div>

      <div className="max-w-6xl mx-auto p-4">
        {isLoading ? (
          <div className="flex justify-center py-8">
            <div className="animate-spin rounded-full h-8 w-8 border-b-2 border-primary-700"></div>
          </div>
        ) : error ? (
          <div className="bg-red-100 border-l-4 border-red-500 text-red-700 p-4 mb-4">
            <p>{error}</p>
          </div>
        ) : (
          <div className="bg-white shadow-md rounded-lg p-4">
            <form onSubmit={handleSubmit}>
              {/* Client Selection and Start Date in horizontal layout */}
              <div className="flex gap-4 mb-4">
                {/* Client Selection */}
                <div className="w-1/2">
                  <label className="block text-sm font-medium text-gray-700 mb-1">
                    Client Name <span className="text-red-500">*</span>
                  </label>
                  {clients.length > 0 ? (
                    <Select
                      showSearch
                      value={selectedClientId || undefined}
                      onChange={(value) => handleClientChange(value)}
                      placeholder="Search for a client"
                      optionFilterProp="children"
                      filterOption={(input, option) =>
                        (option?.children as unknown as string)
                          .toLowerCase()
                          .includes(input.toLowerCase())
                      }
                      className="w-full"
                    >
                      {clients.map(client => (
                        <Select.Option key={client.id} value={client.id}>
                          {client.name}
                        </Select.Option>
                      ))}
                    </Select>
                  ) : (
                    <div className="text-gray-500">No clients available. Please add a client first.</div>
                  )}
                </div>

                {/* Start Date Selection */}
                <div className="w-1/2">
                  <label className="block text-sm font-medium text-gray-700 mb-1">
                    Start Date <span className="text-red-500">*</span>
                  </label>
                  <DatePicker
                    value={startDate}
                    onChange={(date) => setStartDate(date as Dayjs)}
                    className="shadow-sm focus:ring-primary-500 focus:border-primary-500 block w-full sm:text-sm border-gray-300 rounded-md h-[38px]"
                    style={{ width: '100%' }}
                  />
                </div>
              </div>

              {/* Product List */}
              <div className="space-y-4">
                <div className="flex justify-between items-center pb-3 border-b border-gray-200">
                  <h2 className="text-lg font-medium">Products</h2>
                  <button
                    type="button"
                    onClick={handleAddProduct}
                    className="bg-primary-700 text-white px-3 py-1.5 rounded-xl font-medium hover:bg-primary-800 transition-colors duration-200 focus:outline-none focus:ring-2 focus:ring-primary-700 focus:ring-offset-2 shadow-sm flex items-center gap-1"
                  >
                    <svg xmlns="http://www.w3.org/2000/svg" className="h-4 w-4" fill="none" viewBox="0 0 24 24" stroke="currentColor">
                      <path strokeLinecap="round" strokeLinejoin="round" strokeWidth={2} d="M12 6v6m0 0v6m0-6h6m-6 0H6" />
                    </svg>
                    Add Client Product
                  </button>
                </div>

                {products.length === 0 ? (
                  <div className="text-center py-6 text-gray-500">
                    No products added yet. Click the button above to add a product.
                  </div>
                ) : (
                  <div className="space-y-4">
                    {products.map((product) => (
                      <div 
                        key={product.id} 
                        className="border rounded-md p-6 mb-6 bg-gray-50 relative"
                        ref={el => productRefs.current[product.id] = el}
                        id={`product-${product.id}`}
                      >
                        {/* Product Header */}
                        <div className="flex justify-between items-center mb-4">
                          <h3 className="text-lg font-medium">
                            {product.product_name.trim() || generateProductName(product) || `Product ${products.indexOf(product) + 1}`}
                          </h3>
                          <button
                            type="button"
                            onClick={() => handleRemoveProduct(product.id)}
                            className="text-gray-400 hover:text-red-500 transition-colors duration-200"
                          >
                            <svg className="h-5 w-5" fill="none" viewBox="0 0 24 24" stroke="currentColor">
                              <path strokeLinecap="round" strokeLinejoin="round" strokeWidth={2} d="M6 18L18 6M6 6l12 12" />
                            </svg>
                          </button>
                        </div>

                        {/* Product Owner Selection - Moved above Product Name */}
                        <div className="mb-4">
                          <label className="block text-sm font-medium text-gray-700 mb-1">
                            Product Owners
                          </label>
                          <div className="flex space-x-2">
                            <div className="flex-grow">
                              <Select
                                mode="multiple"
                                showSearch
                                allowClear
                                placeholder="Select product owners"
                                className="w-full"
                                value={product.product_owner_ids}
                                onChange={(selectedValues: any) => {
                                  // Handle the create new option case
                                  if (selectedValues.includes('create-new')) {
                                    // Filter out the 'create-new' value
                                    const actualOwnerIds = selectedValues.filter((v: any) => v !== 'create-new');
                                    handleProductChange(product.id, 'product_owner_ids', actualOwnerIds);
                                    openCreateProductOwnerModal(product.id);
                                  } else {
                                    handleProductChange(product.id, 'product_owner_ids', selectedValues);
                                  }
                                }}
                              >
                                {productOwners.map(p => (
                                  <Select.Option key={p.id} value={p.id}>
                                    {p.name}
                                  </Select.Option>
                                ))}
                                <Select.Option key="create-new" value="create-new">
                                  + Create new product owner
                                </Select.Option>
                              </Select>
                            </div>
                            <button
                              type="button"
                              onClick={() => openCreateProductOwnerModal(product.id)}
                              className="bg-primary-600 text-white p-2 rounded hover:bg-primary-700 transition-colors duration-150 inline-flex items-center justify-center"
                              title="Create new product owner"
                            >
                              <svg xmlns="http://www.w3.org/2000/svg" className="h-5 w-5" fill="none" viewBox="0 0 24 24" stroke="currentColor">
                                <path strokeLinecap="round" strokeLinejoin="round" strokeWidth={2} d="M12 6v6m0 0v6m0-6h6m-6 0H6" />
                              </svg>
                            </button>
                          </div>
                        </div>

                        {/* Product Name Field */}
                        <div className="mb-4">
                          <label className="block text-sm font-medium text-gray-700 mb-1">
                            Product Name <span className="text-gray-400">(optional - will be auto-generated if empty)</span>
                          </label>
                          <input
                            type="text"
                            value={product.product_name}
                            onChange={(e) => handleProductChange(product.id, 'product_name', e.target.value)}
                            className="shadow-sm focus:ring-indigo-500 focus:border-indigo-500 block w-full sm:text-sm border-gray-300 rounded-md"
                            placeholder="Leave empty to auto-generate based on owners, provider, and type"
                          />
                        </div>

                        {/* Provider and Product Type Selection in horizontal layout */}
                        <div className="flex gap-4 mb-3">
                          {/* Provider Selection */}
                          <div className="w-1/2">
                            <label className="block text-sm font-medium text-gray-700 mb-1">
                              Provider <span className="text-red-500">*</span>
                            </label>

                            <SearchableDropdown
                              id={`provider-select-${product.id}`}
                              options={providers.map(p => ({ value: p.id, label: p.name }))}
                              value={product.provider_id}
                              onChange={val => handleProductChange(product.id, 'provider_id', Number(val))}
                              placeholder="Select a provider"
                              className={`w-full ${validationErrors[product.id]?.provider ? 'border-red-500' : ''}`}
                              required
                            />
                            {validationErrors[product.id]?.provider && (
                              <div className="text-xs text-red-600 mt-1">
                                {validationErrors[product.id].provider}
                              </div>
                            )}
                          </div>

                          {/* Product Type Selection */}
                          <div className="w-1/2">
                            <label className="block text-sm font-medium text-gray-700 mb-1">
                              Product Type <span className="text-red-500">*</span>
                            </label>
                            <SearchableDropdown
                              id={`product-type-select-${product.id}`}
                              options={[
                                { value: 'ISA', label: 'ISA' },
                                { value: 'JISA', label: 'Junior ISA' },
                                { value: 'SIPP', label: 'SIPP' },
                                { value: 'GIA', label: 'GIA' },
                                { value: 'Offshore Bond', label: 'Offshore Bond' },
                                { value: 'Onshore Bond', label: 'Onshore Bond' },
                                { value: 'Trust', label: 'Trust' },
                                { value: 'Pension', label: 'Pension' },
                                { value: 'Other', label: 'Other' },
                              ]}
                              value={product.product_type}
                              onChange={val => handleProductTypeChange(product.id, String(val))}
                              placeholder="Select product type"
                              className={`w-full ${validationErrors[product.id]?.productType ? 'border-red-500' : ''}`}
                              required
                            />
                            {validationErrors[product.id]?.productType && (
                              <div className="text-xs text-red-600 mt-1">
                                {validationErrors[product.id].productType}
                              </div>
                            )}
                          </div>
                        </div>

                        {/* Portfolio Configuration */}
                        <div className="mt-6 border-t pt-6 col-span-2">
                          <h4 className="text-lg font-medium mb-4">Portfolio Configuration</h4>

                          {renderPortfolioSection(product)}
                        </div>
                      </div>
                    ))}
                  </div>
                )}
              </div>

              {/* Submit Button */}
              <div className="mt-6 flex justify-end">
                <button
                  type="submit"
                  disabled={isSaving}
                  className="bg-primary-700 text-white px-4 py-2 rounded-xl font-medium hover:bg-primary-800 transition-colors duration-200 focus:outline-none focus:ring-2 focus:ring-primary-700 focus:ring-offset-2 shadow-sm"
                >
                  {isSaving ? 'Saving...' : 'Save Products'}
                </button>
              </div>
            </form>
          </div>
        )}
      </div>

      {/* Create Product Owner Modal */}
      {showCreateProductOwnerModal && (
        <Modal
          title="Create New Product Owner"
          open={showCreateProductOwnerModal}
          onCancel={() => setShowCreateProductOwnerModal(false)}
          onOk={handleCreateProductOwner}
          confirmLoading={isCreatingProductOwner}
          okText="Create Product Owner"
          maskClosable={false}
          centered
          className="product-owner-modal"
        >
          <div className="mb-4">
            <label className="block text-sm font-medium text-gray-700 mb-1">
              Product Owner Name <span className="text-red-500">*</span>
            </label>
            <input
              type="text"
              value={newProductOwnerName}
              onChange={(e) => setNewProductOwnerName(e.target.value)}
              className="shadow-sm focus:ring-indigo-500 focus:border-indigo-500 block w-full sm:text-sm border-gray-300 rounded-md"
              placeholder="Enter product owner name"
              required
              onKeyDown={(e) => {
                if (e.key === 'Enter') {
                  e.preventDefault();
                  handleCreateProductOwner();
                }
              }}
              autoFocus
            />
          </div>
        </Modal>
      )}

      {/* Add Fund Modal */}
      <AddFundModal
        isOpen={isAddFundModalOpen}
        onClose={() => {
          setIsAddFundModalOpen(false);
          setAddFundForProductId(null);
        }}
        onFundAdded={handleFundAdded}
      />
    </div>
  );
};

export default CreateClientProducts; <|MERGE_RESOLUTION|>--- conflicted
+++ resolved
@@ -988,11 +988,9 @@
       
       // Successful completion
       alert('Successfully created client products and portfolios');
-<<<<<<< HEAD
+
       navigate(returnPath);
-=======
-      navigate(`/client_groups/${selectedClientId}`);
->>>>>>> 8dff4fc8
+
     } catch (err: any) { // Type the error as any
       console.error('Error in form submission:', err);
       
