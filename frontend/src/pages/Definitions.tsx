import React, { useState } from 'react';
import { Link, useNavigate } from 'react-router-dom';

type TabType = 'providers' | 'funds' | 'portfolio-templates';

const Definitions: React.FC = () => {
  const navigate = useNavigate();
  const [activeTab, setActiveTab] = useState<TabType>('providers');
  const [searchQuery, setSearchQuery] = useState('');
  const [showInactive, setShowInactive] = useState(false);

  // Function to determine the appropriate link for each entity type
  const getEntityLink = (type: TabType) => {
    switch (type) {
      case 'providers':
        return '/definitions/providers';
      case 'funds':
        return '/definitions/funds';
      case 'portfolio-templates':
        return '/definitions/portfolio-templates';
      default:
        return '/';
    }
  };

  // Function to determine the appropriate "Add" link for each entity type
  const getAddEntityLink = (type: TabType) => {
    switch (type) {
      case 'providers':
        return '/definitions/providers/add';
      case 'funds':
        return '/definitions/funds/add';
      case 'portfolio-templates':
        return '/definitions/portfolio-templates/add';
      default:
        return '/';
    }
  };

  // Get provider color function for the color dots
  const getProviderColor = (providerName: string | undefined): string => {
    if (!providerName) return '#CCCCCC'; // Default gray for unknown providers
    
    // Define a set of vibrant colors to use for providers
    const colors = [
      '#4F46E5', // Indigo
      '#16A34A', // Green
      '#EA580C', // Orange
      '#DC2626', // Red
      '#7C3AED', // Purple
      '#0369A1', // Blue
      '#B45309', // Amber
      '#0D9488', // Teal
      '#BE185D', // Pink
      '#475569', // Slate
      '#059669', // Emerald
      '#D97706', // Yellow
      '#9333EA', // Fuchsia
      '#4338CA', // Blue-600
    ];
    
    // Use a simple hash function to get consistent colors for the same provider name
    const hash = providerName.split('').reduce((acc: number, char: string) => {
      return char.charCodeAt(0) + ((acc << 5) - acc);
    }, 0);
    
    // Map the hash to one of our predefined colors
    const index = Math.abs(hash) % colors.length;
    return colors[index];
  };

  // Format percentage with 1 decimal place
  const formatPercentage = (value: number): string => {
    return `${value.toFixed(1)}%`;
  };

  // Navigate to details page
  const handleItemClick = (type: TabType, id: number) => {
    navigate(`/definitions/${type}/${id}`);
  };

  // Fake data for demo
  const sampleProviders = [
    { id: 1, name: 'Vanguard', type: 'Investment Bank', status: 'active', products: 12, updated_at: '2023-06-15' },
    { id: 2, name: 'Fidelity', type: 'Wealth Management', status: 'active', products: 8, updated_at: '2023-07-21' },
    { id: 3, name: 'BlackRock', type: 'Asset Management', status: 'active', products: 15, updated_at: '2023-05-30' },
    { id: 4, name: 'JP Morgan', type: 'Investment Bank', status: 'inactive', products: 5, updated_at: '2023-04-12' },
    { id: 5, name: 'Charles Schwab', type: 'Brokerage', status: 'active', products: 9, updated_at: '2023-08-03' }
  ].filter(provider => showInactive || provider.status === 'active')
   .filter(provider => provider.name.toLowerCase().includes(searchQuery.toLowerCase()) || 
                       provider.type.toLowerCase().includes(searchQuery.toLowerCase()));

  const sampleProducts = [
    { id: 1, name: 'Retirement Portfolio', provider: 'Vanguard', type: 'Pension', status: 'active', updated_at: '2023-08-15' },
    { id: 2, name: 'Growth Fund', provider: 'Fidelity', type: 'Investment', status: 'active', updated_at: '2023-07-20' },
    { id: 3, name: 'Income Builder', provider: 'BlackRock', type: 'Investment', status: 'active', updated_at: '2023-06-30' },
    { id: 4, name: 'High Yield Bond', provider: 'JP Morgan', type: 'Bond', status: 'inactive', updated_at: '2023-05-12' },
    { id: 5, name: 'Emerging Markets', provider: 'Charles Schwab', type: 'ETF', status: 'active', updated_at: '2023-08-05' }
  ].filter(product => showInactive || product.status === 'active')
   .filter(product => product.name.toLowerCase().includes(searchQuery.toLowerCase()) || 
                      product.provider.toLowerCase().includes(searchQuery.toLowerCase()) ||
                      product.type.toLowerCase().includes(searchQuery.toLowerCase()));

  const sampleFunds = [
    { id: 1, name: 'Global Equity', provider: 'Vanguard', type: 'Equity', performance: 8.2, risk: 'Medium' },
    { id: 2, name: 'Tech Growth', provider: 'Fidelity', type: 'Sector', performance: 12.5, risk: 'High' },
    { id: 3, name: 'Fixed Income', provider: 'BlackRock', type: 'Bond', performance: 3.2, risk: 'Low' },
    { id: 4, name: 'Dividend Appreciation', provider: 'Vanguard', type: 'Equity', performance: 7.5, risk: 'Medium' },
    { id: 5, name: 'Real Estate', provider: 'Charles Schwab', type: 'REIT', performance: 5.8, risk: 'Medium-High' }
  ].filter(fund => fund.name.toLowerCase().includes(searchQuery.toLowerCase()) || 
                   fund.provider.toLowerCase().includes(searchQuery.toLowerCase()) ||
                   fund.type.toLowerCase().includes(searchQuery.toLowerCase()));

  const samplePortfolios = [
    { id: 1, name: 'Conservative Growth', type: 'Model', risk: 'Conservative', advisor: 'Jan Smith', performance: 3.8 },
    { id: 2, name: 'Balanced Income', type: 'Model', risk: 'Balanced', advisor: 'Debbie Johnson', performance: 5.2 },
    { id: 3, name: 'Growth Portfolio', type: 'Custom', risk: 'Growth', advisor: 'Michael Brown', performance: 9.1 },
    { id: 4, name: 'High Growth', type: 'Model', risk: 'Aggressive', advisor: 'Jan Smith', performance: 11.5 },
    { id: 5, name: 'Income Focus', type: 'Custom', risk: 'Conservative', advisor: 'Debbie Johnson', performance: 4.3 }
  ].filter(portfolio => portfolio.name.toLowerCase().includes(searchQuery.toLowerCase()) || 
                         portfolio.type.toLowerCase().includes(searchQuery.toLowerCase()) ||
                         portfolio.risk.toLowerCase().includes(searchQuery.toLowerCase()) ||
                         portfolio.advisor.toLowerCase().includes(searchQuery.toLowerCase()));

  // Get advisor color
  const getAdvisorColor = (advisorName: string): string => {
    if (advisorName.toLowerCase().includes('jan')) return '#ff59d6'; // Pink
    if (advisorName.toLowerCase().includes('debbie')) return '#3ceba6'; // Green
    return '#59cbff'; // Blue (default)
  };

  const handleAddNew = () => {
    navigate(getAddEntityLink(activeTab));
  };

  return (
    <div className="container mx-auto px-4 py-3">
      <div className="flex justify-between items-center mb-3">
        <h1 className="text-3xl font-normal text-gray-900 font-sans tracking-wide">Definitions</h1>
        <div className="flex items-center gap-4">
          <label className="flex items-center gap-2">
            <input
              type="checkbox"
              checked={showInactive}
              onChange={(e) => setShowInactive(e.target.checked)}
              className="form-checkbox h-5 w-5 text-blue-600"
            />
            <span>Show Inactive</span>
          </label>
          <button
            onClick={handleAddNew}
            className="bg-primary-700 text-white px-4 py-1.5 rounded-xl font-medium hover:bg-primary-800 transition-colors duration-200 focus:outline-none focus:ring-2 focus:ring-primary-700 focus:ring-offset-2 shadow-sm flex items-center gap-1"
          >
            <svg xmlns="http://www.w3.org/2000/svg" className="h-4 w-4" fill="none" viewBox="0 0 24 24" stroke="currentColor">
              <path strokeLinecap="round" strokeLinejoin="round" strokeWidth={2} d="M12 6v6m0 0v6m0-6h6m-6 0H6" />
            </svg>
            Add {activeTab.slice(0, -1)}
          </button>
        </div>
      </div>

      {/* Tabs */}
      <div className="mb-6">
        <nav className="flex space-x-2 px-2 py-2 bg-gray-50 rounded-lg">
          <button
            onClick={() => setActiveTab('providers')}
            className={`${
              activeTab === 'providers'
                ? 'bg-primary-700 text-white shadow-sm'
                : 'text-gray-600 hover:bg-gray-200 hover:text-gray-900'
            } rounded-lg px-4 py-2 font-medium text-base transition-all duration-200 ease-in-out`}
          >
            Providers
          </button>
          <button
<<<<<<< HEAD
            onClick={() => setActiveTab('products')}
            className={`${
              activeTab === 'products'
                ? 'bg-primary-700 text-white shadow-sm'
                : 'text-gray-600 hover:bg-gray-200 hover:text-gray-900'
            } rounded-lg px-4 py-2 font-medium text-base transition-all duration-200 ease-in-out`}
          >
            Products
          </button>
          <button
=======
>>>>>>> 3f13b2e7
            onClick={() => setActiveTab('funds')}
            className={`${
              activeTab === 'funds'
                ? 'bg-primary-700 text-white shadow-sm'
                : 'text-gray-600 hover:bg-gray-200 hover:text-gray-900'
            } rounded-lg px-4 py-2 font-medium text-base transition-all duration-200 ease-in-out`}
          >
            Funds
          </button>
          <button
            onClick={() => setActiveTab('portfolio-templates')}
            className={`${
<<<<<<< HEAD
              activeTab === 'portfolios'
                ? 'bg-primary-700 text-white shadow-sm'
                : 'text-gray-600 hover:bg-gray-200 hover:text-gray-900'
            } rounded-lg px-4 py-2 font-medium text-base transition-all duration-200 ease-in-out`}
=======
              activeTab === 'portfolio-templates'
                ? 'border-indigo-500 text-indigo-600'
                : 'border-transparent text-gray-500 hover:text-gray-700 hover:border-gray-300'
            } whitespace-nowrap py-4 px-1 border-b-2 font-medium text-base`}
>>>>>>> 3f13b2e7
          >
            Portfolios
          </button>
        </nav>
      </div>

      {/* Search and Sort Controls */}
      <div className="flex flex-col sm:flex-row gap-3 mb-3">
        {/* Search Bar */}
        <div className="flex-1">
          <div className="relative">
            <input
              type="text"
              value={searchQuery}
              onChange={(e) => setSearchQuery(e.target.value)}
              placeholder={`Search ${activeTab}...`}
              className="w-full pl-10 pr-4 py-2 border border-gray-300 rounded-full focus:outline-none focus:ring-2 focus:ring-primary-700 focus:border-primary-700 transition-colors duration-200"
            />
            <div className="absolute inset-y-0 left-0 pl-3 flex items-center pointer-events-none">
              <svg className="h-5 w-5 text-gray-400" fill="none" viewBox="0 0 24 24" stroke="currentColor">
                <path strokeLinecap="round" strokeLinejoin="round" strokeWidth={2} d="M21 21l-6-6m2-5a7 7 0 11-14 0 7 7 0 0114 0z" />
              </svg>
            </div>
          </div>
        </div>
      </div>

      {/* Tab Content */}
      {activeTab === 'providers' && (
        <div className="bg-white shadow rounded-lg overflow-hidden">
          <div className="overflow-x-auto">
            <table className="min-w-full divide-y divide-gray-200">
              <thead className="bg-gray-100">
                <tr>
                  <th className="px-6 py-3 text-left text-sm font-semibold text-gray-700 uppercase tracking-wider border-b-2 border-indigo-300">Provider</th>
                  <th className="px-6 py-3 text-left text-sm font-semibold text-gray-700 uppercase tracking-wider border-b-2 border-indigo-300">Type</th>
                  <th className="px-6 py-3 text-left text-sm font-semibold text-gray-700 uppercase tracking-wider border-b-2 border-indigo-300">Status</th>
                  <th className="px-6 py-3 text-left text-sm font-semibold text-gray-700 uppercase tracking-wider border-b-2 border-indigo-300">Products</th>
                  <th className="px-6 py-3 text-left text-sm font-semibold text-gray-700 uppercase tracking-wider border-b-2 border-indigo-300">Last Updated</th>
                </tr>
              </thead>
              <tbody className="bg-white divide-y divide-gray-200">
                {sampleProviders.length === 0 ? (
                  <tr>
                    <td colSpan={5} className="px-6 py-4 whitespace-nowrap text-sm text-center text-gray-500 border-b border-gray-200">
                      No providers found
                    </td>
                  </tr>
                ) : (
                  sampleProviders.map(provider => (
                    <tr 
                      key={provider.id} 
                      className="hover:bg-indigo-50 transition-colors duration-150 cursor-pointer border-b border-gray-100"
                      onClick={() => handleItemClick('providers', provider.id)}
                    >
                      <td className="px-6 py-3 whitespace-nowrap">
                        <div className="flex items-center">
                          <div 
                            className="h-3 w-3 rounded-full mr-2 flex-shrink-0" 
                            style={{ backgroundColor: getProviderColor(provider.name) }}
                          ></div>
                          <div className="text-sm font-medium text-gray-800 font-sans tracking-tight">{provider.name}</div>
        </div>
                      </td>
                      <td className="px-6 py-3 whitespace-nowrap">
                        <div className="text-sm text-gray-600 font-sans">{provider.type}</div>
                      </td>
                      <td className="px-6 py-3 whitespace-nowrap">
                        <span className={`px-2 py-0.5 inline-flex text-xs leading-5 font-semibold rounded-full ${
                          provider.status === 'active' ? 'bg-green-100 text-green-800' : 'bg-gray-100 text-gray-800'
                        }`}>
                          {provider.status}
                        </span>
                      </td>
                      <td className="px-6 py-3 whitespace-nowrap">
                        <div className="text-sm text-indigo-600 font-medium">{provider.products}</div>
                      </td>
                      <td className="px-6 py-3 whitespace-nowrap">
                        <div className="text-sm text-gray-600">
                          {new Date(provider.updated_at).toLocaleDateString()}
              </div>
                      </td>
                    </tr>
                  ))
                )}
              </tbody>
            </table>
              </div>
            </div>
          )}

<<<<<<< HEAD
          {activeTab === 'products' && (
        <div className="bg-white shadow rounded-lg overflow-hidden">
          <div className="overflow-x-auto">
            <table className="min-w-full divide-y divide-gray-200">
              <thead className="bg-gray-100">
                <tr>
                  <th className="px-6 py-3 text-left text-sm font-semibold text-gray-700 uppercase tracking-wider border-b-2 border-indigo-300">Product</th>
                  <th className="px-6 py-3 text-left text-sm font-semibold text-gray-700 uppercase tracking-wider border-b-2 border-indigo-300">Provider</th>
                  <th className="px-6 py-3 text-left text-sm font-semibold text-gray-700 uppercase tracking-wider border-b-2 border-indigo-300">Type</th>
                  <th className="px-6 py-3 text-left text-sm font-semibold text-gray-700 uppercase tracking-wider border-b-2 border-indigo-300">Status</th>
                  <th className="px-6 py-3 text-left text-sm font-semibold text-gray-700 uppercase tracking-wider border-b-2 border-indigo-300">Last Updated</th>
                </tr>
              </thead>
              <tbody className="bg-white divide-y divide-gray-200">
                {sampleProducts.length === 0 ? (
                  <tr>
                    <td colSpan={5} className="px-6 py-4 whitespace-nowrap text-sm text-center text-gray-500 border-b border-gray-200">
                      No products found
                    </td>
                  </tr>
                ) : (
                  sampleProducts.map(product => (
                    <tr 
                      key={product.id} 
                      className="hover:bg-indigo-50 transition-colors duration-150 cursor-pointer border-b border-gray-100"
                      onClick={() => handleItemClick('products', product.id)}
                    >
                      <td className="px-6 py-3 whitespace-nowrap">
                        <div className="text-sm font-medium text-gray-800 font-sans tracking-tight">{product.name}</div>
                      </td>
                      <td className="px-6 py-3 whitespace-nowrap">
                        <div className="flex items-center">
                          <div 
                            className="h-3 w-3 rounded-full mr-2 flex-shrink-0" 
                            style={{ backgroundColor: getProviderColor(product.provider) }}
                          ></div>
                          <div className="text-sm text-gray-600 font-sans">{product.provider}</div>
                        </div>
                      </td>
                      <td className="px-6 py-3 whitespace-nowrap">
                        <div className="text-sm text-gray-600 font-sans">{product.type}</div>
                      </td>
                      <td className="px-6 py-3 whitespace-nowrap">
                        <span className={`px-2 py-0.5 inline-flex text-xs leading-5 font-semibold rounded-full ${
                          product.status === 'active' ? 'bg-green-100 text-green-800' : 'bg-gray-100 text-gray-800'
                        }`}>
                          {product.status}
                        </span>
                      </td>
                      <td className="px-6 py-3 whitespace-nowrap">
                        <div className="text-sm text-gray-600">
                          {new Date(product.updated_at).toLocaleDateString()}
              </div>
                      </td>
                    </tr>
                  ))
                )}
              </tbody>
            </table>
              </div>
            </div>
          )}

=======
>>>>>>> 3f13b2e7
          {activeTab === 'funds' && (
        <div className="bg-white shadow rounded-lg overflow-hidden">
          <div className="overflow-x-auto">
            <table className="min-w-full divide-y divide-gray-200">
              <thead className="bg-gray-100">
                <tr>
                  <th className="px-6 py-3 text-left text-sm font-semibold text-gray-700 uppercase tracking-wider border-b-2 border-indigo-300">Fund</th>
                  <th className="px-6 py-3 text-left text-sm font-semibold text-gray-700 uppercase tracking-wider border-b-2 border-indigo-300">Provider</th>
                  <th className="px-6 py-3 text-left text-sm font-semibold text-gray-700 uppercase tracking-wider border-b-2 border-indigo-300">Type</th>
                  <th className="px-6 py-3 text-left text-sm font-semibold text-gray-700 uppercase tracking-wider border-b-2 border-indigo-300">Performance (1Y)</th>
                  <th className="px-6 py-3 text-left text-sm font-semibold text-gray-700 uppercase tracking-wider border-b-2 border-indigo-300">Risk Rating</th>
                </tr>
              </thead>
              <tbody className="bg-white divide-y divide-gray-200">
                {sampleFunds.length === 0 ? (
                  <tr>
                    <td colSpan={5} className="px-6 py-4 whitespace-nowrap text-sm text-center text-gray-500 border-b border-gray-200">
                      No funds found
                    </td>
                  </tr>
                ) : (
                  sampleFunds.map(fund => (
                    <tr 
                      key={fund.id} 
                      className="hover:bg-indigo-50 transition-colors duration-150 cursor-pointer border-b border-gray-100"
                      onClick={() => handleItemClick('funds', fund.id)}
                    >
                      <td className="px-6 py-3 whitespace-nowrap">
                        <div className="text-sm font-medium text-gray-800 font-sans tracking-tight">{fund.name}</div>
                      </td>
                      <td className="px-6 py-3 whitespace-nowrap">
                        <div className="flex items-center">
                          <div 
                            className="h-3 w-3 rounded-full mr-2 flex-shrink-0" 
                            style={{ backgroundColor: getProviderColor(fund.provider) }}
                          ></div>
                          <div className="text-sm text-gray-600 font-sans">{fund.provider}</div>
                        </div>
                      </td>
                      <td className="px-6 py-3 whitespace-nowrap">
                        <div className="text-sm text-gray-600 font-sans">{fund.type}</div>
                      </td>
                      <td className="px-6 py-3 whitespace-nowrap">
                        <div className={`text-sm font-medium ${fund.performance >= 0 ? 'text-green-700' : 'text-red-700'}`}>
                          {formatPercentage(fund.performance)}
                          <span className="ml-1">
                            {fund.performance >= 0 ? '▲' : '▼'}
                          </span>
              </div>
                      </td>
                      <td className="px-6 py-3 whitespace-nowrap">
                        <span className={`px-2 py-0.5 inline-flex text-xs leading-5 font-semibold rounded-full ${
                          fund.risk === 'Low' ? 'bg-green-100 text-green-800' : 
                          fund.risk === 'Medium' ? 'bg-blue-100 text-blue-800' : 
                          fund.risk === 'Medium-High' ? 'bg-yellow-100 text-yellow-800' : 
                          'bg-red-100 text-red-800'
                        }`}>
                          {fund.risk}
                        </span>
                      </td>
                    </tr>
                  ))
                )}
              </tbody>
            </table>
              </div>
            </div>
          )}

<<<<<<< HEAD
          {activeTab === 'portfolios' && (
        <div className="bg-white shadow rounded-lg overflow-hidden">
          <div className="overflow-x-auto">
            <table className="min-w-full divide-y divide-gray-200">
              <thead className="bg-gray-100">
                <tr>
                  <th className="px-6 py-3 text-left text-sm font-semibold text-gray-700 uppercase tracking-wider border-b-2 border-indigo-300">Portfolio</th>
                  <th className="px-6 py-3 text-left text-sm font-semibold text-gray-700 uppercase tracking-wider border-b-2 border-indigo-300">Type</th>
                  <th className="px-6 py-3 text-left text-sm font-semibold text-gray-700 uppercase tracking-wider border-b-2 border-indigo-300">Risk Profile</th>
                  <th className="px-6 py-3 text-left text-sm font-semibold text-gray-700 uppercase tracking-wider border-b-2 border-indigo-300">Advisor</th>
                  <th className="px-6 py-3 text-left text-sm font-semibold text-gray-700 uppercase tracking-wider border-b-2 border-indigo-300">Performance (YTD)</th>
                </tr>
              </thead>
              <tbody className="bg-white divide-y divide-gray-200">
                {samplePortfolios.length === 0 ? (
                  <tr>
                    <td colSpan={5} className="px-6 py-4 whitespace-nowrap text-sm text-center text-gray-500 border-b border-gray-200">
                      No portfolios found
                    </td>
                  </tr>
                ) : (
                  samplePortfolios.map(portfolio => (
                    <tr 
                      key={portfolio.id} 
                      className="hover:bg-indigo-50 transition-colors duration-150 cursor-pointer border-b border-gray-100"
                      onClick={() => handleItemClick('portfolios', portfolio.id)}
                    >
                      <td className="px-6 py-3 whitespace-nowrap">
                        <div className="text-sm font-medium text-gray-800 font-sans tracking-tight">{portfolio.name}</div>
                      </td>
                      <td className="px-6 py-3 whitespace-nowrap">
                        <div className="text-sm text-gray-600 font-sans">{portfolio.type}</div>
                      </td>
                      <td className="px-6 py-3 whitespace-nowrap">
                        <span className={`px-2 py-0.5 inline-flex text-xs leading-5 font-semibold rounded-full ${
                          portfolio.risk === 'Conservative' ? 'bg-blue-100 text-blue-800' : 
                          portfolio.risk === 'Balanced' ? 'bg-indigo-100 text-indigo-800' : 
                          portfolio.risk === 'Growth' ? 'bg-purple-100 text-purple-800' : 
                          'bg-pink-100 text-pink-800'
                        }`}>
                          {portfolio.risk}
                        </span>
                      </td>
                      <td className="px-6 py-3 whitespace-nowrap">
                        <div className="flex items-center">
                          <span 
                            className="inline-block h-2 w-2 rounded-full mr-2"
                            style={{ backgroundColor: getAdvisorColor(portfolio.advisor) }}
                          ></span>
                          <div className="text-sm text-gray-600 font-sans">{portfolio.advisor}</div>
                        </div>
                      </td>
                      <td className="px-6 py-3 whitespace-nowrap">
                        <div className={`text-sm font-medium ${portfolio.performance >= 0 ? 'text-green-700' : 'text-red-700'}`}>
                          {formatPercentage(portfolio.performance)}
                          <span className="ml-1">
                            {portfolio.performance >= 0 ? '▲' : '▼'}
                          </span>
              </div>
                      </td>
                    </tr>
                  ))
                )}
              </tbody>
            </table>
=======
          {activeTab === 'portfolio-templates' && (
            <div>
              <p className="text-base text-gray-700 mb-4">
                Portfolio Templates are pre-defined investment templates for clients. 
                Managing portfolio templates allows you to create and apply investment strategies consistently.
              </p>
              <div className="mt-6">
                <Link
                  to={getEntityLink(activeTab)}
                  className="inline-flex items-center px-4 py-2 border border-transparent text-base font-medium rounded-md shadow-sm text-white bg-indigo-600 hover:bg-indigo-700 focus:outline-none focus:ring-2 focus:ring-offset-2 focus:ring-indigo-500"
                >
                  View All Portfolio Templates
                </Link>
              </div>
              <div className="mt-8 border-t border-gray-200 pt-6">
                <h3 className="text-lg font-medium text-gray-900">Portfolio Template Management Features</h3>
                <ul className="mt-4 space-y-2 text-base text-gray-700">
                  <li className="flex items-start">
                    <svg className="h-5 w-5 text-green-500 mr-2 mt-0.5" fill="none" viewBox="0 0 24 24" stroke="currentColor">
                      <path strokeLinecap="round" strokeLinejoin="round" strokeWidth={2} d="M5 13l4 4L19 7" />
                    </svg>
                    Create and manage portfolio models
                  </li>
                  <li className="flex items-start">
                    <svg className="h-5 w-5 text-green-500 mr-2 mt-0.5" fill="none" viewBox="0 0 24 24" stroke="currentColor">
                      <path strokeLinecap="round" strokeLinejoin="round" strokeWidth={2} d="M5 13l4 4L19 7" />
                    </svg>
                    Set fund allocations within portfolios
                  </li>
                  <li className="flex items-start">
                    <svg className="h-5 w-5 text-green-500 mr-2 mt-0.5" fill="none" viewBox="0 0 24 24" stroke="currentColor">
                      <path strokeLinecap="round" strokeLinejoin="round" strokeWidth={2} d="M5 13l4 4L19 7" />
                    </svg>
                    Track portfolio performance
                  </li>
                </ul>
>>>>>>> 3f13b2e7
              </div>
            </div>
          )}
    </div>
  );
};

export default Definitions;<|MERGE_RESOLUTION|>--- conflicted
+++ resolved
@@ -173,7 +173,7 @@
             Providers
           </button>
           <button
-<<<<<<< HEAD
+
             onClick={() => setActiveTab('products')}
             className={`${
               activeTab === 'products'
@@ -184,8 +184,7 @@
             Products
           </button>
           <button
-=======
->>>>>>> 3f13b2e7
+
             onClick={() => setActiveTab('funds')}
             className={`${
               activeTab === 'funds'
@@ -198,17 +197,12 @@
           <button
             onClick={() => setActiveTab('portfolio-templates')}
             className={`${
-<<<<<<< HEAD
-              activeTab === 'portfolios'
-                ? 'bg-primary-700 text-white shadow-sm'
-                : 'text-gray-600 hover:bg-gray-200 hover:text-gray-900'
-            } rounded-lg px-4 py-2 font-medium text-base transition-all duration-200 ease-in-out`}
-=======
+
               activeTab === 'portfolio-templates'
                 ? 'border-indigo-500 text-indigo-600'
                 : 'border-transparent text-gray-500 hover:text-gray-700 hover:border-gray-300'
             } whitespace-nowrap py-4 px-1 border-b-2 font-medium text-base`}
->>>>>>> 3f13b2e7
+
           >
             Portfolios
           </button>
@@ -300,7 +294,7 @@
             </div>
           )}
 
-<<<<<<< HEAD
+
           {activeTab === 'products' && (
         <div className="bg-white shadow rounded-lg overflow-hidden">
           <div className="overflow-x-auto">
@@ -364,8 +358,7 @@
             </div>
           )}
 
-=======
->>>>>>> 3f13b2e7
+
           {activeTab === 'funds' && (
         <div className="bg-white shadow rounded-lg overflow-hidden">
           <div className="overflow-x-auto">
@@ -435,73 +428,7 @@
             </div>
           )}
 
-<<<<<<< HEAD
-          {activeTab === 'portfolios' && (
-        <div className="bg-white shadow rounded-lg overflow-hidden">
-          <div className="overflow-x-auto">
-            <table className="min-w-full divide-y divide-gray-200">
-              <thead className="bg-gray-100">
-                <tr>
-                  <th className="px-6 py-3 text-left text-sm font-semibold text-gray-700 uppercase tracking-wider border-b-2 border-indigo-300">Portfolio</th>
-                  <th className="px-6 py-3 text-left text-sm font-semibold text-gray-700 uppercase tracking-wider border-b-2 border-indigo-300">Type</th>
-                  <th className="px-6 py-3 text-left text-sm font-semibold text-gray-700 uppercase tracking-wider border-b-2 border-indigo-300">Risk Profile</th>
-                  <th className="px-6 py-3 text-left text-sm font-semibold text-gray-700 uppercase tracking-wider border-b-2 border-indigo-300">Advisor</th>
-                  <th className="px-6 py-3 text-left text-sm font-semibold text-gray-700 uppercase tracking-wider border-b-2 border-indigo-300">Performance (YTD)</th>
-                </tr>
-              </thead>
-              <tbody className="bg-white divide-y divide-gray-200">
-                {samplePortfolios.length === 0 ? (
-                  <tr>
-                    <td colSpan={5} className="px-6 py-4 whitespace-nowrap text-sm text-center text-gray-500 border-b border-gray-200">
-                      No portfolios found
-                    </td>
-                  </tr>
-                ) : (
-                  samplePortfolios.map(portfolio => (
-                    <tr 
-                      key={portfolio.id} 
-                      className="hover:bg-indigo-50 transition-colors duration-150 cursor-pointer border-b border-gray-100"
-                      onClick={() => handleItemClick('portfolios', portfolio.id)}
-                    >
-                      <td className="px-6 py-3 whitespace-nowrap">
-                        <div className="text-sm font-medium text-gray-800 font-sans tracking-tight">{portfolio.name}</div>
-                      </td>
-                      <td className="px-6 py-3 whitespace-nowrap">
-                        <div className="text-sm text-gray-600 font-sans">{portfolio.type}</div>
-                      </td>
-                      <td className="px-6 py-3 whitespace-nowrap">
-                        <span className={`px-2 py-0.5 inline-flex text-xs leading-5 font-semibold rounded-full ${
-                          portfolio.risk === 'Conservative' ? 'bg-blue-100 text-blue-800' : 
-                          portfolio.risk === 'Balanced' ? 'bg-indigo-100 text-indigo-800' : 
-                          portfolio.risk === 'Growth' ? 'bg-purple-100 text-purple-800' : 
-                          'bg-pink-100 text-pink-800'
-                        }`}>
-                          {portfolio.risk}
-                        </span>
-                      </td>
-                      <td className="px-6 py-3 whitespace-nowrap">
-                        <div className="flex items-center">
-                          <span 
-                            className="inline-block h-2 w-2 rounded-full mr-2"
-                            style={{ backgroundColor: getAdvisorColor(portfolio.advisor) }}
-                          ></span>
-                          <div className="text-sm text-gray-600 font-sans">{portfolio.advisor}</div>
-                        </div>
-                      </td>
-                      <td className="px-6 py-3 whitespace-nowrap">
-                        <div className={`text-sm font-medium ${portfolio.performance >= 0 ? 'text-green-700' : 'text-red-700'}`}>
-                          {formatPercentage(portfolio.performance)}
-                          <span className="ml-1">
-                            {portfolio.performance >= 0 ? '▲' : '▼'}
-                          </span>
-              </div>
-                      </td>
-                    </tr>
-                  ))
-                )}
-              </tbody>
-            </table>
-=======
+
           {activeTab === 'portfolio-templates' && (
             <div>
               <p className="text-base text-gray-700 mb-4">
@@ -538,7 +465,7 @@
                     Track portfolio performance
                   </li>
                 </ul>
->>>>>>> 3f13b2e7
+
               </div>
             </div>
           )}
