--- conflicted
+++ resolved
@@ -344,7 +344,6 @@
       <div className="flex justify-between items-center mb-3">
         <h1 className="text-3xl font-normal text-gray-900 font-sans tracking-wide">Products</h1>
         <div className="flex items-center gap-4">
-<<<<<<< HEAD
           <label className="flex items-center gap-2">
             <input
               type="checkbox"
@@ -359,9 +358,7 @@
             size="md"
             context="Client Group Products"
             design="descriptive"
-=======
-          <button
->>>>>>> f9017700
+
             onClick={handleCreateClientGroupProducts}
           />
         </div>
