--- conflicted
+++ resolved
@@ -1,19 +1,11 @@
 import React, { useState, useEffect, useMemo } from 'react';
 import { useParams, useNavigate } from 'react-router-dom';
 import { useAuth } from '../context/AuthContext';
-<<<<<<< HEAD
 import { getProductFUM, calculateStandardizedMultipleFundsIRR } from '../services/api';
 import { MultiSelectDropdown, AutocompleteSearch, AutocompleteOption } from '../components/ui';
 import { isCashFund } from '../utils/fundUtils';
 import ActionButton from '../components/ui/ActionButton';
-=======
-import { getProductFUM, calculateStandardizedMultipleFundsIRR, lapseProduct, reactivateProduct } from '../services/api';
-import { MultiSelectSearchableDropdown } from '../components/ui/SearchableDropdown';
-import { isCashFund } from '../utils/fundUtils';
-import { DatePicker } from 'antd';
-import dayjs from 'dayjs';
-import type { Dayjs } from 'dayjs';
->>>>>>> f9017700
+
 
 // Basic interfaces for type safety
 interface Account {
@@ -1630,7 +1622,7 @@
       <LapseConfirmationModal />
       <ReactivateConfirmationModal />
       <div className="flex flex-col space-y-6 -mx-6 sm:-mx-8 lg:-mx-12">
-<<<<<<< HEAD
+
         {/* Edit Form (conditionally displayed) */}
         {isEditMode && (
           <div className="bg-white shadow-sm rounded-lg border border-gray-200 p-4 mb-4 mx-6 sm:mx-8 lg:mx-12">
@@ -1721,8 +1713,7 @@
           </div>
         )}
 
-=======
->>>>>>> f9017700
+
         {/* Modern Compact Product Overview Card */}
         <div className="bg-white shadow-lg rounded-xl border border-gray-200 overflow-hidden mx-6 sm:mx-8 lg:mx-12">
           <div className="grid grid-cols-1 lg:grid-cols-2 gap-0">
@@ -1739,13 +1730,7 @@
                   </h3>
                   <div className="flex space-x-2">
                     {isEditMode ? (
-<<<<<<< HEAD
-                      <ActionButton
-                        variant="cancel"
-                        size="xs"
-                        onClick={toggleEditMode}
-                      />
-=======
+
                       <>
                         <button
                           onClick={toggleEditMode}
@@ -1776,19 +1761,14 @@
                           )}
                         </button>
                       </>
->>>>>>> f9017700
                     ) : (
                       <>
                         <ActionButton
                           variant="edit"
                           size="xs"
                           onClick={toggleEditMode}
-<<<<<<< HEAD
-                        />
-                        <ActionButton
-                          variant="delete"
-                          size="xs"
-=======
+
+
                           className="inline-flex items-center px-2 py-1 border border-transparent shadow-sm text-xs leading-4 font-medium rounded text-white bg-primary-600 hover:bg-primary-700 focus:outline-none focus:ring-2 focus:ring-offset-2 focus:ring-primary-500"
                         >
                           <svg className="h-3 w-3 mr-1" fill="none" viewBox="0 0 24 24" stroke="currentColor">
@@ -1821,7 +1801,6 @@
                           </button>
                         )}
                         <button
->>>>>>> f9017700
                           onClick={() => setIsDeleteModalOpen(true)}
                         />
                       </>
