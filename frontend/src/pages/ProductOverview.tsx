import React, { useState, useEffect, useMemo, useRef, useCallback } from 'react';
import { useParams, useNavigate, Link } from 'react-router-dom';
import { useAuth } from '../context/AuthContext';
import { getProductFUM, getProductIRR } from '../services/api';

// Basic interfaces for type safety
interface Account {
  id: number;
  client_product_id: number;
  client_id: number;
  client_name: string;
  product_name: string;
  status: string;
  start_date: string;
  end_date?: string;
  irr?: number;
  total_value?: number;
  provider_name?: string;
  provider_id?: number;
  product_type?: string;
  plan_number?: string;
  is_bespoke?: boolean;
  original_template_id?: number;
  original_template_name?: string;
  target_risk?: number;
  portfolio_id?: number;
  notes?: string;
  current_portfolio?: {
    id: number;
    portfolio_name: string;
    assignment_start_date: string;
  };
  template_info?: {
    id: number;
    name: string;
    created_at: string;
  };
}

interface Holding {
  id: number;
  fund_name?: string;
  isin_number?: string;
  target_weighting?: string;
  template_weighting?: number;
  amount_invested: number;
  market_value: number;
  irr?: number;
  irr_date?: string;
  fund_id?: number;
  valuation_date?: string;
  isVirtual?: boolean;
  status?: string;
  end_date?: string;
  riskFactor?: number;
}

interface ProductOwner {
  id: number;
  name: string;
  type?: string;
  status?: string;
}

interface Provider {
  id: number;
  name: string;
  status?: string;
  theme_color?: string;
}

interface Portfolio {
  id: number;
  portfolio_name: string;
  status?: string;
}

// New interfaces for portfolio fund management
interface Fund {
  id: number;
  fund_name: string;
  isin_number: string;
  risk_factor?: number;
  status?: string;
  fund_cost?: number;
}

interface PortfolioFund {
  id: number;
  portfolio_id: number;
  available_funds_id: number;
  weighting: number;
  start_date: string;
  end_date?: string;
  amount_invested: number;
  status: string;
  fund_name?: string;
  fund_isin?: string;
  fund_risk?: number;
}

interface ProductOverviewProps {
  accountId?: string;
}

const ProductOverview: React.FC<ProductOverviewProps> = ({ accountId: propAccountId }) => {
  const { accountId: paramAccountId } = useParams<{ accountId: string }>();
  const accountId = propAccountId || paramAccountId;
  const navigate = useNavigate();
  const { api } = useAuth();
  const [account, setAccount] = useState<Account | null>(null);
  const [holdings, setHoldings] = useState<Holding[]>([]);
  const [isLoading, setIsLoading] = useState(true);
  const [error, setError] = useState<string | null>(null);
  const [isDeleteModalOpen, setIsDeleteModalOpen] = useState(false);
  const [isDeleting, setIsDeleting] = useState(false);
  const [deleteError, setDeleteError] = useState<string | null>(null);
  const [fundsData, setFundsData] = useState<Map<number, any>>(new Map());
  const [lastValuationDate, setLastValuationDate] = useState<string | null>(null);
  const [targetRisk, setTargetRisk] = useState<number | null>(null);
  const [displayedTargetRisk, setDisplayedTargetRisk] = useState<string>("N/A");
  const [productOwners, setProductOwners] = useState<ProductOwner[]>([]);
  const [liveRiskValue, setLiveRiskValue] = useState<number | null>(null);
  
  // Portfolio summary state
  const [portfolioIRR, setPortfolioIRR] = useState<number | null>(null);
  const [portfolioTotalValue, setPortfolioTotalValue] = useState<number | null>(null);
  const [isLoadingPortfolioSummary, setIsLoadingPortfolioSummary] = useState(false);
  
  // Edit mode state and form data
  const [isEditMode, setIsEditMode] = useState(false);
  const [providers, setProviders] = useState<Provider[]>([]);
  const [portfolios, setPortfolios] = useState<Portfolio[]>([]);
  const [editFormData, setEditFormData] = useState({
    product_name: '',
    provider_id: '',
    portfolio_id: '',
    product_type: '',
    target_risk: ''
  });
  const [isSubmitting, setIsSubmitting] = useState(false);
  const [formError, setFormError] = useState<string | null>(null);

  // Portfolio fund management state (simplified)
  const [isEditingFunds, setIsEditingFunds] = useState(false);
  const [isSavingFunds, setIsSavingFunds] = useState(false);
  const [fundError, setFundError] = useState<string | null>(null);
  const [fundSearchTerm, setFundSearchTerm] = useState('');
  const [availableFunds, setAvailableFunds] = useState<Fund[]>([]);

  useEffect(() => {
    if (accountId) {
      console.log('ProductOverview: Fetching data for accountId:', accountId);
      fetchData(accountId);
    } else {
      console.error('ProductOverview: No accountId available for data fetching');
    }
  }, [accountId, api]);

  // Call the async function to calculate target risk and update state - ONLY on mount
  useEffect(() => {
    if (account && holdings.length > 0 && fundsData.size > 0) {
      calculateTargetRisk().then(risk => {
        setDisplayedTargetRisk(risk);
      });
    }
  }, [account?.id, holdings, fundsData]); // Depend on holdings and fundsData as well

  // Calculate live risk whenever holdings change
  useEffect(() => {
    if (holdings.length > 0) {
      const liveRisk = calculateLiveRisk();
      if (liveRisk !== "N/A") {
        setLiveRiskValue(parseFloat(liveRisk));
      } else {
        setLiveRiskValue(null);
      }
    }
  }, [holdings]);

  // Fetch providers and portfolios when entering edit mode
  useEffect(() => {
    const fetchFormOptions = async () => {
      try {
        const [providersRes, portfoliosRes] = await Promise.all([
          api.get('/available_providers'),
          api.get('/portfolios')
        ]);
        
        setProviders(providersRes.data || []);
        setPortfolios(portfoliosRes.data || []);
      } catch (err) {
        console.error('Error fetching form options:', err);
      }
    };

    if (isEditMode) {
      fetchFormOptions();
    }
  }, [isEditMode, api]);

  const fetchData = async (accountId: string) => {
    try {
      setIsLoading(true);
      setError(null);
      
      console.log('ProductOverview: Making API request to optimized endpoint for product data');
      
      // Use the new optimized endpoint that returns all data in one request
      const completeProductResponse = await api.get(`/api/client_products/${accountId}/complete`);
      const completeData = completeProductResponse.data;
      
      console.log('ProductOverview: Complete product data received:', completeData);
      
      // Set account data directly from the response
      setAccount(completeData);
      
      // Set product owners directly from the response
      setProductOwners(completeData.product_owners || []);
      console.log('Product owners loaded:', completeData.product_owners?.length || 0);
      
      // Fetch portfolio summary
      await fetchPortfolioSummary(accountId);
      
      // Set fund data map
      const fundsMap = new Map<number, any>();
      if (completeData.portfolio_funds) {
        // Each portfolio fund has fund_details embedded in it
        completeData.portfolio_funds.forEach((pf: any) => {
          if (pf.fund_details) {
            fundsMap.set(pf.fund_details.id, pf.fund_details);
          }
        });
      }
      setFundsData(fundsMap);
      
      // Fetch template weightings if original_template_id exists
      let templateWeightings = new Map<number, number>();
      if (completeData.original_template_id) {
        try {
          // Get the generation template details using the new endpoint
          const generationResponse = await api.get(`/api/available_portfolios/generations/${completeData.original_template_id}`);
          const generationData = generationResponse.data || {};
          
          // Get the funds associated with this generation using path parameter
          const templateFundsResponse = await api.get(`/api/available_portfolios/available_portfolio_funds/generation/${completeData.original_template_id}`);
          const templateFunds = templateFundsResponse.data || [];
          
          // Check if funds array exists in the response
          if (templateFunds && Array.isArray(templateFunds) && templateFunds.length > 0) {
            console.log('Template generation funds found:', templateFunds.length);
            
            // Create a map of fund_id to template weighting
            templateFunds.forEach((tf: any) => {
              if (tf.fund_id && tf.target_weighting !== undefined && tf.target_weighting !== null) {
                templateWeightings.set(tf.fund_id, tf.target_weighting);
                console.log(`Added template weighting for fund ${tf.fund_id}: ${tf.target_weighting}%`);
              }
            });
            
            console.log('Fetched template weightings:', Object.fromEntries([...templateWeightings.entries()]));
          } else {
            console.warn('No funds found in template generation data');
          }
        } catch (err) {
          console.error('Error fetching template generation weightings:', err);
        }
      }
      
      // Process holdings from portfolio_funds
      if (completeData.portfolio_funds && completeData.portfolio_funds.length > 0) {
        const processedHoldings = completeData.portfolio_funds.map((pf: any) => {
          // Standardize weighting value
          let standardizedWeighting = pf.target_weighting;
          if (standardizedWeighting !== null && standardizedWeighting !== undefined) {
            let numValue = typeof standardizedWeighting === 'string' 
              ? parseFloat(standardizedWeighting) 
              : standardizedWeighting;
            
            // If it's in decimal format (0-1), convert to percentage (0-100)
            if (numValue <= 1 && numValue > 0) {
              standardizedWeighting = numValue * 100;
            }
          }
          
          // Get template weighting for this fund if available
          const templateWeighting = pf.available_funds_id ? templateWeightings.get(pf.available_funds_id) : undefined;
          
          return {
            id: pf.id,
            fund_name: pf.fund_name || 'Unknown Fund',
            fund_id: pf.available_funds_id,
            isin_number: pf.isin_number || 'N/A',
            target_weighting: standardizedWeighting,
            template_weighting: templateWeighting,
            amount_invested: pf.amount_invested || 0,
            market_value: pf.market_value !== undefined ? pf.market_value : pf.amount_invested || 0,
            valuation_date: pf.valuation_date,
            irr: pf.irr_result,
            irr_date: pf.irr_calculation_date || pf.irr_date,
            status: pf.status || 'active',
            end_date: pf.end_date,
          };
        });
        
        console.log('ProductOverview: Processed holdings:', processedHoldings);
        
        // Filter active and inactive holdings
        const activeHoldings = processedHoldings.filter(
          (h: Holding) => h.status !== 'inactive' && (!h.end_date || new Date(h.end_date) > new Date())
        );
        
        const inactiveHoldings = processedHoldings.filter(
          (h: Holding) => h.status === 'inactive' || (h.end_date && new Date(h.end_date) <= new Date())
        );
        
        console.log(`After filtering: ${activeHoldings.length} active, ${inactiveHoldings.length} inactive`);
        
        // Create a virtual "Previous Funds" entry if there are inactive holdings
        const createPreviousFundsEntry = (inactiveHoldings: Holding[]): Holding | null => {
          console.log("Creating Previous Funds entry with", inactiveHoldings.length, "inactive holdings");
          
          if (inactiveHoldings.length === 0) {
            console.log("No inactive holdings found, not creating Previous Funds entry");
            return null;
          }
          
          // Sum up all the values from inactive holdings
          const totalAmountInvested = inactiveHoldings.reduce((sum, holding) => sum + (holding.amount_invested || 0), 0);
          
          // Calculate average risk factor from inactive funds
          let totalRiskFactor = 0;
          let fundsWithRiskFactor = 0;
          
          inactiveHoldings.forEach(holding => {
            const fundId = holding.fund_id || 0;
            if (fundId) {
              const fund = Array.from(fundsData.values()).find(f => f.id === fundId);
              if (fund && fund.risk_factor !== undefined && fund.risk_factor !== null) {
                totalRiskFactor += fund.risk_factor;
                fundsWithRiskFactor++;
              }
            }
          });
          
          // Calculate average risk factor if we have any
          const averageRiskFactor = fundsWithRiskFactor > 0 ? totalRiskFactor / fundsWithRiskFactor : undefined;
          
          console.log("Previous Funds totals:", { 
            totalAmountInvested,
            totalRiskFactor,
            fundsWithRiskFactor,
            averageRiskFactor
          });
          
          // Create the Previous Funds entry with all required properties for a Holding
          return {
            id: -1, // Virtual ID for Previous Funds
            fund_name: 'Previous Funds',
            isin_number: '',
            amount_invested: totalAmountInvested,
            market_value: 0, // We'll display N/A for this
            isVirtual: true, // Mark as virtual
            status: 'inactive',
            fund_id: 0, 
            target_weighting: undefined,
            valuation_date: undefined,
            irr: undefined,
            riskFactor: averageRiskFactor
          } as Holding;
        };
        
        const previousFundsEntry = createPreviousFundsEntry(inactiveHoldings);
        
        // Only display active holdings directly
        const displayHoldings = [...activeHoldings];
        
        // Add the Previous Funds entry if it exists
        if (previousFundsEntry) {
          console.log("Adding Previous Funds entry to display holdings");
          displayHoldings.push(previousFundsEntry);
        }
        
        // Sort holdings
        const sortedHoldings = displayHoldings.sort((a, b) => {
          // Previous Funds virtual entry always goes last
          if (a.isVirtual) return 1;
          if (b.isVirtual) return -1;
          
          // Cash fund (name 'Cash', ISIN 'N/A') always goes second-to-last (before Previous Funds)
          const aIsCash = a.fund_name === 'Cash' && a.isin_number === 'N/A';
          const bIsCash = b.fund_name === 'Cash' && b.isin_number === 'N/A';

          if (aIsCash) return 1;
          if (bIsCash) return -1;
          
          // All other funds are sorted alphabetically
          return (a.fund_name || '').localeCompare(b.fund_name || '');
        });
        
        setHoldings(sortedHoldings);
      } else {
        // If no portfolio funds found, set empty holdings array
        console.log('ProductOverview: No portfolio funds found for this product');
        setHoldings([]);
      }
      
      // Set target risk if available from template
      if (completeData.template_info?.target_risk) {
        setTargetRisk(completeData.template_info.target_risk);
      } else if (completeData.target_risk) {
        setTargetRisk(completeData.target_risk);
      }
      
      setIsLoading(false);
      
    } catch (err: any) {
      console.error('ProductOverview: Error fetching data:', err);
      setError(`Error loading data: ${err.message || 'Unknown error'}`);
      setIsLoading(false);
    }
  };

  const fetchPortfolioSummary = async (productId: string) => {
    try {
      setIsLoadingPortfolioSummary(true);
      console.log('Fetching portfolio summary for product:', productId);
      
      // Fetch FUM and IRR data in parallel
      const [fumResponse, irrResponse] = await Promise.all([
        getProductFUM(parseInt(productId)),
        getProductIRR(parseInt(productId))
      ]);
      
      console.log('FUM response:', fumResponse.data);
      console.log('IRR response:', irrResponse.data);
      
      setPortfolioTotalValue(fumResponse.data.fum || 0);
      setPortfolioIRR(irrResponse.data.irr || 0);
      
      setIsLoadingPortfolioSummary(false);
    } catch (err: any) {
      console.error('Error fetching portfolio summary:', err);
      setIsLoadingPortfolioSummary(false);
      // Don't set error for portfolio summary failure as it's not critical
    }
  };

  // Format currency with commas and 2 decimal places
  const formatCurrency = (amount: number): string => {
    return new Intl.NumberFormat('en-GB', {
      style: 'currency',
      currency: 'GBP',
      minimumFractionDigits: 0,
      maximumFractionDigits: 0
    }).format(amount);
  };

  // Format percentage with 1 decimal place
  const formatPercentage = (value: number | null | undefined): string => {
    if (value === null || value === undefined) {
      return 'N/A';
    }
    return `${value.toFixed(1)}%`;
  };

  // Format activity type for display - convert camelCase or snake_case to spaces
  const formatActivityType = (activityType: string): string => {
    if (!activityType) return '';
    
    // Replace underscores with spaces
    let formatted = activityType.replace(/_/g, ' ');
    
    // Add spaces between camelCase words
    formatted = formatted.replace(/([a-z])([A-Z])/g, '$1 $2');
    
    // Capitalize first letter of each word
    return formatted
      .split(' ')
      .map(word => word.charAt(0).toUpperCase() + word.slice(1).toLowerCase())
      .join(' ');
  };

  // Format weighting value - handles both decimal (0.5) and percentage (50) formats
  const formatWeighting = (value: any): string => {
    if (value === null || value === undefined) {
      return 'N/A';
    }
    
    // Convert to number if it's a string
    let numValue = typeof value === 'string' ? parseFloat(value) : value;
    
    // Check if it's already in percentage format (0-100) or decimal format (0-1)
    if (numValue <= 1) {
      // It's in decimal format (0.5 means 50%), convert to percentage
      numValue = numValue * 100;
    }
    
    // Return formatted percentage with 1 decimal place
    return `${numValue.toFixed(1)}%`;
  };

  // Format date only
  const formatDate = (dateString: string): string => {
    const date = new Date(dateString);
    return date.toLocaleDateString('en-GB', {
      year: 'numeric',
      month: 'short',
      day: 'numeric'
    });
  };

  // Get fund risk rating for display
  const getFundRiskRating = (fundId: number, fundsMap: Map<number, any>): string => {
    const fund = Array.from(fundsMap.values()).find(fund => fund.id === fundId);
    if (fund && fund.risk_factor !== undefined && fund.risk_factor !== null) {
      return fund.risk_factor.toString();
    }
    return 'N/A';
  };

  // Calculate target risk based on the current portfolio's target weightings
  const calculateTargetRisk = async (): Promise<string> => {
    console.log('DEBUG - calculateTargetRisk called with:', {
      account: !!account,
      holdingsLength: holdings.length,
      fundsDataSize: fundsData.size
    });
    
    if (!account || holdings.length === 0 || fundsData.size === 0) {
      console.log('DEBUG - Early return from calculateTargetRisk:', {
        account: !!account,
        holdingsLength: holdings.length,
        fundsDataSize: fundsData.size
      });
      return "N/A";
    }
    
    let totalWeight = 0;
    let weightedRiskSum = 0;
    let validFundsCount = 0;
    
    console.log('DEBUG - Starting target risk calculation with holdings:', 
      holdings.map(h => ({
        fund_name: h.fund_name,
        fund_id: h.fund_id,
        target_weighting: h.target_weighting,
        isVirtual: h.isVirtual
      }))
    );
    
    console.log('DEBUG - Available funds data:', 
      Array.from(fundsData.values()).map(f => ({
        id: f.id,
        fund_name: f.fund_name,
        risk_factor: f.risk_factor
      }))
    );
    
    // Calculate weighted average risk based on current portfolio's target weightings
    for (const holding of holdings) {
      // Skip virtual holdings (like "Previous Funds")
      if (holding.isVirtual) {
        console.log('DEBUG - Skipping virtual holding:', holding.fund_name);
        continue;
      }
      
      const fundId = holding.fund_id;
      const targetWeighting = holding.target_weighting;
      
      console.log('DEBUG - Processing holding:', {
        fund_name: holding.fund_name,
        fund_id: fundId,
        target_weighting: targetWeighting,
        target_weighting_type: typeof targetWeighting
      });
      
      if (!fundId || targetWeighting === undefined || targetWeighting === null) {
        console.log('DEBUG - Skipping holding due to missing fundId or target_weighting:', {
          fund_name: holding.fund_name,
          fundId,
          targetWeighting
        });
        continue;
      }
      
      // Convert target weighting to decimal if it's in percentage format
      let weight = typeof targetWeighting === 'string' ? parseFloat(targetWeighting) : targetWeighting;
      
      // If weight is in percentage format (>1), convert to decimal
      if (weight > 1) {
        weight = weight / 100;
      }
      
      const fund = Array.from(fundsData.values()).find(f => f.id === fundId);
      
      console.log('DEBUG - Fund lookup result:', {
        fundId,
        fund: fund ? { id: fund.id, name: fund.fund_name, risk_factor: fund.risk_factor } : null
      });
      
      if (fund && fund.risk_factor !== undefined && fund.risk_factor !== null) {
        weightedRiskSum += fund.risk_factor * weight;
        totalWeight += weight;
        validFundsCount++;
        
        console.log('DEBUG - Target risk calculation for fund:', {
          fund_name: fund.fund_name,
          fund_id: fundId,
          risk_factor: fund.risk_factor,
          target_weighting: targetWeighting,
          weight: weight,
          contribution: fund.risk_factor * weight
        });
      } else {
        console.log('DEBUG - Skipping fund due to missing risk_factor:', {
          fund_name: fund?.fund_name || 'Unknown',
          fund_id: fundId,
          risk_factor: fund?.risk_factor
        });
      }
    }
    
    console.log('DEBUG - Final target risk calculation summary:', {
      totalWeight,
      weightedRiskSum,
      validFundsCount
    });
    
    // If we found valid funds with risk factors and weightings, calculate the weighted average
    if (validFundsCount > 0 && totalWeight > 0) {
      const calculatedRisk = weightedRiskSum / totalWeight;
      
      console.log('DEBUG - Final target risk calculation:', {
        totalWeight,
        weightedRiskSum,
        validFundsCount,
        calculatedRisk
      });
      
      // Cache the calculated risk
      setTargetRisk(calculatedRisk);
      
      return calculatedRisk.toFixed(1);
    }
    
    console.log('DEBUG - No valid funds with target weightings and risk factors found');
    setTargetRisk(null);
    return "N/A";
  };

  // Check if all holdings have the same valuation date
  const findCommonValuationDate = (holdings: Holding[]): string | null => {
    // Filter out holdings without valuation dates
    const holdingsWithDates = holdings.filter(h => h.valuation_date !== undefined && h.valuation_date !== null);
    if (holdingsWithDates.length === 0) return null;
    
    // Get all unique dates - using type assertion since we've filtered out undefined values
    const uniqueDates = [...new Set(holdingsWithDates.map(h => h.valuation_date as string))];
    
    // If all have the same date, return it
    if (uniqueDates.length === 1) {
      return uniqueDates[0];
    }
    
    // Otherwise, find the most recent date that all funds share
    // (This would be more complex and require checking date ranges - for now
    // we'll just log the issue and use the current valuation approach)
    if (uniqueDates.length > 1) {
      console.log('Multiple valuation dates found across holdings:', uniqueDates);
    }
    
    return null;
  };

  // Calculate live risk as weighted average of fund risk factors based on valuations
  const calculateLiveRisk = (): string => {
    if (holdings.length === 0 || fundsData.size === 0) return "N/A";
    
    // Check if all valuations are from the same date
    const commonDate = findCommonValuationDate(holdings);
    console.log('Common valuation date for risk calculation:', commonDate);
    
    let totalValue = 0;
    let weightedRiskSum = 0;
    let fundsWithValidValuations = 0;
    
    // Add debug for weighting calculation
    console.log('DEBUG - Starting live risk calculation with holdings:', 
      holdings.map(h => ({
        fund_name: h.fund_name,
        market_value: h.market_value,
        fund_id: h.fund_id,
        valuation_date: h.valuation_date
      }))
    );
    
    // First, calculate total portfolio value from valid holdings
    const holdingsToUse = holdings.filter(h => 
      h.fund_id && 
      h.market_value !== undefined && 
      h.market_value !== null && 
      // If we have a common date, only use holdings with that date
      (!commonDate || (h.valuation_date !== undefined && h.valuation_date !== null && h.valuation_date === commonDate))
    );
    
    if (holdingsToUse.length === 0) {
      console.log('No valid holdings found for risk calculation');
      return "N/A";
    }
    
    // Calculate total value
    totalValue = holdingsToUse.reduce((sum, h) => sum + h.market_value, 0);
    
    if (totalValue <= 0) {
      console.log('Total portfolio value is zero or negative');
      return "N/A";
    }
    
    // Now calculate weighted risk
    for (const holding of holdingsToUse) {
      const fundId = holding.fund_id;
      const value = holding.market_value;
      
      if (!fundId) continue;
      
      const fund = Array.from(fundsData.values()).find(f => f.id === fundId);
      
      if (fund && fund.risk_factor !== undefined && fund.risk_factor !== null) {
        weightedRiskSum += fund.risk_factor * value;
        fundsWithValidValuations++;
        
        console.log('DEBUG - Risk calculation for fund:', {
          fund_name: fund.fund_name,
          fund_id: fundId,
          risk_factor: fund.risk_factor,
          value: value,
          weight: value / totalValue,
          contribution: fund.risk_factor * (value / totalValue)
        });
      }
    }
    
    if (fundsWithValidValuations === 0) {
      console.log('No funds with valid risk factors found');
      return "N/A";
    }
    
    // Calculate weighted average and round to 1 decimal place
    const weightedAverage = weightedRiskSum / totalValue;
    console.log('DEBUG - Final risk calculation:', {
      totalValue,
      weightedRiskSum,
      weightedAverage,
      fundsWithValidValuations,
      commonDate
    });
    
    return weightedAverage.toFixed(1);
  };

  // Calculate live weightings based on current market values
  const calculateLiveWeightings = (holdings: Holding[]): Map<number, number> => {
    const weightings = new Map<number, number>();
    
    // First check if all holdings have market values
    const hasAllMarketValues = holdings.every(h => 
      h.market_value !== undefined && h.market_value !== null
    );
    
    if (hasAllMarketValues) {
      // Calculate total portfolio value
      const totalValue = holdings.reduce((sum, h) => sum + h.market_value, 0);
      
      // Calculate each fund's proportion of the total
      holdings.forEach(holding => {
        const weighting = totalValue > 0 ? (holding.market_value / totalValue) * 100 : 0;
        weightings.set(holding.id, weighting);
      });
      
      console.log('Calculated live weightings based on market values:', 
        Object.fromEntries([...weightings.entries()].map(([id, weight]) => {
          const fund = holdings.find(h => h.id === id);
          return [fund?.fund_name || id, weight];
        }))
      );
    } else {
      // Fall back to stored target weightings
      console.log('Some funds missing market values, using stored target weightings');
      holdings.forEach(holding => {
        if (holding.target_weighting !== undefined && holding.target_weighting !== null) {
          const weight = typeof holding.target_weighting === 'string' 
            ? parseFloat(holding.target_weighting) 
            : holding.target_weighting;
          weightings.set(holding.id, weight);
        } else {
          weightings.set(holding.id, 0);
        }
      });
    }
    
    return weightings;
  };
  
  // Memoize the weightings calculation
  const liveWeightings = useMemo(() => calculateLiveWeightings(holdings), [holdings]);

<<<<<<< HEAD
  // Toggle edit mode
  const toggleEditMode = useCallback(() => {
    if (!isEditMode && account) {
      // Entering edit mode - initialize form data
      setEditFormData({
        product_name: account.product_name || '',
        provider_id: account.provider_id?.toString() || '',
        portfolio_id: account.current_portfolio?.id?.toString() || account.portfolio_id?.toString() || '',
        product_type: account.product_type || '',
        target_risk: account.target_risk?.toString() || ''
      });
    }
    setIsEditMode(!isEditMode);
    setFormError(null);
  }, [isEditMode, account]);

  // Handle form input changes
  const handleInputChange = useCallback((e: React.ChangeEvent<HTMLInputElement | HTMLSelectElement>) => {
    const { name, value } = e.target;
    setEditFormData(prev => ({
      ...prev,
      [name]: value
    }));
  }, []);

  // Handle form submission
  const handleSubmit = useCallback(async (e: React.FormEvent) => {
    e.preventDefault();
    
    if (!accountId) return;
    
    // Validate target_risk before submission
    if (editFormData.target_risk) {
      const targetRiskValue = parseFloat(editFormData.target_risk);
      if (isNaN(targetRiskValue) || targetRiskValue < 1 || targetRiskValue > 7) {
        setFormError('Target risk must be a number between 1 and 7');
        return;
      }
    }
    
    try {
      setIsSubmitting(true);
      setFormError(null);
      
      const updateData = {
        product_name: editFormData.product_name,
        provider_id: editFormData.provider_id ? parseInt(editFormData.provider_id) : null,
        portfolio_id: editFormData.portfolio_id ? parseInt(editFormData.portfolio_id) : null,
        product_type: editFormData.product_type,
        target_risk: editFormData.target_risk ? parseFloat(editFormData.target_risk) : null
      };
      
      await api.patch(`/api/client_products/${accountId}`, updateData);
      
      // Update the local account state
      setAccount(prev => {
        if (!prev) return prev;
        return {
          ...prev,
          product_name: editFormData.product_name,
          provider_id: updateData.provider_id || undefined,
          portfolio_id: updateData.portfolio_id || undefined,
          product_type: editFormData.product_type,
          target_risk: updateData.target_risk || undefined
        };
      });
      
      setIsEditMode(false);
      
    } catch (err: any) {
      console.error('Error updating product:', err);
      setFormError(err.response?.data?.detail || 'Failed to update product');
    } finally {
      setIsSubmitting(false);
    }
  }, [accountId, editFormData, api]);
=======
  // Portfolio fund management functions (simplified)
  const fetchAvailableFunds = async () => {
    try {
      const response = await api.get('/funds', { params: { status: 'active' } });
      setAvailableFunds(response.data || []);
    } catch (err: any) {
      console.error('Error fetching available funds:', err);
      setFundError('Failed to load available funds');
    }
  };

  const handleAddFund = async (fundId: number, weighting: number) => {
    try {
      setIsSavingFunds(true);
      setFundError(null);
      
      // Add fund to portfolio using the portfolio_funds endpoint
      await api.post('/portfolio_funds', {
        portfolio_id: account?.portfolio_id,
        available_funds_id: fundId,
        weighting: weighting,
        start_date: new Date().toISOString().split('T')[0],
        amount_invested: 0,
        status: 'active'
      });
      
      // Refresh the data
      if (accountId) await fetchData(accountId);
      setFundError(null);
    } catch (err: any) {
      console.error('Error adding fund:', err);
      setFundError(err.response?.data?.message || err.response?.data?.detail || 'Failed to add fund');
    } finally {
      setIsSavingFunds(false);
    }
  };

  const handleUpdateFundWeighting = async (fundId: number, newWeighting: number) => {
    try {
      setIsSavingFunds(true);
      setFundError(null);
      
      // Find the portfolio fund record to update
      const portfolioFund = holdings.find(h => h.fund_id === fundId);
      if (!portfolioFund) {
        throw new Error('Portfolio fund not found');
      }
      
      await api.patch(`/portfolio_funds/${portfolioFund.id}`, {
        weighting: newWeighting
      });
      
      // Refresh the data
      if (accountId) await fetchData(accountId);
      setFundError(null);
    } catch (err: any) {
      console.error('Error updating fund weighting:', err);
      setFundError(err.response?.data?.message || err.response?.data?.detail || 'Failed to update fund weighting');
    } finally {
      setIsSavingFunds(false);
    }
  };

  const handleRemoveFund = async (fundId: number) => {
    try {
      setIsSavingFunds(true);
      setFundError(null);
      
      // Find the portfolio fund record to soft delete
      const portfolioFund = holdings.find(h => h.fund_id === fundId && h.status === 'active');
      if (!portfolioFund) {
        throw new Error('Active portfolio fund not found');
      }
      
      // Soft delete by setting status to inactive and end_date to current date
      await api.patch(`/portfolio_funds/${portfolioFund.id}`, {
        status: 'inactive',
        end_date: new Date().toISOString().split('T')[0] // Current date in YYYY-MM-DD format
      });
      
      // Refresh the data
      if (accountId) await fetchData(accountId);
      setFundError(null);
    } catch (err: any) {
      console.error('Error removing fund:', err);
      setFundError(err.response?.data?.message || err.response?.data?.detail || 'Failed to remove fund');
    } finally {
      setIsSavingFunds(false);
    }
  };

  // Add function to reactivate a fund from previous funds
  const handleReactivateFund = async (fundId: number) => {
    try {
      setIsSavingFunds(true);
      setFundError(null);
      
      // Find the inactive portfolio fund record to reactivate
      const portfolioFund = holdings.find(h => h.fund_id === fundId && h.status === 'inactive');
      if (!portfolioFund) {
        throw new Error('Inactive portfolio fund not found');
      }
      
      // Reactivate by setting status to active and clearing end_date
      await api.patch(`/portfolio_funds/${portfolioFund.id}`, {
        status: 'active',
        end_date: null,
        weighting: 0 // Start with 0% weighting, user can adjust
      });
      
      // Refresh the data
      if (accountId) await fetchData(accountId);
      setFundError(null);
    } catch (err: any) {
      console.error('Error reactivating fund:', err);
      setFundError(err.response?.data?.message || err.response?.data?.detail || 'Failed to reactivate fund');
    } finally {
      setIsSavingFunds(false);
    }
  };

  // Load available funds when editing starts
  useEffect(() => {
    if (isEditingFunds && availableFunds.length === 0) {
      fetchAvailableFunds();
    }
  }, [isEditingFunds]);

  // Filter available funds based on search term
  const filteredAvailableFunds = useMemo(() => {
    if (!fundSearchTerm) return availableFunds;
    return availableFunds.filter(fund => 
      fund.fund_name.toLowerCase().includes(fundSearchTerm.toLowerCase()) ||
      fund.isin_number.toLowerCase().includes(fundSearchTerm.toLowerCase())
    );
  }, [availableFunds, fundSearchTerm]);

  // Get funds that are not already in the portfolio (both active and inactive)
  const fundsNotInPortfolio = useMemo(() => {
    const currentFundIds = holdings.map(h => h.fund_id);
    return filteredAvailableFunds.filter(fund => !currentFundIds.includes(fund.id));
  }, [filteredAvailableFunds, holdings]);

  // Calculate total weighting for validation - only count active funds
  const getTotalWeighting = () => {
    return holdings
      .filter(h => !h.isVirtual && h.status === 'active') // Only count active funds
      .reduce((sum, holding) => {
        const weighting = parseFloat(holding.target_weighting || '0');
        return sum + (isNaN(weighting) ? 0 : weighting);
      }, 0);
  };

  // Save all fund weightings
  const handleSaveFunds = async () => {
    const totalWeighting = getTotalWeighting();
    if (Math.abs(totalWeighting - 100) > 0.01) {
      setFundError(`Total fund weightings must equal 100%. Current total: ${totalWeighting.toFixed(2)}%`);
      return;
    }

    try {
      setIsSavingFunds(true);
      setFundError(null);
      
      // Update all active fund weightings only
      const updatePromises = holdings
        .filter(h => !h.isVirtual && h.fund_id && h.status === 'active')
        .map(holding => {
          const weighting = parseFloat(holding.target_weighting || '0');
          return api.patch(`/portfolio_funds/${holding.id}`, {
            weighting: weighting
          });
        });
      
      await Promise.all(updatePromises);
      
      // Refresh the data
      if (accountId) await fetchData(accountId);
      setIsEditingFunds(false);
      setFundError(null);
    } catch (err: any) {
      console.error('Error saving fund weightings:', err);
      setFundError(err.response?.data?.message || err.response?.data?.detail || 'Failed to save fund weightings');
    } finally {
      setIsSavingFunds(false);
    }
  };
>>>>>>> 84a82e05

  // Add function to handle account deletion
  const handleDeleteProduct = async () => {
    if (!accountId) return;
    
    setIsDeleting(true);
    setDeleteError(null);
    
    try {
      // First try to delete all product owner associations for this product
      try {
        // Using the new endpoint to delete all associations in one go
        await api.delete(`/api/product_owner_products/product/${accountId}`);
        console.log('Successfully deleted all product owner associations');
      } catch (assocErr) {
        console.error('Error deleting product owner associations:', assocErr);
        // Continue anyway - it might work if there are no associations
      }
      
      // Now try to delete the product itself
      await api.delete(`/api/client_products/${accountId}`);
      console.log('Product deleted successfully');
      
      // Navigate back to products list
      navigate('/products', { 
        state: { 
          notification: {
            type: 'success',
            message: account?.portfolio_id 
              ? `Product and associated portfolio #${account.portfolio_id} deleted successfully` 
              : 'Product deleted successfully'
          }
        }
      });
    } catch (err: any) {
      console.error('Error deleting product:', err);
      
      // Check if this is a foreign key constraint error
      if (err.response?.data?.detail && 
          err.response.data.detail.includes('product_owner_products_product_id_fkey')) {
        // This is specifically a product owner association constraint error
        setDeleteError(
          "Unable to delete the product because it still has product owner associations. " +
          "Please try again or contact the system administrator."
        );
      } else if (err.response?.data?.detail) {
        // Some other API error with details
        setDeleteError(err.response.data.detail);
      } else {
        // Generic error
        setDeleteError('Failed to delete product. Please try again later.');
      }
      
      setIsDeleting(false);
    }
  };

  // Add delete confirmation modal component
  const DeleteConfirmationModal = () => {
    if (!isDeleteModalOpen) return null;
    
    return (
      <div className="fixed inset-0 bg-gray-600 bg-opacity-75 flex items-center justify-center z-50 p-4">
        <div className="bg-white rounded-lg max-w-md w-full p-6">
          <div className="flex items-start">
            <div className="flex-shrink-0 text-red-600">
              <svg className="h-6 w-6" fill="none" viewBox="0 0 24 24" stroke="currentColor">
                <path strokeLinecap="round" strokeLinejoin="round" strokeWidth={2} d="M12 9v2m0 4h.01m-6.938 4h13.856c1.54 0 2.502-1.667 1.732-3L13.732 4c-.77-1.333-2.694-1.333-3.464 0L3.34 16c-.77 1.333.192 3 1.732 3z" />
              </svg>
            </div>
            <div className="ml-3">
              <h3 className="text-lg font-medium text-gray-900">Delete Product and Portfolio</h3>
              <div className="mt-2">
                <p className="text-sm text-gray-500">
                  Are you sure you want to delete this product? This action will also delete the associated portfolio and cannot be undone.
                </p>
                {account?.portfolio_id && (
                  <p className="mt-2 text-sm font-medium text-red-600">
                    Warning: Portfolio #{account.portfolio_id} will also be deleted along with all funds, valuations, and IRR data.
                  </p>
                )}
                {deleteError && (
                  <p className="mt-2 text-sm text-red-600">
                    Error: {deleteError}
                  </p>
                )}
              </div>
            </div>
          </div>
          <div className="mt-6 flex space-x-3 justify-end">
            <button
              type="button"
              disabled={isDeleting}
              onClick={() => setIsDeleteModalOpen(false)}
              className="inline-flex justify-center px-4 py-2 text-sm font-medium text-gray-700 bg-white border border-gray-300 rounded-md shadow-sm hover:bg-gray-50 focus:outline-none focus:ring-2 focus:ring-offset-2 focus:ring-indigo-500"
            >
              Cancel
            </button>
            <button
              type="button"
              disabled={isDeleting}
              onClick={handleDeleteProduct}
              className={`inline-flex justify-center px-4 py-2 text-sm font-medium text-white rounded-md shadow-sm focus:outline-none focus:ring-2 focus:ring-offset-2 focus:ring-red-500 ${
                isDeleting ? 'bg-red-400 cursor-not-allowed' : 'bg-red-600 hover:bg-red-700'
              }`}
            >
              {isDeleting ? 'Deleting...' : 'Delete Product and Portfolio'}
            </button>
          </div>
        </div>
      </div>
    );
  };

  if (isLoading) {
    return (
      <div className="flex justify-center items-center py-6">
        <div className="animate-spin rounded-full h-12 w-12 border-b-2 border-primary-700"></div>
      </div>
    );
  }

  if (error || !account) {
    return (
      <div className="bg-red-50 border-l-4 border-red-400 p-4 mb-6">
        <div className="flex">
          <div className="flex-shrink-0">
            <svg className="h-5 w-5 text-red-400" viewBox="0 0 20 20" fill="currentColor">
              <path fillRule="evenodd" d="M10 18a8 8 0 100-16 8 8 0 000 16zM8.707 7.293a1 1 0 00-1.414 1.414L8.586 10l-1.293 1.293a1 1 0 101.414 1.414L10 11.414l1.293 1.293a1 1 0 001.414-1.414L11.414 10l1.293-1.293a1 1 0 00-1.414-1.414L10 8.586 8.707 7.293z" clipRule="evenodd" />
            </svg>
          </div>
          <div className="ml-3">
            <p className="text-sm text-red-700">{error || 'Failed to load product details. Please try again later.'}</p>
          </div>
        </div>
      </div>
    );
  }

    return (
    <>
      <DeleteConfirmationModal />
      <div className="flex flex-col space-y-6">
        {/* Page Header and Edit/Delete Buttons */}
        <div className="flex justify-between items-start mb-4">
          <div>
            <h2 className="text-2xl font-bold text-gray-900">{account.product_name}</h2>
          </div>
          <div className="flex space-x-3">
            {isEditMode ? (
          <button
            onClick={toggleEditMode}
<<<<<<< HEAD
                className="inline-flex items-center px-3 py-2 border border-gray-300 shadow-sm text-sm leading-4 font-medium rounded-md text-gray-700 bg-white hover:bg-gray-50 focus:outline-none focus:ring-2 focus:ring-offset-2 focus:ring-primary-500"
=======
            className="inline-flex items-center px-3 py-1.5 border border-gray-300 text-sm font-medium rounded-md text-gray-700 bg-white hover:bg-gray-50 focus:outline-none focus:ring-2 focus:ring-offset-2 focus:ring-primary-500"
>>>>>>> 84a82e05
          >
            Cancel
              </button>
            ) : (
              <button
                onClick={toggleEditMode}
                className="inline-flex items-center px-3 py-2 border border-transparent shadow-sm text-sm leading-4 font-medium rounded-md text-white bg-primary-600 hover:bg-primary-700 focus:outline-none focus:ring-2 focus:ring-offset-2 focus:ring-primary-500"
              >
                Edit Product
              </button>
            )}
            <button
              onClick={() => setIsDeleteModalOpen(true)}
              className="inline-flex items-center px-3 py-2 border border-red-300 shadow-sm text-sm leading-4 font-medium rounded-md text-red-700 bg-white hover:bg-red-50 focus:outline-none focus:ring-2 focus:ring-offset-2 focus:ring-red-500"
            >
              Delete
          </button>
          </div>
        </div>

        {/* Edit Form (conditionally displayed) */}
        {isEditMode && (
          <div className="bg-white shadow-sm rounded-lg border border-gray-100 mb-6 p-4">
            <div className="flex justify-between items-center mb-4">
              <h3 className="text-lg font-medium text-gray-900">Edit Product Details</h3>
        </div>
        
        {formError && (
          <div className="mb-4 p-2 text-sm text-red-700 bg-red-100 rounded-md">
            {formError}
          </div>
        )}
        
        <form onSubmit={handleSubmit}>
          <div className="grid grid-cols-1 md:grid-cols-2 gap-4 mb-4">
            <div>
              <label htmlFor="product_name" className="block text-sm font-medium text-gray-700 mb-1">
                Product Name
              </label>
              <input
                type="text"
                id="product_name"
                name="product_name"
                    value={editFormData.product_name}
                onChange={handleInputChange}
                className="shadow-sm focus:ring-primary-500 focus:border-primary-500 block w-full sm:text-sm border-gray-300 rounded-md"
                required
              />
            </div>
            
            <div>
              <label htmlFor="provider_id" className="block text-sm font-medium text-gray-700 mb-1">
                Provider
              </label>
              <select
                id="provider_id"
                name="provider_id"
                    value={editFormData.provider_id}
                onChange={handleInputChange}
                className="shadow-sm focus:ring-primary-500 focus:border-primary-500 block w-full sm:text-sm border-gray-300 rounded-md"
              >
                <option value="">Select Provider</option>
                {providers.map(provider => (
                  <option key={provider.id} value={provider.id}>
                    {provider.name}
                  </option>
                ))}
              </select>
            </div>
            
            <div>
              <label htmlFor="portfolio_id" className="block text-sm font-medium text-gray-700 mb-1">
                Portfolio
              </label>
              <select
                id="portfolio_id"
                name="portfolio_id"
                    value={editFormData.portfolio_id}
                onChange={handleInputChange}
                className="shadow-sm focus:ring-primary-500 focus:border-primary-500 block w-full sm:text-sm border-gray-300 rounded-md"
              >
                <option value="">Select Portfolio</option>
                {portfolios.map(portfolio => (
                  <option key={portfolio.id} value={portfolio.id}>
                    {portfolio.portfolio_name}
                  </option>
                ))}
              </select>
            </div>
            
            <div>
              <label htmlFor="product_type" className="block text-sm font-medium text-gray-700 mb-1">
                Product Type
              </label>
              <input
                type="text"
                id="product_type"
                name="product_type"
                value={editFormData.product_type}
                onChange={handleInputChange}
                className="shadow-sm focus:ring-primary-500 focus:border-primary-500 block w-full sm:text-sm border-gray-300 rounded-md"
              />
            </div>
          </div>
          
          <div className="flex justify-end">
            <button
              type="submit"
              disabled={isSubmitting}
                  className="inline-flex items-center px-4 py-2 border border-transparent text-sm font-medium rounded-md shadow-sm text-white bg-primary-600 hover:bg-primary-700 focus:outline-none focus:ring-2 focus:ring-offset-2 focus:ring-primary-500 disabled:opacity-50"
            >
              {isSubmitting ? (
                <>
                  <svg className="animate-spin -ml-1 mr-2 h-4 w-4 text-white" xmlns="http://www.w3.org/2000/svg" fill="none" viewBox="0 0 24 24">
                    <circle className="opacity-25" cx="12" cy="12" r="10" stroke="currentColor" strokeWidth="4"></circle>
                    <path className="opacity-75" fill="currentColor" d="M4 12a8 8 0 018-8V0C5.373 0 0 5.373 0 12h4zm2 5.291A7.962 7.962 0 014 12H0c0 3.042 1.135 5.824 3 7.938l3-2.647z"></path>
                  </svg>
                  Saving...
                </>
              ) : (
                'Save Changes'
              )}
            </button>
          </div>
        </form>
      </div>
        )}

        {/* Product Info Grid - Ensure this div is properly closed after adding Product Owners */}
        <div className="grid grid-cols-1 md:grid-cols-3 gap-4 p-4 bg-gray-50 rounded-md">
          <div>
            <div className="text-sm font-medium text-gray-500">Client Name</div>
            <div className="text-base font-medium text-gray-900 mt-1">{account.client_name || 'N/A'}</div>
          </div>
          
          <div>
            <div className="text-sm font-medium text-gray-500">Provider</div>
            <div className="text-base font-medium text-gray-900 mt-1">{account.provider_name || 'N/A'}</div>
          </div>
          
          <div>
            <div className="text-sm font-medium text-gray-500">Product Type</div>
            <div className="text-base font-medium text-gray-900 mt-1">{account.product_type || 'N/A'}</div>
          </div>
          
          <div>
            <div className="text-sm font-medium text-gray-500">Portfolio Template</div>
            <div className="text-base font-medium text-gray-900 mt-1">
              {account.original_template_name || account.template_info?.name || (account.original_template_id ? 'Template' : 'Bespoke')}
            </div>
          </div>
          
          <div>
            <div className="text-sm font-medium text-gray-500">Start Date</div>
            <div className="text-base font-medium text-gray-900 mt-1">
              {account.start_date ? formatDate(account.start_date) : 'N/A'}
            </div>
          </div>

          {/* Product Owners Section - Moved into the grid */}
          {productOwners.length > 0 && (
            <div className="md:col-span-3 bg-white shadow-sm rounded-lg border border-gray-100 p-4 mt-4">
              <h3 className="text-lg font-medium text-gray-900 mb-4">Product Owners</h3>
              <ul className="grid grid-cols-1 sm:grid-cols-2 md:grid-cols-3 gap-2">
                {productOwners.map(owner => (
                  <li key={owner.id} className="flex items-center p-2 bg-gray-50 rounded">
                    <svg className="h-5 w-5 text-primary-600 mr-2" xmlns="http://www.w3.org/2000/svg" fill="none" viewBox="0 0 24 24" stroke="currentColor">
                      <path strokeLinecap="round" strokeLinejoin="round" strokeWidth={2} d="M16 7a4 4 0 11-8 0 4 4 0 018 0zM12 14a7 7 0 00-7 7h14a7 7 0 00-7-7z" />
                    </svg>
                    <span className="text-sm font-medium">{owner.name}</span>
                    {owner.type && <span className="ml-2 text-xs text-gray-500">({owner.type})</span>}
                  </li>
                ))}
              </ul>
            </div>
          )}
        </div> {/* This is the closing div for "Product Info Grid" */}

        {/* Portfolio Summary */}
        <div className="bg-white shadow-sm rounded-lg border border-gray-100 p-6">
          <h3 className="text-lg font-medium text-gray-900 mb-4">Portfolio Summary</h3>
          
          {isLoadingPortfolioSummary ? (
            <div className="flex justify-center items-center py-4">
              <div className="animate-spin rounded-full h-6 w-6 border-b-2 border-indigo-600"></div>
              <span className="ml-2 text-gray-600">Loading portfolio summary...</span>
            </div>
          ) : (
            <div className="grid grid-cols-1 md:grid-cols-2 gap-6">
              {/* Total Portfolio Value */}
              <div className="bg-blue-50 rounded-lg p-4 border border-blue-200">
                <div className="flex items-center">
                  <div className="flex-shrink-0">
                    <svg className="h-8 w-8 text-blue-600" fill="none" viewBox="0 0 24 24" stroke="currentColor">
                      <path strokeLinecap="round" strokeLinejoin="round" strokeWidth={2} d="M12 8c-1.657 0-3 .895-3 2s1.343 2 3 2 3 .895 3 2-1.343 2-3 2m0-8c1.11 0 2.08.402 2.599 1M12 8V7m0 1v8m0 0v1m0-1c-1.11 0-2.08-.402-2.599-1" />
                    </svg>
                  </div>
                  <div className="ml-4">
                    <div className="text-sm font-medium text-blue-900">
                      Total Portfolio Value
                    </div>
                    <div className="text-2xl font-bold text-blue-900">
                      {portfolioTotalValue !== null ? formatCurrency(portfolioTotalValue) : 'N/A'}
                    </div>
                    {lastValuationDate && (
                      <div className="text-xs text-blue-700 mt-1">
                        as of {formatDate(lastValuationDate)}
                      </div>
                    )}
                  </div>
                </div>
              </div>

              {/* Total Portfolio IRR */}
              <div className="bg-green-50 rounded-lg p-4 border border-green-200">
                <div className="flex items-center">
                  <div className="flex-shrink-0">
                    <svg className="h-8 w-8 text-green-600" fill="none" viewBox="0 0 24 24" stroke="currentColor">
                      <path strokeLinecap="round" strokeLinejoin="round" strokeWidth={2} d="M13 7h8m0 0v8m0-8l-8 8-4-4-6 6" />
                    </svg>
                  </div>
                  <div className="ml-4">
                    <div className="text-sm font-medium text-green-900">
                      Total Portfolio IRR
                    </div>
                    <div className={`text-2xl font-bold ${
                      portfolioIRR !== null
                        ? portfolioIRR >= 0 
                          ? 'text-green-900' 
                          : 'text-red-600'
                        : 'text-gray-500'
                    }`}>
                      {portfolioIRR !== null ? formatPercentage(portfolioIRR) : 'N/A'}
                    </div>
                    <div className="text-xs text-green-700 mt-1">
                      Calculated from total portfolio cash flows
                    </div>
                  </div>
                </div>
              </div>
            </div>
          )}
        </div>

        {/* Risk Comparison Bars */}
        <div className="bg-white shadow-sm rounded-lg border border-gray-100 p-4">
          <h3 className="text-lg font-medium text-gray-900 mb-4">Risk Profile Comparison</h3>
          <div className="flex flex-col space-y-4">
            {/* Target Risk Bar */}
            <div>
              <div className="flex justify-between items-center mb-1">
                <div className="text-sm font-medium text-gray-700">
                  Target Risk ({account.original_template_name || account.template_info?.name || (account.original_template_id ? 'Template' : 'Bespoke')})
                </div>
                <div className="text-sm font-semibold">{displayedTargetRisk}</div>
              </div>
              {targetRisk !== null && !isNaN(targetRisk) && (
                <div className="w-full bg-gray-200 rounded-full h-2.5">
                  <div 
                    className="bg-blue-600 h-2.5 rounded-full" 
                    style={{ width: `${Math.min(targetRisk * 10, 100)}%` }}
                  ></div>
                </div>
              )}
            </div>
            
            {/* Live Risk Bar */}
            <div>
              <div className="flex justify-between items-center mb-1">
                <div className="text-sm font-medium text-gray-700">Current Risk (Based on Valuations)</div>
                <div className="text-sm font-semibold">{liveRiskValue !== null && !isNaN(liveRiskValue) ? liveRiskValue.toFixed(1) : 'N/A'}</div>
              </div>
              {liveRiskValue !== null && !isNaN(liveRiskValue) && (
                <div className="w-full bg-gray-200 rounded-full h-2.5">
                  <div 
                    className="bg-green-600 h-2.5 rounded-full" 
                    style={{ width: `${Math.min(liveRiskValue * 10, 100)}%` }}
                  ></div>
                </div>
              )}
            </div>
            
            {/* Risk Difference Indicator */}
            {targetRisk !== null && liveRiskValue !== null && 
             !isNaN(targetRisk) && !isNaN(liveRiskValue) && (
              <div className="pt-2 border-t border-gray-200 mt-2">
                <div className="flex items-center">
                  <div className="text-sm font-medium text-gray-700">Difference:</div>
                  <div className={`ml-2 text-sm font-semibold ${
                    Math.abs(liveRiskValue - targetRisk) < 0.5 ? 'text-green-600' : 
                    Math.abs(liveRiskValue - targetRisk) < 1.0 ? 'text-yellow-600' : 'text-red-600'
                  }`}>
                    {(liveRiskValue - targetRisk).toFixed(1)}
                    {liveRiskValue > targetRisk ? ' higher' : liveRiskValue < targetRisk ? ' lower' : ' (on target)'}
                  </div>
                </div>
                <div className="text-xs text-gray-500 mt-1">
                  {Math.abs(liveRiskValue - targetRisk) < 0.5 
                    ? 'The portfolio is well-aligned with its target risk profile.'
                    : Math.abs(liveRiskValue - targetRisk) < 1.0
                    ? 'The portfolio is slightly off target. Consider minor rebalancing.'
                    : 'The portfolio has significantly deviated from its target risk. Rebalancing recommended.'}
                </div>
              </div>
            )}
          </div>
        </div>

        {/* Portfolio Fund Management - Only for Bespoke Portfolios */}
        {account && !account.original_template_id && (
          <div className="bg-white shadow-sm rounded-lg border border-gray-100 p-6 mb-8">
            <div className="flex justify-between items-center mb-6">
              <div className="flex items-center space-x-3">
                <div className="flex-shrink-0">
                  <svg className="h-8 w-8 text-indigo-600" fill="none" viewBox="0 0 24 24" stroke="currentColor">
                    <path strokeLinecap="round" strokeLinejoin="round" strokeWidth={2} d="M19 11H5m14 0a2 2 0 012 2v6a2 2 0 01-2 2H5a2 2 0 01-2-2v-6a2 2 0 012-2m14 0V9a2 2 0 00-2-2M5 11V9a2 2 0 012-2m0 0V5a2 2 0 012-2h6a2 2 0 012 2v2M7 7h10" />
                  </svg>
                </div>
                <div>
                  <h3 className="text-lg font-medium text-gray-900">Portfolio Fund Management</h3>
                  <p className="text-sm text-gray-500">Add, remove, and adjust fund weightings for this bespoke portfolio</p>
                </div>
                <span className="inline-flex items-center px-2.5 py-0.5 rounded-full text-xs font-medium bg-green-100 text-green-800">
                  Bespoke Portfolio
                </span>
              </div>
              
              <div className="flex space-x-3">
                {isEditingFunds ? (
                  <>
                    <button
                      onClick={() => setIsEditingFunds(false)}
                      disabled={isSavingFunds}
                      className="inline-flex items-center px-4 py-2 border border-gray-300 shadow-sm text-sm font-medium rounded-md text-gray-700 bg-white hover:bg-gray-50 focus:outline-none focus:ring-2 focus:ring-offset-2 focus:ring-indigo-500 disabled:opacity-50"
                    >
                      <svg className="h-4 w-4 mr-2" fill="none" viewBox="0 0 24 24" stroke="currentColor">
                        <path strokeLinecap="round" strokeLinejoin="round" strokeWidth={2} d="M6 18L18 6M6 6l12 12" />
                      </svg>
                      Cancel
                    </button>
                    <button
                      onClick={handleSaveFunds}
                      disabled={isSavingFunds || Math.abs(getTotalWeighting() - 100) > 0.01}
                      className="inline-flex items-center px-4 py-2 border border-transparent shadow-sm text-sm font-medium rounded-md text-white bg-indigo-600 hover:bg-indigo-700 focus:outline-none focus:ring-2 focus:ring-offset-2 focus:ring-indigo-500 disabled:opacity-50 disabled:cursor-not-allowed"
                    >
                      {isSavingFunds ? (
                        <>
                          <svg className="animate-spin -ml-1 mr-2 h-4 w-4 text-white" xmlns="http://www.w3.org/2000/svg" fill="none" viewBox="0 0 24 24">
                            <circle className="opacity-25" cx="12" cy="12" r="10" stroke="currentColor" strokeWidth="4"></circle>
                            <path className="opacity-75" fill="currentColor" d="M4 12a8 8 0 018-8V0C5.373 0 0 5.373 0 12h4zm2 5.291A7.962 7.962 0 014 12H0c0 3.042 1.135 5.824 3 7.938l3-2.647z"></path>
                          </svg>
                          Saving...
                        </>
                      ) : (
                        <>
                          <svg className="h-4 w-4 mr-2" fill="none" viewBox="0 0 24 24" stroke="currentColor">
                            <path strokeLinecap="round" strokeLinejoin="round" strokeWidth={2} d="M5 13l4 4L19 7" />
                          </svg>
                          Save Changes
                        </>
                      )}
                    </button>
                  </>
                ) : (
                  <button
                    onClick={() => setIsEditingFunds(true)}
                    className="inline-flex items-center px-4 py-2 border border-transparent shadow-sm text-sm font-medium rounded-md text-white bg-indigo-600 hover:bg-indigo-700 focus:outline-none focus:ring-2 focus:ring-offset-2 focus:ring-indigo-500"
                  >
                    <svg className="h-4 w-4 mr-2" fill="none" viewBox="0 0 24 24" stroke="currentColor">
                      <path strokeLinecap="round" strokeLinejoin="round" strokeWidth={2} d="M11 5H6a2 2 0 00-2 2v11a2 2 0 002 2h11a2 2 0 002-2v-5m-1.414-9.414a2 2 0 112.828 2.828L11.828 15H9v-2.828l8.586-8.586z" />
                    </svg>
                    Edit Portfolio Funds
                  </button>
                )}
              </div>
            </div>

            {/* Error Display */}
            {fundError && (
              <div className="mb-6 rounded-md bg-red-50 p-4 border border-red-200">
                <div className="flex">
                  <div className="flex-shrink-0">
                    <svg className="h-5 w-5 text-red-400" viewBox="0 0 20 20" fill="currentColor">
                      <path fillRule="evenodd" d="M10 18a8 8 0 100-16 8 8 0 000 16zM8.707 7.293a1 1 0 00-1.414 1.414L8.586 10l-1.293 1.293a1 1 0 101.414 1.414L10 11.414l1.293 1.293a1 1 0 001.414-1.414L11.414 10l1.293-1.293a1 1 0 00-1.414-1.414L10 8.586 8.707 7.293z" clipRule="evenodd" />
                    </svg>
                  </div>
                  <div className="ml-3">
                    <p className="text-sm text-red-800">{fundError}</p>
                  </div>
                </div>
              </div>
            )}

            {/* Weighting Progress Bar - Only show when editing */}
            {isEditingFunds && (
              <div className="mb-6 p-4 bg-gray-50 rounded-lg border border-gray-200">
                <div className="flex justify-between items-center mb-3">
                  <span className="text-sm font-medium text-gray-700">Total Portfolio Weighting</span>
                  <span className={`text-sm font-semibold ${
                    Math.abs(getTotalWeighting() - 100) < 0.01 ? 'text-green-600' : 
                    getTotalWeighting() > 100 ? 'text-red-600' : 'text-orange-600'
                  }`}>
                    {getTotalWeighting().toFixed(2)}% / 100%
                  </span>
                </div>
                
                <div className="w-full bg-gray-200 rounded-full h-3 overflow-hidden">
                  <div 
                    className={`h-3 rounded-full transition-all duration-300 ${
                      Math.abs(getTotalWeighting() - 100) < 0.01 ? 'bg-green-500' : 
                      getTotalWeighting() > 100 ? 'bg-red-500' : 'bg-orange-500'
                    }`}
                    style={{ width: `${Math.min(getTotalWeighting(), 100)}%` }}
                  ></div>
                </div>
                
                {Math.abs(getTotalWeighting() - 100) > 0.01 && (
                  <p className="text-xs text-gray-600 mt-2">
                    {getTotalWeighting() > 100 
                      ? `Over-allocated by ${(getTotalWeighting() - 100).toFixed(2)}%` 
                      : `Under-allocated by ${(100 - getTotalWeighting()).toFixed(2)}%`}
                  </p>
                )}
              </div>
            )}

            {/* Current Portfolio Funds */}
        <div className="mb-8">
              <div className="flex items-center justify-between mb-4">
                <h4 className="text-md font-semibold text-gray-900">Current Portfolio Funds</h4>
                {!isEditingFunds && holdings.filter(h => !h.isVirtual && h.status === 'active').length > 0 && (
                  <span className="text-sm text-gray-500">
                    {holdings.filter(h => !h.isVirtual && h.status === 'active').length} active fund{holdings.filter(h => !h.isVirtual && h.status === 'active').length !== 1 ? 's' : ''}
                  </span>
                )}
          </div>
              
              {holdings.filter(h => !h.isVirtual && h.status === 'active').length > 0 ? (
                <div className="overflow-hidden shadow ring-1 ring-black ring-opacity-5 md:rounded-lg">
                  <table className="min-w-full divide-y divide-gray-300">
                    <thead className="bg-gray-50">
                      <tr>
                        <th scope="col" className="px-6 py-3 text-left text-xs font-medium text-gray-500 uppercase tracking-wider">
                          Fund Name
                        </th>
                        <th scope="col" className="px-6 py-3 text-left text-xs font-medium text-gray-500 uppercase tracking-wider">
                          ISIN
                        </th>
                        <th scope="col" className="px-6 py-3 text-left text-xs font-medium text-gray-500 uppercase tracking-wider">
                          Risk Factor
                        </th>
                        <th scope="col" className="px-6 py-3 text-left text-xs font-medium text-gray-500 uppercase tracking-wider">
                          Last Valuation
                        </th>
                        <th scope="col" className="px-6 py-3 text-left text-xs font-medium text-gray-500 uppercase tracking-wider">
                          Actual Weighting %
                        </th>
                        <th scope="col" className="px-6 py-3 text-left text-xs font-medium text-gray-500 uppercase tracking-wider">
                          Target Weighting %
                        </th>
                        {isEditingFunds && (
                          <th scope="col" className="px-6 py-3 text-left text-xs font-medium text-gray-500 uppercase tracking-wider">
                            Actions
                          </th>
                        )}
                </tr>
              </thead>
              <tbody className="bg-white divide-y divide-gray-200">
                      {holdings.filter(h => !h.isVirtual && h.status === 'active').map((holding, index) => (
                        <tr key={holding.id} className={index % 2 === 0 ? 'bg-white' : 'bg-gray-50'}>
                      <td className="px-6 py-4 whitespace-nowrap">
                            <div className="text-sm font-medium text-gray-900 truncate">{holding.fund_name}</div>
                          </td>
                          <td className="px-6 py-4 whitespace-nowrap">
                            <div className="text-sm text-gray-500">{holding.isin_number || 'N/A'}</div>
                          </td>
                          <td className="px-6 py-4 whitespace-nowrap">
                            <div className="text-sm text-gray-500">
                              {getFundRiskRating(holding.fund_id || 0, fundsData)}
                        </div>
                      </td>
                      <td className="px-6 py-4 whitespace-nowrap text-sm">
                            {holding.market_value !== undefined && holding.market_value !== null ? (
                              <div>
                                <div className="font-medium">{formatCurrency(holding.market_value)}</div>
                                {holding.valuation_date && (
                                  <div className="text-xs text-gray-500 mt-1">
                                    as of {formatDate(holding.valuation_date)}
                                  </div>
                                )}
                              </div>
                            ) : (
                              <span className="text-gray-500">N/A</span>
                        )}
                      </td>
                      <td className="px-6 py-4 whitespace-nowrap text-sm">
                            {liveWeightings.has(holding.id) ? (
                              <div className="flex items-center">
                                <span className="font-medium">
                                  {liveWeightings.get(holding.id)?.toFixed(1)}%
                                </span>
                                {holding.target_weighting && (
                                  <span className={`ml-2 text-xs px-1.5 py-0.5 rounded-full ${
                                    Math.abs((liveWeightings.get(holding.id) || 0) - parseFloat(holding.target_weighting)) < 1
                                      ? 'bg-green-100 text-green-800'
                                      : Math.abs((liveWeightings.get(holding.id) || 0) - parseFloat(holding.target_weighting)) < 3
                                      ? 'bg-yellow-100 text-yellow-800'
                                      : 'bg-red-100 text-red-800'
                                  }`}>
                                    {(liveWeightings.get(holding.id) || 0) > parseFloat(holding.target_weighting) ? '+' : ''}
                                    {((liveWeightings.get(holding.id) || 0) - parseFloat(holding.target_weighting)).toFixed(1)}
                                  </span>
                                )}
                              </div>
                            ) : (
                              <span className="text-gray-500">N/A</span>
                        )}
                      </td>
                          <td className="px-6 py-4 whitespace-nowrap">
                            {isEditingFunds ? (
                              <div className="flex items-center space-x-2">
                                <input
                                  type="number"
                                  value={holding.target_weighting || ''}
                                  onChange={(e) => {
                                    const newWeighting = parseFloat(e.target.value) || 0;
                                    // Update the holding in the local state
                                    setHoldings(prev => prev.map(h => 
                                      h.id === holding.id 
                                        ? { ...h, target_weighting: newWeighting.toString() }
                                        : h
                                    ));
                                  }}
                                  className="w-20 px-3 py-1 text-sm border border-gray-300 rounded-md focus:outline-none focus:ring-2 focus:ring-indigo-500 focus:border-indigo-500"
                                  min="0"
                                  max="100"
                                  step="0.01"
                                  placeholder="0.00"
                                />
                                <span className="text-sm text-gray-500">%</span>
                              </div>
                            ) : (
                              <span className="text-sm font-medium text-gray-900">
                                {holding.target_weighting ? parseFloat(holding.target_weighting).toFixed(2) : '0.00'}%
                              </span>
                            )}
                          </td>
                          {isEditingFunds && (
                            <td className="px-6 py-4 whitespace-nowrap">
                              <button
                                onClick={() => handleRemoveFund(holding.fund_id || 0)}
                                className="inline-flex items-center px-2 py-1 border border-transparent text-xs font-medium rounded text-red-700 bg-red-100 hover:bg-red-200 focus:outline-none focus:ring-2 focus:ring-offset-2 focus:ring-red-500"
                              >
                                <svg className="h-3 w-3 mr-1" fill="none" viewBox="0 0 24 24" stroke="currentColor">
                                  <path strokeLinecap="round" strokeLinejoin="round" strokeWidth={2} d="M19 7l-.867 12.142A2 2 0 0116.138 21H7.862a2 2 0 01-1.995-1.858L5 7m5 4v6m4-6v6m1-10V4a1 1 0 00-1-1h-4a1 1 0 00-1 1v3M4 7h16" />
                                </svg>
                                Remove
                              </button>
                        </td>
                      )}
                        </tr>
                      ))}
                    </tbody>
                  </table>
                </div>
              ) : (
                <div className="text-center py-8 bg-gray-50 rounded-lg border-2 border-dashed border-gray-300">
                  <svg className="mx-auto h-12 w-12 text-gray-400" fill="none" viewBox="0 0 24 24" stroke="currentColor">
                    <path strokeLinecap="round" strokeLinejoin="round" strokeWidth={2} d="M21 21l-6-6m2-5a7 7 0 11-14 0 7 7 0 0114 0z" />
                  </svg>
                  <h3 className="mt-2 text-sm font-medium text-gray-900">No active funds in portfolio</h3>
                  <p className="mt-1 text-sm text-gray-500">Get started by adding funds to this bespoke portfolio.</p>
                  {!isEditingFunds && (
                    <div className="mt-6">
                      <button
                        onClick={() => setIsEditingFunds(true)}
                        className="inline-flex items-center px-4 py-2 border border-transparent shadow-sm text-sm font-medium rounded-md text-white bg-indigo-600 hover:bg-indigo-700 focus:outline-none focus:ring-2 focus:ring-offset-2 focus:ring-indigo-500"
                      >
                        <svg className="h-4 w-4 mr-2" fill="none" viewBox="0 0 24 24" stroke="currentColor">
                          <path strokeLinecap="round" strokeLinejoin="round" strokeWidth={2} d="M12 6v6m0 0v6m0-6h6m-6 0H6" />
                        </svg>
                        Add Funds
                      </button>
                    </div>
                  )}
                                </div>
                              )}
                            </div>

            {/* Previous Funds Section - Only show if there are inactive funds */}
            {holdings.filter(h => !h.isVirtual && h.status === 'inactive').length > 0 && (
              <div className="mb-8">
                <div className="flex items-center justify-between mb-4">
                  <div className="flex items-center space-x-2">
                    <h4 className="text-md font-semibold text-gray-900">Previous Funds</h4>
                    <span className="inline-flex items-center px-2.5 py-0.5 rounded-full text-xs font-medium bg-gray-100 text-gray-800">
                      Inactive
                    </span>
                  </div>
                  <span className="text-sm text-gray-500">
                    {holdings.filter(h => !h.isVirtual && h.status === 'inactive').length} inactive fund{holdings.filter(h => !h.isVirtual && h.status === 'inactive').length !== 1 ? 's' : ''}
                  </span>
                </div>
                
                <div className="overflow-hidden shadow ring-1 ring-black ring-opacity-5 md:rounded-lg">
                  <table className="min-w-full divide-y divide-gray-300">
                    <thead className="bg-gray-50">
                      <tr>
                        <th scope="col" className="px-6 py-3 text-left text-xs font-medium text-gray-500 uppercase tracking-wider">
                          Fund Name
                        </th>
                        <th scope="col" className="px-6 py-3 text-left text-xs font-medium text-gray-500 uppercase tracking-wider">
                          ISIN
                        </th>
                        <th scope="col" className="px-6 py-3 text-left text-xs font-medium text-gray-500 uppercase tracking-wider">
                          Risk Factor
                        </th>
                        <th scope="col" className="px-6 py-3 text-left text-xs font-medium text-gray-500 uppercase tracking-wider">
                          End Date
                        </th>
                        <th scope="col" className="px-6 py-3 text-left text-xs font-medium text-gray-500 uppercase tracking-wider">
                          Last Target %
                        </th>
                        {isEditingFunds && (
                          <th scope="col" className="px-6 py-3 text-left text-xs font-medium text-gray-500 uppercase tracking-wider">
                            Actions
                          </th>
                        )}
                    </tr>
                    </thead>
                    <tbody className="bg-white divide-y divide-gray-200">
                      {holdings.filter(h => !h.isVirtual && h.status === 'inactive').map((holding, index) => (
                        <tr key={holding.id} className={`${index % 2 === 0 ? 'bg-white' : 'bg-gray-50'} opacity-75`}>
                          <td className="px-6 py-4 whitespace-nowrap">
                            <div className="text-sm font-medium text-gray-600 truncate">{holding.fund_name}</div>
                    </td>
                          <td className="px-6 py-4 whitespace-nowrap">
                            <div className="text-sm text-gray-500">{holding.isin_number || 'N/A'}</div>
                          </td>
                          <td className="px-6 py-4 whitespace-nowrap">
                            <div className="text-sm text-gray-500">
                              {getFundRiskRating(holding.fund_id || 0, fundsData)}
                            </div>
                          </td>
                          <td className="px-6 py-4 whitespace-nowrap text-sm text-gray-500">
                            {holding.end_date ? formatDate(holding.end_date) : 'N/A'}
                          </td>
                          <td className="px-6 py-4 whitespace-nowrap">
                            <span className="text-sm text-gray-600">
                              {holding.target_weighting ? parseFloat(holding.target_weighting).toFixed(2) : '0.00'}%
                            </span>
                          </td>
                          {isEditingFunds && (
                            <td className="px-6 py-4 whitespace-nowrap">
                              <button
                                onClick={() => handleReactivateFund(holding.fund_id || 0)}
                                className="inline-flex items-center px-2 py-1 border border-transparent text-xs font-medium rounded text-green-700 bg-green-100 hover:bg-green-200 focus:outline-none focus:ring-2 focus:ring-offset-2 focus:ring-green-500"
                              >
                                <svg className="h-3 w-3 mr-1" fill="none" viewBox="0 0 24 24" stroke="currentColor">
                                  <path strokeLinecap="round" strokeLinejoin="round" strokeWidth={2} d="M4 4v5h.582m15.356 2A8.001 8.001 0 004.582 9m0 0H9m11 11v-5h-.581m0 0a8.003 8.003 0 01-15.357-2m15.357 2H15" />
                                </svg>
                                Reactivate
                              </button>
                            </td>
                          )}
                        </tr>
                      ))}
              </tbody>
            </table>
          </div>
        </div>
            )}

            {/* Add Funds Section - Only show when editing */}
            {isEditingFunds && (
              <div>
                <div className="flex items-center justify-between mb-4">
                  <h4 className="text-md font-semibold text-gray-900">Add Funds to Portfolio</h4>
                  <span className="text-sm text-gray-500">{fundsNotInPortfolio.length} available funds</span>
                </div>
                
                {/* Search Input */}
                <div className="mb-4">
                  <div className="relative">
                    <div className="absolute inset-y-0 left-0 pl-3 flex items-center pointer-events-none">
                      <svg className="h-5 w-5 text-gray-400" fill="none" viewBox="0 0 24 24" stroke="currentColor">
                        <path strokeLinecap="round" strokeLinejoin="round" strokeWidth={2} d="M21 21l-6-6m2-5a7 7 0 11-14 0 7 7 0 0114 0z" />
                      </svg>
                    </div>
                    <input
                      type="text"
                      placeholder="Search funds by name or ISIN..."
                      value={fundSearchTerm}
                      onChange={(e) => setFundSearchTerm(e.target.value)}
                      className="block w-full pl-10 pr-3 py-2 border border-gray-300 rounded-md leading-5 bg-white placeholder-gray-500 focus:outline-none focus:placeholder-gray-400 focus:ring-1 focus:ring-indigo-500 focus:border-indigo-500"
                    />
                  </div>
                </div>

                {/* Available Funds List */}
                <div className="max-h-80 overflow-y-auto border border-gray-200 rounded-lg">
                  {fundsNotInPortfolio.length > 0 ? (
                    fundsNotInPortfolio.map((fund, index) => (
                      <div
                        key={fund.id}
                        className={`p-4 border-b border-gray-100 last:border-b-0 ${
                          index % 2 === 0 ? 'bg-white' : 'bg-gray-50'
                        } hover:bg-indigo-50 transition-colors duration-150`}
                      >
                        <div className="flex justify-between items-center">
                          <div className="flex-1 min-w-0">
                            <div className="flex items-center space-x-3">
                              <div className="flex-1">
                                <p className="text-sm font-medium text-gray-900 truncate">{fund.fund_name}</p>
                                <p className="text-sm text-gray-500">{fund.isin_number}</p>
                              </div>
                              {fund.risk_factor && (
                                <div className="flex-shrink-0">
                                  <span className="inline-flex items-center px-2.5 py-0.5 rounded-full text-xs font-medium bg-gray-100 text-gray-800">
                                    Risk: {fund.risk_factor}
                                  </span>
                                </div>
                              )}
                            </div>
                          </div>
                          <div className="ml-4 flex-shrink-0">
                            <button
                              onClick={() => handleAddFund(fund.id, 0)}
                              className="inline-flex items-center px-3 py-2 border border-indigo-300 text-sm font-medium rounded-md text-indigo-700 bg-white hover:bg-indigo-50 focus:outline-none focus:ring-2 focus:ring-offset-2 focus:ring-indigo-500"
                            >
                              <svg className="h-4 w-4 mr-1" fill="none" viewBox="0 0 24 24" stroke="currentColor">
                                <path strokeLinecap="round" strokeLinejoin="round" strokeWidth={2} d="M12 6v6m0 0v6m0-6h6m-6 0H6" />
                              </svg>
                              Add Fund
                            </button>
                          </div>
                        </div>
                      </div>
                    ))
                  ) : (
                    <div className="p-8 text-center">
                      <svg className="mx-auto h-12 w-12 text-gray-400" fill="none" viewBox="0 0 24 24" stroke="currentColor">
                        <path strokeLinecap="round" strokeLinejoin="round" strokeWidth={2} d="M21 21l-6-6m2-5a7 7 0 11-14 0 7 7 0 0114 0z" />
                      </svg>
                      <h3 className="mt-2 text-sm font-medium text-gray-900">No funds found</h3>
                      <p className="mt-1 text-sm text-gray-500">
                        {fundSearchTerm ? 'Try adjusting your search terms.' : 'All available funds are already in the portfolio.'}
                      </p>
                    </div>
                  )}
                </div>
              </div>
            )}
          </div>
        )}
      </div>
    </>
  );
};

export default ProductOverview;<|MERGE_RESOLUTION|>--- conflicted
+++ resolved
@@ -805,84 +805,7 @@
   // Memoize the weightings calculation
   const liveWeightings = useMemo(() => calculateLiveWeightings(holdings), [holdings]);
 
-<<<<<<< HEAD
-  // Toggle edit mode
-  const toggleEditMode = useCallback(() => {
-    if (!isEditMode && account) {
-      // Entering edit mode - initialize form data
-      setEditFormData({
-        product_name: account.product_name || '',
-        provider_id: account.provider_id?.toString() || '',
-        portfolio_id: account.current_portfolio?.id?.toString() || account.portfolio_id?.toString() || '',
-        product_type: account.product_type || '',
-        target_risk: account.target_risk?.toString() || ''
-      });
-    }
-    setIsEditMode(!isEditMode);
-    setFormError(null);
-  }, [isEditMode, account]);
-
-  // Handle form input changes
-  const handleInputChange = useCallback((e: React.ChangeEvent<HTMLInputElement | HTMLSelectElement>) => {
-    const { name, value } = e.target;
-    setEditFormData(prev => ({
-      ...prev,
-      [name]: value
-    }));
-  }, []);
-
-  // Handle form submission
-  const handleSubmit = useCallback(async (e: React.FormEvent) => {
-    e.preventDefault();
-    
-    if (!accountId) return;
-    
-    // Validate target_risk before submission
-    if (editFormData.target_risk) {
-      const targetRiskValue = parseFloat(editFormData.target_risk);
-      if (isNaN(targetRiskValue) || targetRiskValue < 1 || targetRiskValue > 7) {
-        setFormError('Target risk must be a number between 1 and 7');
-        return;
-      }
-    }
-    
-    try {
-      setIsSubmitting(true);
-      setFormError(null);
-      
-      const updateData = {
-        product_name: editFormData.product_name,
-        provider_id: editFormData.provider_id ? parseInt(editFormData.provider_id) : null,
-        portfolio_id: editFormData.portfolio_id ? parseInt(editFormData.portfolio_id) : null,
-        product_type: editFormData.product_type,
-        target_risk: editFormData.target_risk ? parseFloat(editFormData.target_risk) : null
-      };
-      
-      await api.patch(`/api/client_products/${accountId}`, updateData);
-      
-      // Update the local account state
-      setAccount(prev => {
-        if (!prev) return prev;
-        return {
-          ...prev,
-          product_name: editFormData.product_name,
-          provider_id: updateData.provider_id || undefined,
-          portfolio_id: updateData.portfolio_id || undefined,
-          product_type: editFormData.product_type,
-          target_risk: updateData.target_risk || undefined
-        };
-      });
-      
-      setIsEditMode(false);
-      
-    } catch (err: any) {
-      console.error('Error updating product:', err);
-      setFormError(err.response?.data?.detail || 'Failed to update product');
-    } finally {
-      setIsSubmitting(false);
-    }
-  }, [accountId, editFormData, api]);
-=======
+
   // Portfolio fund management functions (simplified)
   const fetchAvailableFunds = async () => {
     try {
@@ -1071,7 +994,6 @@
       setIsSavingFunds(false);
     }
   };
->>>>>>> 84a82e05
 
   // Add function to handle account deletion
   const handleDeleteProduct = async () => {
@@ -1224,11 +1146,7 @@
             {isEditMode ? (
           <button
             onClick={toggleEditMode}
-<<<<<<< HEAD
                 className="inline-flex items-center px-3 py-2 border border-gray-300 shadow-sm text-sm leading-4 font-medium rounded-md text-gray-700 bg-white hover:bg-gray-50 focus:outline-none focus:ring-2 focus:ring-offset-2 focus:ring-primary-500"
-=======
-            className="inline-flex items-center px-3 py-1.5 border border-gray-300 text-sm font-medium rounded-md text-gray-700 bg-white hover:bg-gray-50 focus:outline-none focus:ring-2 focus:ring-offset-2 focus:ring-primary-500"
->>>>>>> 84a82e05
           >
             Cancel
               </button>
