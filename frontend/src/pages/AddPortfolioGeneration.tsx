--- conflicted
+++ resolved
@@ -4,13 +4,11 @@
 import DynamicPageContainer from '../components/DynamicPageContainer';
 import { findCashFund, isCashFund } from '../utils/fundUtils';
 import FundSelectionManager from '../components/generation/FundSelectionManager';
-<<<<<<< HEAD
+
 import { DateInput, BaseInput } from '../components/ui';
-=======
-import { DateInput } from '../components/ui';
 import ConcurrentUserModal from '../components/ui/ConcurrentUserModal';
 import { useConcurrentUserDetection } from '../hooks/useConcurrentUserDetection';
->>>>>>> 9e8ad5fe
+
 
 interface Fund {
   id: number;
@@ -660,7 +658,7 @@
   }
 
   return (
-<<<<<<< HEAD
+
     <DynamicPageContainer maxWidth="2800px" className="py-8">
       {/* Breadcrumb Navigation */}
       <nav className="mb-8 flex" aria-label="Breadcrumb">
@@ -723,17 +721,7 @@
           Back
         </button>
       </div>
-=======
-    <>
-      {/* Concurrent User Warning Modal */}
-      <ConcurrentUserModal
-        isOpen={showConcurrentUserModal}
-        onConfirm={handleConfirmProceed}
-        onCancel={handleCancel}
-        currentUsers={currentUsers}
-        pageName="portfolio generation"
-      />
->>>>>>> 9e8ad5fe
+
 
       <div className="max-w-7xl mx-auto px-4 sm:px-6 lg:px-8 py-8">
         {/* Breadcrumb Navigation */}
@@ -798,7 +786,7 @@
           </button>
         </div>
 
-<<<<<<< HEAD
+
         <form onSubmit={handleSubmit}>
           <div className="p-4 border-b border-gray-200 bg-gray-50">
             <div className="flex flex-col gap-4">
@@ -876,20 +864,7 @@
                     onChange={handleChange}
                     placeholder="Enter a detailed description of this portfolio generation"
                   />
-=======
-        {/* Main Content */}
-        <div className="bg-white shadow-md rounded-lg overflow-hidden border border-gray-200">
-          {(error || dateError) && (
-            <div className="bg-red-50 border-l-4 border-red-500 p-4 mb-0">
-              <div className="flex">
-                <div className="flex-shrink-0">
-                  <svg className="h-5 w-5 text-red-500" fill="none" viewBox="0 0 24 24" stroke="currentColor">
-                    <path strokeLinecap="round" strokeLinejoin="round" strokeWidth={2} d="M10 14l2-2m0 0l2-2m-2 2l-2-2m2 2l2 2m7-2a9 9 0 11-18 0 9 9 0 0118 0z" />
-                  </svg>
-                </div>
-                <div className="ml-3">
-                  <p className="text-red-700 text-sm font-medium">{error || dateError}</p>
->>>>>>> 9e8ad5fe
+
                 </div>
               </div>
             </div>
@@ -1092,11 +1067,9 @@
           </form>
         </div>
       </div>
-<<<<<<< HEAD
+
     </DynamicPageContainer>
-=======
-    </>
->>>>>>> 9e8ad5fe
+
   );
 };
 
