import React, { useState, useEffect, Fragment, useCallback, useMemo } from 'react';
import { useParams, useNavigate } from 'react-router-dom';
import { useAuth } from '../context/AuthContext';
import EditableMonthlyActivitiesTable from '../components/EditableMonthlyActivitiesTable';
import IRRCalculationModal from '../components/IRRCalculationModal';
import PresenceIndicator from '../components/PresenceIndicator';
import { calculatePortfolioIRRForDate, calculatePortfolioIRR, getLatestPortfolioIRR, calculateStandardizedMultipleFundsIRR, calculateStandardizedSingleFundIRR } from '../services/api';
import { Dialog, Transition } from '@headlessui/react';
import { formatCurrency, formatPercentage } from '../utils/formatters';
import { isCashFund } from '../utils/fundUtils';

interface Account {
  id: number;
  client_product_id: number;
  client_id: number;
  client_name: string;
  product_name: string;
  status: string;
  start_date: string;
  end_date?: string;
  irr?: number;
  total_value?: number;
  provider_id?: number;
  provider_name?: string;
  provider_theme_color?: string;
  product_type?: string;
  portfolio_id?: number;
  portfolio_name?: string;
  notes?: string;
}

interface Holding {
  id: number;
  fund_id?: number;
  fund_name?: string;
  isin_number?: string;
  target_weighting?: string;
  amount_invested: number;
  market_value: number;
  irr?: number;
  irr_calculation_date?: string;
  account_holding_id: number;
  product_id?: number;
  isVirtual?: boolean;
  inactiveHoldingIds?: Array<{
    id: number;
    fund_id?: number;
    fund_name?: string;
  }>;
  end_date?: string;
  status?: string;
  valuation_date?: string;
}

interface ActivityLog {
  id: number;
  product_id: number;
  portfolio_fund_id: number;
  activity_timestamp: string;
  activity_type: string;
  amount: number;
  units_transacted?: number;
  market_value_held?: number;
  cash_flow_amount?: number;
  account_holding_id?: number; // Keep for backward compatibility
}



// Helper function to convert ActivityLog[] to Activity[]
const convertActivityLogs = (logs: ActivityLog[]): any[] => {
  return logs.map(log => ({
    ...log,
    amount: log.amount.toString() // Convert number to string
  }));
};

// Helper functions to calculate activity totals by type
const calculateActivityTotalByType = (activities: ActivityLog[], type: string, fundId: number): number => {
  const matchingActivities = activities.filter(activity => {
    const typeMatches = activity.activity_type === type;
    const fundMatches = activity.portfolio_fund_id === fundId;
    
    return typeMatches && fundMatches;
  });
  
  const total = matchingActivities.reduce((total, activity) => total + Math.abs(activity.amount), 0);
  
  return total;
};

const calculateInvestments = (activities: ActivityLog[], fundId: number): number => {
  return calculateActivityTotalByType(activities, 'Investment', fundId);
};

const calculateRegularInvestments = (activities: ActivityLog[], fundId: number): number => {
  return calculateActivityTotalByType(activities, 'RegularInvestment', fundId);
};

const calculateTaxUplifts = (activities: ActivityLog[], fundId: number): number => {
  return calculateActivityTotalByType(activities, 'TaxUplift', fundId);
};

const calculateSwitchIns = (activities: ActivityLog[], fundId: number): number => {
  return calculateActivityTotalByType(activities, 'FundSwitchIn', fundId);
};

const calculateSwitchOuts = (activities: ActivityLog[], fundId: number): number => {
  return calculateActivityTotalByType(activities, 'FundSwitchOut', fundId);
};

const calculateProductSwitchIns = (activities: ActivityLog[], fundId: number): number => {
  return calculateActivityTotalByType(activities, 'ProductSwitchIn', fundId);
};

const calculateProductSwitchOuts = (activities: ActivityLog[], fundId: number): number => {
  return calculateActivityTotalByType(activities, 'ProductSwitchOut', fundId);
};

const calculateWithdrawals = (activities: ActivityLog[], fundId: number): number => {
  return calculateActivityTotalByType(activities, 'Withdrawal', fundId);
};



const calculateInvestmentsPlusSwitchIns = (activities: ActivityLog[], fundId: number): number => {
  const investments = calculateInvestments(activities, fundId);
  const regularInvestments = calculateRegularInvestments(activities, fundId);
      const taxUplifts = calculateTaxUplifts(activities, fundId);
    const switchIns = calculateSwitchIns(activities, fundId);
    const productSwitchIns = calculateProductSwitchIns(activities, fundId);
    
    return investments + regularInvestments + taxUplifts + switchIns + productSwitchIns;
};

const calculateValueMinusWithdrawals = (marketValue: number, activities: ActivityLog[], fundId: number): number => {
  const withdrawals = calculateWithdrawals(activities, fundId);
  const switchOuts = calculateSwitchOuts(activities, fundId);
  const productSwitchOuts = calculateProductSwitchOuts(activities, fundId);
  
  return marketValue + withdrawals + switchOuts + productSwitchOuts;
};

// Helper functions to calculate totals for the Period Overview table
const calculateTotalAmountInvested = (holdings: Holding[]): number => {
  return holdings.reduce((total, holding) => total + (holding.amount_invested || 0), 0);
};

// Helper to filter active/inactive holdings
const filterActiveHoldings = (holdings: Holding[]): Holding[] => {
  // Log all holdings for debugging
  console.log("All holdings before filtering:", holdings.map(h => ({
    id: h.id,
    fund_name: h.fund_name,
    status: h.status,
    end_date: h.end_date
  })));
  
  const activeHoldings = holdings.filter(holding => holding.status === 'active' || !holding.status);
  
  console.log("Active holdings after filtering:", activeHoldings.map(h => ({
    id: h.id,
    fund_name: h.fund_name,
    status: h.status
  })));
  
  return activeHoldings;
};

const filterInactiveHoldings = (holdings: Holding[]): Holding[] => {
  // Log before filtering
  console.log("Filtering inactive holdings from:", holdings.length, "holdings");
  
  // Before filtering, log the exact values for debugging
  console.log("All holdings status values:", holdings.map(h => ({ 
    id: h.id, 
    name: h.fund_name, 
    statusValue: h.status, 
    statusType: typeof h.status,
    statusLowerCase: h.status?.toLowerCase?.()
  })));
  
  const inactiveHoldings = holdings.filter(holding => {
    // ONLY check if status is explicitly set to 'inactive' with string comparison
    const rawStatus = holding.status;
    const statusString = typeof rawStatus === 'string' ? rawStatus.toLowerCase() : String(rawStatus).toLowerCase();
    const isStatusInactive = statusString === 'inactive';
    
    // Debug log for each holding with more details
    console.log(`Holding ID ${holding.id} (${holding.fund_name}):`, {
      rawStatus,
      statusString,
      isStatusInactive,
      // Still log end_date for reference but don't use it
      end_date: holding.end_date,
      isInactive: isStatusInactive // Only using status now
    });
    
    // ONLY return true if status is inactive
    return isStatusInactive;
  });
  
  console.log("Found inactive holdings:", inactiveHoldings.map(h => ({
    id: h.id,
    fund_name: h.fund_name,
    status: h.status,
    end_date: h.end_date
  })));
  
  return inactiveHoldings;
};

// Helper function to detect non-common valuation dates
const detectNonCommonValuationDates = (holdings: Holding[]): {
  hasNonCommonDates: boolean;
  nonCommonFunds: Array<{ fund_name: string; valuation_date: string }>;
  commonDates: string[];
} => {
  // Filter to only active holdings (ignore inactive ones)
  const activeHoldings = filterActiveHoldings(holdings);
  
  console.log('🔍 Valuation Date Detection Debug:', {
    totalHoldings: holdings.length,
    activeHoldings: activeHoldings.length,
    holdingsData: activeHoldings.map(h => ({
      id: h.id,
      fund_name: h.fund_name,
      valuation_date: h.valuation_date,
      market_value: h.market_value,
      status: h.status
    }))
  });
  
  if (activeHoldings.length === 0) {
    console.log('🔍 No active holdings found');
    return { hasNonCommonDates: false, nonCommonFunds: [], commonDates: [] };
  }
  
  // Separate funds with and without valid valuations
  // A valid valuation requires both a valuation_date AND a market_value (including zero)
  const fundsWithValuations = activeHoldings.filter(holding => 
    holding.valuation_date && holding.market_value !== null && holding.market_value !== undefined
  );
  const fundsWithoutValuations = activeHoldings.filter(holding => 
    !holding.valuation_date || holding.market_value === null || holding.market_value === undefined
  );
  
  console.log('🔍 Valuation separation:', {
    fundsWithValuations: fundsWithValuations.length,
    fundsWithoutValuations: fundsWithoutValuations.length,
    withValuations: fundsWithValuations.map(h => ({ fund_name: h.fund_name, valuation_date: h.valuation_date, market_value: h.market_value })),
    withoutValuations: fundsWithoutValuations.map(h => ({ fund_name: h.fund_name, valuation_date: h.valuation_date, market_value: h.market_value }))
  });
  
  // If no funds have valuations, no issue
  if (fundsWithValuations.length === 0) {
    console.log('🔍 No funds have valuations');
    return { hasNonCommonDates: false, nonCommonFunds: [], commonDates: [] };
  }
  
  // Calculate common dates among funds that DO have valuations
  const valuationDates = fundsWithValuations.map(holding => holding.valuation_date as string);
  
  // Count frequency of each date
  const dateFrequency: Record<string, number> = {};
  valuationDates.forEach(date => {
    dateFrequency[date] = (dateFrequency[date] || 0) + 1;
  });
  
  console.log('🔍 Date frequency analysis:', dateFrequency);
  
  // Find dates that ALL funds with valuations have (intersection)
  // These are dates where count equals the number of funds with valuations
  const totalFundsWithValuations = fundsWithValuations.length;
  const commonDates = Object.entries(dateFrequency)
    .filter(([, count]) => count === totalFundsWithValuations)
    .map(([date]) => date)
    .sort((a, b) => b.localeCompare(a)); // Sort descending (most recent first)
  
  console.log('🔍 Common valuation dates analysis:', {
    totalFundsWithValuations,
    allDates: Object.keys(dateFrequency),
    commonDates: commonDates,
    commonDatesCount: commonDates.length
  });
  
  // If some funds have valuations and others don't, that's non-common
  if (fundsWithoutValuations.length > 0) {
    const nonCommonFunds = fundsWithoutValuations.map(holding => {
      // Determine the appropriate display text based on the issue type
      let displayText = 'No valuation date';
      if (holding.valuation_date) {
        if (holding.market_value === null || holding.market_value === undefined) {
          displayText = 'No valuation amount';
        }
        // Note: Zero valuations are valid and should not appear in this list
      }
      
      return {
        fund_name: holding.fund_name || 'Unknown Fund',
        valuation_date: displayText
      };
    });
    
    console.log('🔍 Mixed valuation scenario detected - some funds have valid valuations, others don\'t');
    return {
      hasNonCommonDates: true,
      nonCommonFunds,
      commonDates // Include the common dates among funds that do have valuations
    };
  }
  
  // All funds have valuations - check if they're all the same date
  if (Object.keys(dateFrequency).length === 1) {
    console.log('🔍 All funds have same valuation date:', commonDates[0]);
    return { hasNonCommonDates: false, nonCommonFunds: [], commonDates };
  }
  
  // Multiple different valuation dates exist among all funds
  // Find funds with non-common dates (dates that aren't the most frequent)
  const nonCommonFunds = fundsWithValuations
    .filter(holding => holding.valuation_date && !commonDates.includes(holding.valuation_date))
    .map(holding => ({
      fund_name: holding.fund_name || 'Unknown Fund',
      valuation_date: holding.valuation_date as string
    }));
  
  console.log('🔍 Multiple valuation dates detected:', {
    commonDates,
    nonCommonFunds: nonCommonFunds.length,
    hasNonCommonDates: nonCommonFunds.length > 0
  });
  
  return {
    hasNonCommonDates: nonCommonFunds.length > 0,
    nonCommonFunds,
    commonDates
  };
};

// Create a virtual "Previous Funds" entry that aggregates all inactive funds
const createPreviousFundsEntry = (inactiveHoldings: Holding[], activityLogs: ActivityLog[]): Holding | null => {
  console.log("Creating Previous Funds entry with", inactiveHoldings.length, "inactive holdings");
  
  if (inactiveHoldings.length === 0) {
    console.log("No inactive holdings found, not creating Previous Funds entry");
    return null;
  }
  
  // Sum up all the values from inactive holdings
  const totalAmountInvested = inactiveHoldings.reduce((sum, holding) => sum + (holding.amount_invested || 0), 0);
  const totalMarketValue = inactiveHoldings.reduce((sum, holding) => sum + (holding.market_value || 0), 0);
  
  console.log("Previous Funds totals:", { totalAmountInvested, totalMarketValue });
  
  // Don't calculate IRR for Previous Funds as we'll always display N/A
  
  // Find the most recent IRR calculation date among inactive holdings
  const sortedDates = inactiveHoldings
    .filter(h => h.irr_calculation_date)
    .map(h => h.irr_calculation_date)
    .sort((a, b) => new Date(b!).getTime() - new Date(a!).getTime());
  
  const latestCalculationDate = sortedDates.length > 0 ? sortedDates[0] : undefined;
  
  // Find the most recent valuation date among inactive holdings
  const sortedValuationDates = inactiveHoldings
    .filter(h => h.valuation_date)
    .map(h => h.valuation_date)
    .sort((a, b) => new Date(b!).getTime() - new Date(a!).getTime());
  
  const latestValuationDate = sortedValuationDates.length > 0 ? sortedValuationDates[0] : undefined;
  
  const previousFundsEntry = {
    id: -1, // Special ID for the virtual fund
    fund_name: 'Previous Funds', // Distinctive name
    amount_invested: totalAmountInvested,
    market_value: totalMarketValue, // Include market value for consistency
    irr: undefined, // Don't set an IRR value since we'll display N/A
    irr_calculation_date: latestCalculationDate,
    valuation_date: latestValuationDate, // Add valuation date for the virtual fund
    account_holding_id: -1,
    product_id: -1, // Set product_id for virtual entry
    isVirtual: true, // Flag to identify this as a virtual entry
    isin_number: 'N/A', // Added to satisfy type requirements
    // Store the detailed information about inactive holdings
    inactiveHoldingIds: inactiveHoldings.map(h => ({
      id: h.id, // Portfolio fund ID
      fund_id: h.fund_id, // The actual fund ID to match with allFunds
      fund_name: h.fund_name // Include the fund name directly
    })),
    status: 'previous_funds' // Special status to identify this as an aggregation of inactive funds
  } as Holding;
  
  console.log("Created Previous Funds entry:", previousFundsEntry);
  return previousFundsEntry;
};

// Helper functions to calculate Previous Funds totals from inactive holdings
const calculatePreviousFundsInvestments = (activities: ActivityLog[], inactiveHoldings: Holding[]): number => {
  return inactiveHoldings.reduce((total, holding) => {
    return total + calculateInvestments(activities, holding.id);
  }, 0);
};

const calculatePreviousFundsRegularInvestments = (activities: ActivityLog[], inactiveHoldings: Holding[]): number => {
  return inactiveHoldings.reduce((total, holding) => {
    return total + calculateRegularInvestments(activities, holding.id);
  }, 0);
};

const calculatePreviousFundsTaxUplifts = (activities: ActivityLog[], inactiveHoldings: Holding[]): number => {
  return inactiveHoldings.reduce((total, holding) => {
    return total + calculateTaxUplifts(activities, holding.id);
  }, 0);
};

const calculatePreviousFundsSwitchIns = (activities: ActivityLog[], inactiveHoldings: Holding[]): number => {
  return inactiveHoldings.reduce((total, holding) => {
    return total + calculateSwitchIns(activities, holding.id);
  }, 0);
};

const calculatePreviousFundsSwitchOuts = (activities: ActivityLog[], inactiveHoldings: Holding[]): number => {
  return inactiveHoldings.reduce((total, holding) => {
    return total + calculateSwitchOuts(activities, holding.id);
  }, 0);
};

const calculatePreviousFundsProductSwitchIns = (activities: ActivityLog[], inactiveHoldings: Holding[]): number => {
  return inactiveHoldings.reduce((total, holding) => {
    return total + calculateProductSwitchIns(activities, holding.id);
  }, 0);
};

const calculatePreviousFundsProductSwitchOuts = (activities: ActivityLog[], inactiveHoldings: Holding[]): number => {
  return inactiveHoldings.reduce((total, holding) => {
    return total + calculateProductSwitchOuts(activities, holding.id);
  }, 0);
};



const calculatePreviousFundsWithdrawals = (activities: ActivityLog[], inactiveHoldings: Holding[]): number => {
  return inactiveHoldings.reduce((total, holding) => {
    return total + calculateWithdrawals(activities, holding.id);
  }, 0);
};

const calculateTotalRegularInvestments = (activities: ActivityLog[], holdings: Holding[]): number => {
  // Include ALL real holdings (active and inactive) but exclude virtual entries
  const allRealHoldings = holdings.filter(h => !h.isVirtual);
  const total = allRealHoldings.reduce((total, holding) => {
    const amount = calculateRegularInvestments(activities, holding.id);
    return total + amount;
  }, 0);
  
  return total;
};

const calculateTotalTaxUplifts = (activities: ActivityLog[], holdings: Holding[]): number => {
  // Include ALL real holdings (active and inactive) but exclude virtual entries
  const allRealHoldings = holdings.filter(h => !h.isVirtual);
  const total = allRealHoldings.reduce((total, holding) => {
    const amount = calculateTaxUplifts(activities, holding.id);
    return total + amount;
  }, 0);
  
  return total;
};

const calculateTotalSwitchIns = (activities: ActivityLog[], holdings: Holding[]): number => {
  // Include ALL real holdings (active and inactive) but exclude virtual entries
  const allRealHoldings = holdings.filter(h => !h.isVirtual);
  const total = allRealHoldings.reduce((total, holding) => {
    const amount = calculateSwitchIns(activities, holding.id);
    return total + amount;
  }, 0);
  
  return total;
};

const calculateTotalSwitchOuts = (activities: ActivityLog[], holdings: Holding[]): number => {
  // Include ALL real holdings (active and inactive) but exclude virtual entries
  const allRealHoldings = holdings.filter(h => !h.isVirtual);
  const total = allRealHoldings.reduce((total, holding) => {
    const amount = calculateSwitchOuts(activities, holding.id);
    return total + amount;
  }, 0);
  
  return total;
};

const calculateTotalProductSwitchIns = (activities: ActivityLog[], holdings: Holding[]): number => {
  // Include ALL real holdings (active and inactive) but exclude virtual entries
  const allRealHoldings = holdings.filter(h => !h.isVirtual);
  const total = allRealHoldings.reduce((total, holding) => {
    const amount = calculateProductSwitchIns(activities, holding.id);
    return total + amount;
  }, 0);
  
  return total;
};

const calculateTotalProductSwitchOuts = (activities: ActivityLog[], holdings: Holding[]): number => {
  // Include ALL real holdings (active and inactive) but exclude virtual entries
  const allRealHoldings = holdings.filter(h => !h.isVirtual);
  const total = allRealHoldings.reduce((total, holding) => {
    const amount = calculateProductSwitchOuts(activities, holding.id);
    return total + amount;
  }, 0);
  
  return total;
};

const calculateTotalWithdrawals = (activities: ActivityLog[], holdings: Holding[]): number => {
  // Include ALL real holdings (active and inactive) but exclude virtual entries
  const allRealHoldings = holdings.filter(h => !h.isVirtual);
  const total = allRealHoldings.reduce((total, holding) => {
    const amount = calculateActivityTotalByType(activities, 'Withdrawal', holding.id);
    return total + amount;
  }, 0);
  
  return total;
};



const calculateTotalValue = (holdings: Holding[]): number => {
  return holdings.reduce((total, holding) => {
    // Skip Previous Funds virtual entry and inactive holdings when calculating total market value
    if (holding.isVirtual || holding.status === 'inactive') {
      return total;
    }
    return total + (holding.market_value || 0);
  }, 0);
};



const calculateTotalValueMinusWithdrawals = (holdings: Holding[], activities: ActivityLog[]): number => {
  // Include ALL real holdings (active and inactive) but exclude virtual entries
  const allRealHoldings = holdings.filter(h => !h.isVirtual);
  return allRealHoldings.reduce((total, holding) => 
    total + calculateValueMinusWithdrawals(holding.market_value || 0, activities, holding.id), 0);
};

const calculateTotalInvestmentsPlusSwitchIns = (activities: ActivityLog[], holdings: Holding[]): number => {
  // Include ALL real holdings (active and inactive) but exclude virtual entries
  const allRealHoldings = holdings.filter(h => !h.isVirtual);
  return allRealHoldings.reduce((total, holding) => total + calculateInvestmentsPlusSwitchIns(activities, holding.id), 0);
};

// Add this new function to filter activity logs by year
const filterActivitiesByYear = (activities: ActivityLog[], year: number): ActivityLog[] => {
  console.log(`Filtering activities for year ${year}...`);
  console.log(`Total activities before filtering: ${activities.length}`);
  
  const filteredActivities = activities.filter(activity => {
    // Convert activity_timestamp to a Date object
    const activityDate = new Date(activity.activity_timestamp);
    const activityYear = activityDate.getFullYear();
    const matches = activityYear === year;
    return matches;
  });
  
  console.log(`Total activities after filtering for year ${year}: ${filteredActivities.length}`);
  
  if (filteredActivities.length > 0) {
    console.log('Sample filtered activity:', filteredActivities[0]);
  } else {
    console.warn(`No activities found for year ${year}`);
  }
  
  return filteredActivities;
};

const calculateTotalInvestments = (activities: ActivityLog[], holdings: Holding[]): number => {
  console.log('Calculating total investments...');
  
  // Include ALL real holdings (active and inactive) but exclude virtual entries
  const allRealHoldings = holdings.filter(h => !h.isVirtual);
  const total = allRealHoldings.reduce((total, holding) => {
    const amount = calculateInvestments(activities, holding.id);
    console.log(`Investments for holding ${holding.id} (${holding.fund_name}): ${amount}`);
    return total + amount;
  }, 0);
  
  console.log(`Total investments: ${total}`);
  return total;
};

interface AccountIRRCalculationProps {
  accountId?: string;
}

// Move PreviousFundsIRRDisplay outside main component to prevent recreating on each render
const PreviousFundsIRRDisplay: React.FC<{ 
  inactiveHoldings: Holding[]; 
  latestValuationDate: string | null;
  activityLogs: ActivityLog[]; // Add activityLogs as dependency since IRR depends on cash flows
}> = React.memo(({ inactiveHoldings, latestValuationDate, activityLogs }) => {
  const [livePreviousFundsIRR, setLivePreviousFundsIRR] = useState<number | null>(null);
  const [isLoadingLivePreviousFundsIRR, setIsLoadingLivePreviousFundsIRR] = useState(false);

  // Format date for display (month and year only)
  const formatDateMonthYear = (dateString: string): string => {
    const date = new Date(dateString);
    return date.toLocaleDateString('en-GB', {
      year: 'numeric',
      month: 'short'
    });
  };

  // Memoize the inactive fund IDs to prevent unnecessary recalculations
  const inactiveFundIds = useMemo(() => 
    inactiveHoldings.map(h => h.id), 
    [inactiveHoldings]
  );

  // Memoize relevant activities for the inactive funds
  const relevantActivities = useMemo(() => {
    const activities = activityLogs.filter(activity => 
      inactiveFundIds.includes(activity.portfolio_fund_id)
    );
    
    // Sort by timestamp and fund ID for consistent comparison
    return activities.sort((a, b) => {
      const timeCompare = a.activity_timestamp.localeCompare(b.activity_timestamp);
      if (timeCompare !== 0) return timeCompare;
      return a.portfolio_fund_id - b.portfolio_fund_id;
    });
  }, [activityLogs, inactiveFundIds]);

  // Create a simple cache key based on fund IDs and activity count/sum
  const cacheKey = useMemo(() => {
    const fundIdsStr = inactiveFundIds.sort().join(',');
    const activitySum = relevantActivities.reduce((sum, activity) => sum + activity.amount, 0);
    const activityCount = relevantActivities.length;
    return `${fundIdsStr}-${activityCount}-${activitySum}`;
  }, [inactiveFundIds, relevantActivities]);

  const calculateLivePreviousFundsIRR = useCallback(async () => {
    if (inactiveFundIds.length === 0) {
      console.log('PreviousFundsIRRDisplay: No inactive funds, skipping calculation');
      return;
    }
    
    console.log(`PreviousFundsIRRDisplay: Starting IRR calculation for funds [${inactiveFundIds.join(', ')}]`);
    console.log(`PreviousFundsIRRDisplay: Cache key: ${cacheKey}`);
    
    setIsLoadingLivePreviousFundsIRR(true);
    try {
      const response = await calculateStandardizedMultipleFundsIRR({
        portfolioFundIds: inactiveFundIds
      });
      
      if (response.data && response.data.irr_percentage !== undefined) {
        console.log(`PreviousFundsIRRDisplay: IRR calculation completed: ${response.data.irr_percentage}%`);
        // Divide by 100 since the API returns a percentage value (like 520 for 5.2%)
        // but the display code expects a decimal value (like 5.2 for 5.2%)
        setLivePreviousFundsIRR(response.data.irr_percentage / 100);
      }
    } catch (error) {
      console.error('PreviousFundsIRRDisplay: Error calculating IRR:', error);
      setLivePreviousFundsIRR(null);
    } finally {
      setIsLoadingLivePreviousFundsIRR(false);
    }
  }, [inactiveFundIds, cacheKey]);

  // Only recalculate when the cache key changes
  useEffect(() => {
    calculateLivePreviousFundsIRR();
  }, [calculateLivePreviousFundsIRR]);

  if (isLoadingLivePreviousFundsIRR) {
    return <span className="text-xs text-gray-500 text-right">Loading...</span>;
  }

  if (livePreviousFundsIRR !== null) {
    return (
      <>
        <div className={`font-medium text-right ${
          livePreviousFundsIRR >= 0 ? 'text-green-700' : 'text-red-700'
        }`}>
          {Math.abs(livePreviousFundsIRR) > 1 
            ? `${livePreviousFundsIRR.toFixed(1)}%` 
            : formatPercentage(livePreviousFundsIRR)}
          <span className="ml-1">
            {livePreviousFundsIRR >= 0 ? '▲' : '▼'}
          </span>
        </div>
        {livePreviousFundsIRR !== null && (
          <div className="text-xs text-gray-600 mt-1 text-right">
            {latestValuationDate ? formatDateMonthYear(latestValuationDate) : 'N/A'}
          </div>
        )}
      </>
    );
  }

  return <span className="text-gray-500 text-right">N/A</span>;
}, (prevProps, nextProps) => {
  // Custom comparison function for React.memo
  // Only re-render if the actual data that affects IRR calculation has changed
  
  // Compare inactive holdings
  if (prevProps.inactiveHoldings.length !== nextProps.inactiveHoldings.length) {
    console.log('PreviousFundsIRRDisplay: Re-rendering due to inactive holdings count change');
    return false;
  }
  
  const prevFundIds = prevProps.inactiveHoldings.map(h => h.id).sort();
  const nextFundIds = nextProps.inactiveHoldings.map(h => h.id).sort();
  if (JSON.stringify(prevFundIds) !== JSON.stringify(nextFundIds)) {
    console.log('PreviousFundsIRRDisplay: Re-rendering due to fund IDs change');
    return false;
  }
  
  // Compare relevant activities
  const prevRelevantActivities = prevProps.activityLogs.filter(activity => 
    prevFundIds.includes(activity.portfolio_fund_id)
  );
  const nextRelevantActivities = nextProps.activityLogs.filter(activity => 
    nextFundIds.includes(activity.portfolio_fund_id)
  );
  
  if (prevRelevantActivities.length !== nextRelevantActivities.length) {
    console.log('PreviousFundsIRRDisplay: Re-rendering due to activity count change');
    return false;
  }
  
  // Simple comparison of activity sums (if activities changed, sum will likely change)
  const prevActivitySum = prevRelevantActivities.reduce((sum, activity) => sum + activity.amount, 0);
  const nextActivitySum = nextRelevantActivities.reduce((sum, activity) => sum + activity.amount, 0);
  
  if (prevActivitySum !== nextActivitySum) {
    console.log('PreviousFundsIRRDisplay: Re-rendering due to activity sum change');
    return false;
  }
  
  // Compare valuation date
  if (prevProps.latestValuationDate !== nextProps.latestValuationDate) {
    console.log('PreviousFundsIRRDisplay: Re-rendering due to valuation date change');
    return false;
  }
  
  // If we get here, props are effectively the same
  console.log('PreviousFundsIRRDisplay: Skipping re-render - props unchanged');
  return true;
});

const AccountIRRCalculation: React.FC<AccountIRRCalculationProps> = ({ accountId: propAccountId }) => {
  const { accountId: paramAccountId } = useParams<{ accountId: string }>();
  const accountId = propAccountId || paramAccountId;
  const navigate = useNavigate();
  const { api } = useAuth();
  const [account, setAccount] = useState<Account | null>(null);
  const [holdings, setHoldings] = useState<Holding[]>([]);
  const [activityLogs, setActivityLogs] = useState<ActivityLog[]>([]);
  const [isLoading, setIsLoading] = useState(true);
  const [error, setError] = useState<string | null>(null);

  const [selectedPortfolioFundId, setSelectedPortfolioFundId] = useState<number | null>(null);
  const [selectedFundName, setSelectedFundName] = useState<string>('');
  const [isIRRModalOpen, setIsIRRModalOpen] = useState<boolean>(false);

  const [allFunds, setAllFunds] = useState<any[]>([]);
  const [deactivating, setDeactivating] = useState<boolean>(false);
  const [deactivationError, setDeactivationError] = useState<string | null>(null);
  const [showDeactivationConfirm, setShowDeactivationConfirm] = useState<boolean>(false);
  const [fundToDeactivate, setFundToDeactivate] = useState<{id: number, name: string, market_value: number} | null>(null);
  const [selectedFundsForDeactivation, setSelectedFundsForDeactivation] = useState<Set<number>>(new Set());
  const [isBulkDeactivationMode, setIsBulkDeactivationMode] = useState<boolean>(false);
  const [fundsToDeactivate, setFundsToDeactivate] = useState<Array<{id: number, name: string, market_value: number}>>([]);
  const [latestValuationDate, setLatestValuationDate] = useState<string | null>(null);
  const [isProviderSwitchModalOpen, setIsProviderSwitchModalOpen] = useState<boolean>(false);
  const [availableProviders, setAvailableProviders] = useState<Array<{id: number, name: string}>>([]);
  const [selectedProvider, setSelectedProvider] = useState<number | null>(null);
  const [isSwitchingProvider, setIsSwitchingProvider] = useState(false);
  const [switchDescription, setSwitchDescription] = useState<string>('');
  const [providerSwitches, setProviderSwitches] = useState<any[]>([]);
  const [switchDate, setSwitchDate] = useState<string>('');
  const [initialNotes, setInitialNotes] = useState<string>('');
  const [isSavingNotes, setIsSavingNotes] = useState(false);
  const [notesError, setNotesError] = useState<string | null>(null);
  const [hasUnsavedNotes, setHasUnsavedNotes] = useState(false);
  
  // Utility functions for localStorage notes persistence
  const getStorageKey = () => `irr_notes_${paramAccountId}`;
  
  const saveNotesToStorage = (notes: string) => {
    try {
      localStorage.setItem(getStorageKey(), notes);
      localStorage.setItem(`${getStorageKey()}_timestamp`, Date.now().toString());
    } catch (error) {
      console.warn('Failed to save notes to localStorage:', error);
    }
  };
  
  const loadNotesFromStorage = () => {
    try {
      return localStorage.getItem(getStorageKey()) || '';
    } catch (error) {
      console.warn('Failed to load notes from localStorage:', error);
      return '';
    }
  };
  
  const clearNotesFromStorage = () => {
    try {
      localStorage.removeItem(getStorageKey());
      localStorage.removeItem(`${getStorageKey()}_timestamp`);
    } catch (error) {
      console.warn('Failed to clear notes from localStorage:', error);
    }
  };
  
  const getStorageTimestamp = () => {
    try {
      const timestamp = localStorage.getItem(`${getStorageKey()}_timestamp`);
      return timestamp ? parseInt(timestamp, 10) : 0;
    } catch (error) {
      console.warn('Failed to get storage timestamp:', error);
      return 0;
    }
  };
  
  // State for total portfolio IRR from backend
  const [totalPortfolioIRR, setTotalPortfolioIRR] = useState<number | null>(null);
  const [totalPortfolioIRRDate, setTotalPortfolioIRRDate] = useState<string | undefined>(undefined);
  const [isTotalPortfolioIRRLoading, setIsTotalPortfolioIRRLoading] = useState<boolean>(false);
  const [totalPortfolioIRRError, setTotalPortfolioIRRError] = useState<string | null>(null);
  
  // Previous Funds expansion state
  const [isPreviousFundsExpanded, setIsPreviousFundsExpanded] = useState<boolean>(false);

  // Unified single fund IRR state (for both active and inactive funds)
  const [singleFundIRRs, setSingleFundIRRs] = useState<{[fundId: number]: {irr: number, date: string} | null}>({});
  const [isLoadingSingleFundIRRs, setIsLoadingSingleFundIRRs] = useState(false);

  // Manual IRR recalculation state
  const [isRecalculatingAllIRRs, setIsRecalculatingAllIRRs] = useState(false);

  // Valuation date indicator tooltip state
  const [showValuationTooltip, setShowValuationTooltip] = useState(false);

  // Memoize inactiveHoldings to prevent unnecessary recalculations and re-renders
  const inactiveHoldings = useMemo(() => 
    filterInactiveHoldings(holdings), 
    [holdings]
  );

  // Memoize non-common valuation dates detection
  const valuationDateInfo = useMemo(() => 
    detectNonCommonValuationDates(holdings), 
    [holdings]
  );

  useEffect(() => {
    if (accountId) {
      fetchData(accountId);
    } else {
      console.error('AccountIRRCalculation: No accountId available for data fetching');
    }
  }, [accountId, api]);

  useEffect(() => {
    const today = new Date();
    const currentMonthYear = `${today.getFullYear()}-${String(today.getMonth() + 1).padStart(2, '0')}`;
    setSwitchDate(currentMonthYear);
  }, []);

  // Removed availableYears useEffect since we're no longer using year selection

  useEffect(() => {
    if (account) {
      setInitialNotes(account.notes || '');
    }
  }, [account]);

  // useEffect to fetch total portfolio IRR from backend (all time)
  useEffect(() => {
    const fetchTotalPortfolioIRR = async () => {
      if (account?.portfolio_id) {
        setIsTotalPortfolioIRRLoading(true);
        setTotalPortfolioIRRError(null);
        try {
          console.log(`Fetching total portfolio IRR for portfolio ${account.portfolio_id}`);
          // Ensure api is available before calling
          if (!api) {
            console.error("API service is not available for fetching total portfolio IRR.");
            setTotalPortfolioIRRError("API service not available.");
            setIsTotalPortfolioIRRLoading(false);
            return;
          }
          const response = await getLatestPortfolioIRR(account.portfolio_id);
          console.log('Latest portfolio IRR response:', response.data);
          // The latest IRR endpoint returns the IRR data directly
          if (response.data && response.data.irr_result !== null && response.data.irr_result !== undefined) {
            setTotalPortfolioIRR(response.data.irr_result);
            setTotalPortfolioIRRDate(response.data.irr_date);
          } else {
            setTotalPortfolioIRR(null);
            setTotalPortfolioIRRDate(undefined);
            setTotalPortfolioIRRError('No portfolio IRR data available');
            console.error('No portfolio IRR data found');
          }
        } catch (err: any) {
          console.error('API Call Error fetching latest portfolio IRR:', err);
          setTotalPortfolioIRR(null);
          setTotalPortfolioIRRDate(undefined);
          // Handle 404 errors specifically (no IRR data available)
          if (err.response?.status === 404) {
            setTotalPortfolioIRRError('No portfolio IRR calculated yet. Click "Calculate Latest IRRs" to generate.');
          } else {
            setTotalPortfolioIRRError(err.response?.data?.detail || err.message || 'An unknown error occurred while fetching portfolio IRR.');
          }
        } finally {
          setIsTotalPortfolioIRRLoading(false);
        }
      } else {
        setTotalPortfolioIRR(null);
        setTotalPortfolioIRRDate(undefined);
        setIsTotalPortfolioIRRLoading(false);
        setTotalPortfolioIRRError(null);
      }
    };

    fetchTotalPortfolioIRR();
  }, [account?.portfolio_id, api]); // Removed holdings and activityLogs to prevent duplicate fetching

  // Effect to map IRR data from holdings to singleFundIRRs state (no additional API calls)
  useEffect(() => {
    if (holdings.length === 0) {
      setSingleFundIRRs({});
      setIsLoadingSingleFundIRRs(false);
      return;
    }
    
    console.log(`Mapping IRR values from holdings data for ${holdings.length} funds`);
    
    // Map IRR values from holdings data (already fetched in fetchData)
    const mappedIRRs: {[fundId: number]: {irr: number, date: string} | null} = {};
    
    holdings.forEach(holding => {
      if (holding.isVirtual) return; // Skip virtual entries
      
      if (holding.irr !== undefined && holding.irr !== null && holding.irr_calculation_date) {
        mappedIRRs[holding.id] = {
          irr: holding.irr,
          date: holding.irr_calculation_date
        };
        console.log(`Mapped IRR for fund ${holding.id} (${holding.fund_name}):`, mappedIRRs[holding.id]);
      } else {
        mappedIRRs[holding.id] = null;
        console.log(`No IRR data for fund ${holding.id} (${holding.fund_name})`);
      }
    });
    
    setSingleFundIRRs(mappedIRRs);
    setIsLoadingSingleFundIRRs(false);
  }, [holdings]); // Only depends on holdings, no API calls needed

  // Load notes from localStorage when component mounts and account data is available
  useEffect(() => {
    if (paramAccountId && account) {
      const storedNotes = loadNotesFromStorage();
      const storageTimestamp = getStorageTimestamp();
      
      // If there are stored notes and they're newer than the account data
      if (storedNotes && storageTimestamp > 0) {
        const accountNotes = account.notes || '';
        
        // Use stored notes if they're different from backend notes
        if (storedNotes !== accountNotes) {
          const updatedAccount = { ...account, notes: storedNotes };
          setAccount(updatedAccount);
          setHasUnsavedNotes(true);
        }
      }
    }
  }, [account?.id]);

  // Handle clicking outside tooltip to close it
  useEffect(() => {
    const handleClickOutside = (event: Event) => {
      const target = event.target as Element;
      if (showValuationTooltip && !target.closest('.valuation-tooltip-container')) {
        setShowValuationTooltip(false);
      }
    };

    if (showValuationTooltip) {
      document.addEventListener('click', handleClickOutside);
    }

    return () => {
      document.removeEventListener('click', handleClickOutside);
    };
  }, [showValuationTooltip]);

  // Save notes to localStorage when tab becomes hidden (but no beforeunload warning)
  useEffect(() => {
    const handleVisibilityChange = () => {
      if (document.visibilityState === 'hidden' && account?.notes) {
        // Save to localStorage when tab becomes hidden
        saveNotesToStorage(account.notes);
      }
    };

    document.addEventListener('visibilitychange', handleVisibilityChange);

    return () => {
      document.removeEventListener('visibilitychange', handleVisibilityChange);
    };
  }, [account?.notes]);


  const fetchData = async (accountId: string) => {
    try {
      setIsLoading(true);
      setError(null);
      
      console.log('ProductIRRCalculation: Starting optimized data fetch for account ID:', accountId);
      
      // First fetch the account/product to get the portfolio_id
      const accountResponse = await api.get(`/api/client_products/${accountId}/complete`);
      console.log('ProductIRRCalculation: Account/product data received:', accountResponse.data);
      
      // Get the portfolio_id from the account
      const portfolioId = accountResponse.data.portfolio_id;
      console.log('ProductIRRCalculation: Using portfolio ID:', portfolioId);
      
      if (!portfolioId) {
        console.error('ProductIRRCalculation: No portfolio ID found for this product');
        setError('No portfolio is associated with this product. Please assign a portfolio first.');
        setIsLoading(false);
        // Set account even if there's an error so we can show product info
        setAccount(accountResponse.data);
        // Initialize notes from account data, checking localStorage first
        const storedNotes = loadNotesFromStorage();
        if (storedNotes && storedNotes !== accountResponse.data.notes) {
          console.log('Using stored notes from localStorage');
          accountResponse.data.notes = storedNotes;
          setHasUnsavedNotes(true);
        }
        setInitialNotes(accountResponse.data.notes || '');
        return;
      }
      
      // Get portfolio details if we have a portfolio_id
      if (portfolioId) {
        const portfolioResponse = await api.get(`/portfolios/${portfolioId}`);
        if (portfolioResponse.data) {
          // Merge portfolio data into account object
          accountResponse.data.portfolio_name = portfolioResponse.data.portfolio_name;
        }
      }
      
      // Set account data with portfolio information, checking localStorage first
      const storedNotesMain = loadNotesFromStorage();
      if (storedNotesMain && storedNotesMain !== accountResponse.data.notes) {
        console.log('Using stored notes from localStorage (main flow)');
        accountResponse.data.notes = storedNotesMain;
        setHasUnsavedNotes(true);
      }
      setAccount(accountResponse.data);
      setInitialNotes(accountResponse.data.notes || '');
      
      // Use the new optimized endpoints to get all data at once
      console.log('ProductIRRCalculation: Fetching complete portfolio data with new optimized endpoint');
      
      const [completePortfolioResponse, activityLogsResponse] = await Promise.all([
        api.get(`/portfolios/${portfolioId}/complete`),
        api.get(`/portfolios/${portfolioId}/activity_logs`)
      ]);
      
      const completeData = completePortfolioResponse.data;
      const activityData = activityLogsResponse.data;
      
      console.log('ProductIRRCalculation: Complete portfolio data received:', completeData);
      console.log('ProductIRRCalculation: Complete activity logs received:', activityData);
      
      // Process portfolio funds as holdings
      const processedHoldings: Holding[] = [];
      
      if (completeData.portfolio_funds && completeData.portfolio_funds.length > 0) {
        completeData.portfolio_funds.forEach((portfolioFund: any) => {
          const holding: Holding = {
            id: portfolioFund.id,
            fund_id: portfolioFund.available_funds_id,
            fund_name: portfolioFund.fund_name,
            isin_number: portfolioFund.isin_number,
            amount_invested: portfolioFund.amount_invested || 0,
            market_value: portfolioFund.market_value || 0,
            irr: portfolioFund.irr_result,
            irr_calculation_date: portfolioFund.irr_date,
            account_holding_id: portfolioFund.id,
            product_id: accountResponse.data.id,
            status: portfolioFund.status || 'active',
            valuation_date: portfolioFund.valuation_date,
            target_weighting: portfolioFund.target_weighting?.toString()
          };
          
          processedHoldings.push(holding);
        });
      }
      
      // Set state with the processed data
      setHoldings(processedHoldings);
      setAllFunds(completeData.all_funds || []);
      setActivityLogs(activityData.activity_logs || []);
      
      // Individual fund IRRs (including inactive funds) will come from the 
      // singleFundIRRs state populated by fetchSingleFundIRRsFromView.
      // No need to calculate them here on page reload.
      
      // Find the latest valuation date
      let latestDate: string | null = null;
      processedHoldings.forEach(holding => {
        if (holding.valuation_date && (!latestDate || holding.valuation_date > latestDate)) {
          latestDate = holding.valuation_date;
        }
      });
      
      if (latestDate) {
        setLatestValuationDate(latestDate);
      }
      
      // Fetch provider switches
      await fetchProviderSwitches(accountId);
      
      setIsLoading(false);
      

    } catch (error) {
      console.error('Error fetching data:', error);
      setError('Failed to load data. Please try again later.');
      setIsLoading(false);
    }
  };



  const refreshData = useCallback(async () => {
    if (accountId) {
      // Clear single fund IRR cache to ensure fresh data
      setSingleFundIRRs({});
      setIsLoadingSingleFundIRRs(false);
      
      // Force a small delay to ensure backend operations have completed
      setTimeout(async () => {
        try {
          await fetchData(accountId);
          
          // After the main data fetch, explicitly refresh IRR values from views
          // to ensure the Period Overview table shows the latest calculated IRRs
          
          // Fetch latest portfolio IRR for totals row
          if (account?.portfolio_id) {
            try {
              const response = await getLatestPortfolioIRR(account.portfolio_id);
              if (response.data && response.data.irr_result !== null && response.data.irr_result !== undefined) {
                setTotalPortfolioIRR(response.data.irr_result);
                setTotalPortfolioIRRDate(response.data.irr_date);
              }
            } catch (irrError) {
              console.error('Error fetching latest portfolio IRR:', irrError);
            }
          }
          
          // Force a second fetch with a longer delay to ensure all IRR calculations
          // have been completed and stored in the database views
          setTimeout(async () => {
            try {
              // Re-fetch the complete portfolio data to get updated IRR values
              if (account?.portfolio_id) {
                const completePortfolioResponse = await api.get(`/portfolios/${account.portfolio_id}/complete`);
                const completeData = completePortfolioResponse.data;
                
                // Update holdings with latest IRR values
                if (completeData.portfolio_funds && completeData.portfolio_funds.length > 0) {
                  const updatedHoldings: Holding[] = [];
                  
                  completeData.portfolio_funds.forEach((portfolioFund: any) => {
                    const holding: Holding = {
                      id: portfolioFund.id,
                      fund_id: portfolioFund.available_funds_id,
                      fund_name: portfolioFund.fund_name,
                      isin_number: portfolioFund.isin_number,
                      amount_invested: portfolioFund.amount_invested || 0,
                      market_value: portfolioFund.market_value || 0,
                      irr: portfolioFund.irr_result, // This should now have the latest IRR value
                      irr_calculation_date: portfolioFund.irr_date,
                      account_holding_id: portfolioFund.id,
                      product_id: account?.id,
                      status: portfolioFund.status || 'active',
                      valuation_date: portfolioFund.valuation_date,
                      target_weighting: portfolioFund.target_weighting?.toString()
                    };
                    
                    updatedHoldings.push(holding);
                  });
                  
                  setHoldings(updatedHoldings);
                }
              }
              
            } catch (refreshError) {
              console.error('Error during second IRR refresh:', refreshError);
            }
          }, 3000); // 3 second delay for second refresh
          
        } catch (fetchError) {
          console.error('Error during main data refresh:', fetchError);
        }
      }, 1000); // 1 second delay for initial refresh
    }
  }, [accountId, account?.portfolio_id, api, fetchData]);

  // Function to trigger single fund IRR recalculation when activities change
  const triggerSingleFundIRRRecalculation = useCallback(async (portfolioFundIds: number[]) => {
    if (!api) return;
    
    try {
      const promises = portfolioFundIds.map(async (fundId) => {
        try {
          const response = await calculateStandardizedSingleFundIRR({ portfolioFundId: fundId });
          return response.data;
        } catch (error) {
          console.error(`Error recalculating IRR for fund ${fundId}:`, error);
          return null;
        }
      });
      
      await Promise.all(promises);
      
    } catch (error) {
      console.error('Error during single fund IRR recalculation:', error);
    }
  }, [api]);

  const triggerPortfolioIRRRecalculation = useCallback(async () => {
    if (!api || !account?.portfolio_id) return;
    
    try {
      const activeHoldings = filterActiveHoldings(holdings);
      const portfolioFundIds = activeHoldings.map(h => h.id);
      
      const response = await calculateStandardizedMultipleFundsIRR({
        portfolioFundIds
      });
      
      return response.data;
    } catch (error) {
      console.error('Error during portfolio IRR recalculation:', error);
      return null;
    }
  }, [api, account?.portfolio_id, holdings]);

  // Function to manually recalculate all IRRs for testing
  const handleManualRecalculateAllIRRs = useCallback(async () => {
    if (isRecalculatingAllIRRs || !account?.portfolio_id) {
      return;
    }

    setIsRecalculatingAllIRRs(true);
    try {
      // Get all real holdings (both active and inactive, excluding virtual entries)
      const allRealHoldings = holdings.filter(h => !h.isVirtual);

      // Step 1: Recalculate single fund IRRs for ALL real funds (active + inactive)
      const singleFundPromises = allRealHoldings.map(async (fund) => {
        try {
          const response = await calculateStandardizedSingleFundIRR({ 
            portfolioFundId: fund.id 
          });
          return { success: true, fundId: fund.id, fundName: fund.fund_name };
        } catch (error) {
          console.error(`Single fund IRR failed for ${fund.id}: ${fund.fund_name}`, error);
          return { success: false, fundId: fund.id, fundName: fund.fund_name, error };
        }
      });

      const singleFundResults = await Promise.all(singleFundPromises);
      const successfulSingleFunds = singleFundResults.filter(r => r.success);
      const failedSingleFunds = singleFundResults.filter(r => !r.success);
      
      if (failedSingleFunds.length > 0) {
        console.warn('Failed single fund IRRs:', failedSingleFunds);
      }

      // Step 2: Recalculate Previous Funds total IRR (inactive funds only)
      if (inactiveHoldings.length > 0) {
        try {
          const inactiveFundIds = inactiveHoldings.map(h => h.id);
          const previousFundsResponse = await calculateStandardizedMultipleFundsIRR({
            portfolioFundIds: inactiveFundIds
          });
        } catch (error) {
          console.error('Previous Funds IRR calculation failed:', error);
        }
      }

      // Step 3: Force recalculate total portfolio IRR using multiple fund calculation
      try {
        // Use the multiple fund IRR calculation for ALL funds (active + inactive) to get portfolio IRR
        const allFundIds = allRealHoldings.map(h => h.id);
        
        const portfolioIRRResponse = await calculateStandardizedMultipleFundsIRR({
          portfolioFundIds: allFundIds
        });
        
        // Step 3b: Store the calculated portfolio IRR in the database
        if (portfolioIRRResponse.data?.irr_percentage !== undefined) {
          try {
            const storeResponse = await api.post(`/portfolio_irr_values`, {
              portfolio_id: account.portfolio_id,
              irr_result: portfolioIRRResponse.data.irr_percentage,
              calculation_date: new Date().toISOString().split('T')[0], // Today's date in YYYY-MM-DD format
              calculation_method: 'multiple_fund_standardized'
            });
          } catch (storeError) {
            console.error('Failed to store portfolio IRR:', storeError);
          }
        }
      } catch (error) {
        console.error('Total portfolio IRR calculation failed:', error);
      }

      // Step 4: Refresh all data to fetch updated IRRs from views
      await refreshData();
      
    } catch (error) {
      console.error('Error during manual IRR recalculation:', error);
    } finally {
      setIsRecalculatingAllIRRs(false);
    }
  }, [api, account?.portfolio_id, holdings, refreshData]);

  // Format currency with commas and 2 decimal places
  const formatCurrency = (amount: number): string => {
    return new Intl.NumberFormat('en-GB', {
      style: 'currency',
      currency: 'GBP',
      minimumFractionDigits: 0,
      maximumFractionDigits: 0
    }).format(amount);
  };

  // Format percentage with 1 decimal place
  const formatPercentage = (value: number): string => {
    if (value === null || value === undefined) {
      return 'N/A';
    }
    return `${value.toFixed(1)}%`;
  };

  // Format date only
  const formatDate = (dateString: string): string => {
    const date = new Date(dateString);
    return date.toLocaleDateString('en-GB', {
      year: 'numeric',
      month: 'short',
      day: 'numeric'
    });
  };

  // Format date for Period Overview table (month and year only)
  const formatDateMonthYear = (dateString: string): string => {
    const date = new Date(dateString);
    return date.toLocaleDateString('en-GB', {
      year: 'numeric',
      month: 'short'
    });
  };

  // Format activity type for display - convert camelCase or snake_case to spaces
  const formatActivityType = (activityType: string): string => {
    if (!activityType) return '';
    
    // Replace underscores with spaces
    let formatted = activityType.replace(/_/g, ' ');
    
    // Add spaces between camelCase words
    formatted = formatted.replace(/([a-z])([A-Z])/g, '$1 $2');
    
    // Capitalize first letter of each word
    return formatted
      .split(' ')
      .map(word => word.charAt(0).toUpperCase() + word.slice(1).toLowerCase())
      .join(' ');
  };

  // Add handler for IRR calculation


  // Add the function to update a portfolio fund's status to inactive
  const deactivatePortfolioFund = async (portfolioFundId: number) => {
    try {
      setDeactivating(true);
      setDeactivationError(null);
      
      // First, check if the latest valuation is zero
      const fundToCheck = holdings.find(holding => holding.id === portfolioFundId);
      
      if (!fundToCheck) {
        throw new Error('Fund not found');
      }
      
      if (fundToCheck.market_value > 0) {
        throw new Error('Cannot deactivate a fund with a non-zero valuation. Please set the latest valuation to zero first.');
      }
      
      // Update the portfolio fund status to 'inactive'
      await api.patch(`/portfolio_funds/${portfolioFundId}`, {
        status: 'inactive'
      });
      
      // Refresh the data to show the updated status
      fetchData(accountId as string);
      
      // Close the confirmation modal
      setShowDeactivationConfirm(false);
      setFundToDeactivate(null);
      
    } catch (err: any) {
      console.error('Error deactivating portfolio fund:', err);
      setDeactivationError(err.message || 'Failed to deactivate fund');
    } finally {
      setDeactivating(false);
    }
  };

  // Bulk deactivation function
  const deactivateMultiplePortfolioFunds = async (fundIds: number[]) => {
    try {
      setDeactivating(true);
      setDeactivationError(null);
      
      // Check if any selected funds have non-zero valuations
      const fundsWithValue = fundIds
        .map(id => holdings.find(holding => holding.id === id))
        .filter(fund => fund && fund.market_value > 0);
      
      if (fundsWithValue.length > 0) {
        const fundNames = fundsWithValue.map(fund => fund!.fund_name).join(', ');
        throw new Error(`Cannot deactivate funds with non-zero valuations: ${fundNames}. Please set their latest valuations to zero first.`);
      }
      
      // Deactivate all selected funds in parallel
      const deactivationPromises = fundIds.map(fundId =>
        api.patch(`/portfolio_funds/${fundId}`, { status: 'inactive' })
      );
      
      await Promise.all(deactivationPromises);
      
      // Refresh the data to show the updated status
      fetchData(accountId as string);
      
      // Close the confirmation modal and reset selection
      setShowDeactivationConfirm(false);
      setFundsToDeactivate([]);
      setSelectedFundsForDeactivation(new Set());
      setIsBulkDeactivationMode(false);
      
    } catch (err: any) {
      console.error('Error deactivating portfolio funds:', err);
      setDeactivationError(err.message || 'Failed to deactivate funds');
    } finally {
      setDeactivating(false);
    }
  };

  // Toggle fund selection for bulk deactivation
  const toggleFundSelection = (fundId: number) => {
    const newSelection = new Set(selectedFundsForDeactivation);
    if (newSelection.has(fundId)) {
      newSelection.delete(fundId);
    } else {
      newSelection.add(fundId);
    }
    setSelectedFundsForDeactivation(newSelection);
  };

  // Select all active funds for deactivation
  const selectAllActiveFunds = () => {
    const activeFunds = holdings.filter(holding => 
      !holding.isVirtual && holding.status !== 'inactive'
    );
    setSelectedFundsForDeactivation(new Set(activeFunds.map(fund => fund.id)));
  };

  // Clear all selections
  const clearFundSelections = () => {
    setSelectedFundsForDeactivation(new Set());
  };

  // Start bulk deactivation flow
  const startBulkDeactivation = () => {
    if (selectedFundsForDeactivation.size === 0) return;
    
    const selectedFunds = Array.from(selectedFundsForDeactivation)
      .map(id => holdings.find(holding => holding.id === id))
      .filter(fund => fund)
      .map(fund => ({
        id: fund!.id,
        name: fund!.fund_name || 'Unknown Fund',
        market_value: fund!.market_value || 0
      }));
    
    setFundsToDeactivate(selectedFunds);
    setShowDeactivationConfirm(true);
  };

  // Add this after the fetchData function
  const fetchAvailableProviders = async () => {
    try {
      const response = await api.get('/available_providers');
      setAvailableProviders(response.data);
    } catch (error) {
      console.error('Error fetching providers:', error);
    }
  };

  // Add this function to handle provider switch
  const handleProviderSwitch = async () => {
    if (!selectedProvider || !account) return;
    
    try {
      setIsSwitchingProvider(true);
      
      // Store the previous provider ID before switching
      const previousProviderId = account.provider_id;
      
      // First, update the client_product with the new provider
      await api.patch(`/client_products/${account.id}`, {
        provider_id: selectedProvider
      });
      
      // Parse the month-year string to create a date object for the 1st of the month
      const [year, month] = switchDate.split('-').map(num => parseInt(num));
      const switchDateObj = new Date(year, month - 1, 1); // JavaScript months are 0-indexed
      
      // Then create an entry in the provider_switch_log table
      await api.post('/provider_switch_log', {
        client_product_id: account.id,
        switch_date: switchDateObj.toISOString(),
        previous_provider_id: previousProviderId,
        new_provider_id: selectedProvider,
        description: switchDescription.trim() || 'No description' // Use default if empty
      });
      
      // Refresh the data after provider switch
      await fetchData(accountId as string);
      setIsProviderSwitchModalOpen(false);
      setSelectedProvider(null);
      setSwitchDescription(''); // Reset description
    } catch (error) {
      console.error('Error switching provider:', error);
      alert('Failed to switch provider. Please try again.');
    } finally {
      setIsSwitchingProvider(false);
    }
  };

  // Add this useEffect to fetch providers when modal opens
  useEffect(() => {
    if (isProviderSwitchModalOpen) {
      fetchAvailableProviders();
    }
  }, [isProviderSwitchModalOpen]);

  // Add a function to fetch provider switches
  const fetchProviderSwitches = async (productId: string) => {
    try {
      const response = await api.get(`/client_products/${productId}/provider_switches`);
      setProviderSwitches(response.data || []);
      console.log('Provider switches loaded:', response.data);
    } catch (error) {
      console.error('Error fetching provider switches:', error);
      setProviderSwitches([]);
    }
  };

  // Handle notes change
  const handleNotesChange = (e: React.ChangeEvent<HTMLTextAreaElement>) => {
    if (account) {
      const updatedAccount = { ...account, notes: e.target.value };
      setAccount(updatedAccount);
      
      // Track unsaved changes
      setHasUnsavedNotes(e.target.value !== initialNotes);
      
      // Save to localStorage on every change for persistence
      saveNotesToStorage(e.target.value);
      
      // Clear any previous error
      setNotesError(null);
    }
  };

  // Save notes when textarea loses focus
  const handleNotesBlur = async () => {
    if (!account || account.notes === initialNotes) return;

    try {
      setIsSavingNotes(true);
      await api.patch(`/api/client_products/${account.id}`, { notes: account.notes });
      setInitialNotes(account.notes || '');
      setHasUnsavedNotes(false);
      
      // Clear localStorage since notes are now saved to backend
      clearNotesFromStorage();
      
      console.log('Notes saved successfully');
    } catch (err) {
      console.error('Error saving notes:', err);
      setNotesError('Failed to save notes. Your changes may not be preserved.');
    } finally {
      setIsSavingNotes(false);
    }
  };

  // Manual save notes function
  const handleManualSave = async () => {
    if (!account || !hasUnsavedNotes) return;
    await handleNotesBlur();
  };

  // Toggle Previous Funds expansion
  const togglePreviousFundsExpansion = () => {
    setIsPreviousFundsExpanded(!isPreviousFundsExpanded);
  };

  // Unified function to get IRR display for any fund (active or inactive)
  const getSingleFundIRRDisplay = (fund: Holding) => {
    const viewIRR = singleFundIRRs[fund.id];
    const isLoading = isLoadingSingleFundIRRs;

    if (isLoading) {
      return (
        <span className="text-xs text-gray-500">Loading...</span>
      );
    }

    if (viewIRR && viewIRR.irr !== null) {
      return (
        <>
          <div className={`text-right ${
            viewIRR.irr >= 0 ? 'text-green-700' : 'text-red-700'
          }`}>
            {Math.abs(viewIRR.irr) > 1 
              ? `${viewIRR.irr.toFixed(1)}%` 
              : formatPercentage(viewIRR.irr)}
            <span className="ml-1">
              {viewIRR.irr >= 0 ? '▲' : '▼'}
            </span>
          </div>
          {viewIRR.date && (
            <div className="text-xs text-gray-500 mt-1 text-right">
              {formatDateMonthYear(viewIRR.date)}
            </div>
          )}
        </>
      );
    }

    // Fallback to database IRR if no view value (for backward compatibility)
    if (fund.irr !== undefined && fund.irr !== null) {
      return (
        <>
          <div className={`text-right ${
            fund.irr >= 0 ? 'text-green-700' : 'text-red-700'
          }`}>
            {Math.abs(fund.irr) > 1 
              ? `${fund.irr.toFixed(1)}%` 
              : formatPercentage(fund.irr)}
            <span className="ml-1">
              {fund.irr >= 0 ? '▲' : '▼'}
            </span>
          </div>
          {fund.irr_calculation_date && (
            <div className="text-xs text-gray-500 mt-1 text-right">
              {formatDateMonthYear(fund.irr_calculation_date)}
            </div>
          )}
        </>
      );
    }

    // If no IRR available, show N/A
    return (
      <span className="text-gray-500 text-right">N/A</span>
    );
  };

  // Component to display live Previous Funds IRR (calculates every render)


  if (isLoading) {
    return (
      <div className="flex justify-center items-center h-screen">
        <div className="animate-spin rounded-full h-10 w-10 border-t-2 border-b-2 border-gray-900"></div>
      </div>
    );
  }

  if (error || !account) {
    return (
      <div className="text-center p-8">
        <div className="text-red-600 mb-4">{error || 'Failed to load account details. Please try again later.'}</div>
        <button 
          onClick={() => navigate(-1)} 
          className="px-4 py-2 bg-blue-600 text-white rounded-md hover:bg-blue-700 focus:outline-none focus:ring-2 focus:ring-blue-500"
        >
          Go Back
        </button>
      </div>
    );
  }

  // Main return statement for the component
  return (
    <div className="container mx-auto px-4 py-8">
      <div className="flex items-center justify-between mb-4">
        <h2 className="text-xl font-semibold">IRR Calculation</h2>
        <PresenceIndicator 
          pageIdentifier={`irr-calculation:product-${accountId}`}
          className="flex-shrink-0"
        />
      </div>
      
      {holdings.length === 0 ? (
        <div className="text-center py-8">
          <p className="text-gray-500">No holdings found for this account.</p>
        </div>
      ) : (
        <div className="space-y-8">
          {/* Notes Section */}
          <div className="col-span-12 bg-white shadow-sm rounded-lg border border-gray-200 p-4 mb-4">
            <div className="flex justify-between items-center mb-4">
              <h3 className="text-lg font-semibold text-gray-800">Notes</h3>
              <div className="flex items-center space-x-2">
                {isSavingNotes && (
                  <span className="text-xs text-gray-500">Saving...</span>
                )}
              </div>
            </div>
            <div className="relative">
              <textarea
                value={account?.notes || ''}
                onChange={handleNotesChange}
                onBlur={handleNotesBlur}
                placeholder="Enter any notes about this product..."
                className="w-full h-24 p-2 border border-gray-300 rounded-md focus:ring-2 focus:ring-blue-500 focus:border-transparent resize-none"
              />
              {notesError && (
                <div className="mt-1 text-xs text-red-600">{notesError}</div>
              )}
            </div>
          </div>

          {/* Current Holdings Summary */}
          <div className="mb-8">
            <div className="flex justify-between items-center mb-4">
              <div className="flex items-center">
                <h2 className="text-xl font-semibold text-gray-900">Period Overview (All Time)</h2>
                {/* Valuation Date Indicator */}
                {valuationDateInfo.hasNonCommonDates && (
                  <div className="ml-3 flex items-center valuation-tooltip-container">
                    <div className="flex items-center space-x-2 bg-amber-50 border border-amber-200 rounded-lg px-3 py-2">
                      <svg className="w-5 h-5 text-amber-600" fill="none" stroke="currentColor" viewBox="0 0 24 24">
                        <path strokeLinecap="round" strokeLinejoin="round" strokeWidth={2} d="M12 9v2m0 4h.01m-6.938 4h13.856c1.54 0 2.502-1.667 1.732-2.5L13.732 4c-.77-.833-1.732-.833-2.5 0L4.314 18.5c-.77.833.192 2.5 1.732 2.5z" />
                      </svg>
                      <div className="text-sm">
                        <span className="font-medium text-amber-800">Valuation Date Alert</span>
                        <div className="text-amber-700">
                          {valuationDateInfo.nonCommonFunds.length} fund{valuationDateInfo.nonCommonFunds.length > 1 ? 's have' : ' has'} missing valuation dates
                        </div>
                      </div>
                      <div className="relative">
                        <button
                          type="button"
                          className="text-amber-600 hover:text-amber-800 focus:outline-none"
                          title="View details"
                          onClick={() => setShowValuationTooltip(!showValuationTooltip)}
                          onBlur={() => setTimeout(() => setShowValuationTooltip(false), 150)}
                        >
                          <svg className="w-4 h-4" fill="none" stroke="currentColor" viewBox="0 0 24 24">
                            <path strokeLinecap="round" strokeLinejoin="round" strokeWidth={2} d="M13 16h-1v-4h-1m1-4h.01M21 12a9 9 0 11-18 0 9 9 0 0118 0z" />
                          </svg>
                        </button>
                        {showValuationTooltip && (
                          <div className="absolute z-10 w-80 p-4 mt-2 bg-white border border-gray-200 rounded-lg shadow-lg right-0">
                            <div className="text-sm text-gray-800">
                              {/* First show common valuation dates */}
                              {valuationDateInfo.commonDates.length > 0 && (
                                <div className="mb-3 pb-2 border-b border-gray-200">
                                  <div className="font-medium mb-1">Common valuation dates across portfolio:</div>
                                  <div className="text-green-700 text-xs">
                                    {valuationDateInfo.commonDates.map(date => formatDateMonthYear(date)).join(', ')}
                                  </div>
                                </div>
                              )}
                              
                              {/* Then show funds with issues */}
                              <div className="font-medium mb-2">
                                {valuationDateInfo.nonCommonFunds.some(f => f.valuation_date === 'No valuation date') 
                                  ? 'Portfolio funds missing valuation dates:' 
                                  : 'Portfolio funds with different valuation dates:'}
                              </div>
                              {valuationDateInfo.nonCommonFunds.map((fund, index) => (
                                <div key={index} className="flex justify-between items-center py-1 border-b border-gray-100 last:border-b-0">
                                  <span className="text-gray-900 font-medium">{fund.fund_name}</span>
                                  <span className={`text-xs font-medium ${fund.valuation_date === 'No valuation date' ? 'text-red-600' : 'text-amber-600'}`}>
                                    {fund.valuation_date === 'No valuation date' ? fund.valuation_date : formatDateMonthYear(fund.valuation_date)}
                                  </span>
                                </div>
                              ))}
                            </div>
                          </div>
                        )}
                      </div>
                    </div>
                  </div>
                )}
              </div>
              <div className="flex items-center space-x-3">
                {!isBulkDeactivationMode ? (
                  <button
                    onClick={() => setIsBulkDeactivationMode(true)}
                    className="px-3 py-2 text-sm font-medium rounded text-red-600 border border-red-200 hover:bg-red-50 focus:outline-none focus:ring-2 focus:ring-red-500 focus:ring-offset-2"
                  >
                    Bulk Deactivate
                  </button>
                ) : (
                  <>
                    <span className="text-sm text-gray-600">
                      {selectedFundsForDeactivation.size} fund{selectedFundsForDeactivation.size !== 1 ? 's' : ''} selected
                    </span>
                    <button
                      onClick={selectAllActiveFunds}
                      className="px-2 py-1 text-xs font-medium rounded text-blue-600 border border-blue-200 hover:bg-blue-50"
                    >
                      Select All
                    </button>
                    <button
                      onClick={clearFundSelections}
                      className="px-2 py-1 text-xs font-medium rounded text-gray-600 border border-gray-200 hover:bg-gray-50"
                    >
                      Clear
                    </button>
                    <button
                      onClick={startBulkDeactivation}
                      disabled={selectedFundsForDeactivation.size === 0}
                      className="px-3 py-2 text-sm font-medium rounded text-white bg-red-600 hover:bg-red-700 disabled:bg-red-300 disabled:cursor-not-allowed"
                    >
                      Deactivate Selected ({selectedFundsForDeactivation.size})
                    </button>
                    <button
                      onClick={() => {
                        setIsBulkDeactivationMode(false);
                        setSelectedFundsForDeactivation(new Set());
                      }}
                      className="px-3 py-2 text-sm font-medium rounded text-gray-600 border border-gray-200 hover:bg-gray-50"
                    >
                      Cancel
                    </button>
                  </>
                )}
              </div>
            </div>
            
            {(() => {
              const allTimeActivities = activityLogs; // Use all activities instead of year-filtered
              return (
                <div className="overflow-x-auto">
                  <table className="min-w-full divide-y divide-gray-200">
                    <thead className="bg-gray-50">
                      <tr>
                        {isBulkDeactivationMode && (
                          <th className="px-1 py-1 text-center text-xs font-medium text-gray-700 uppercase tracking-wider w-8">
                            <input
                              type="checkbox"
                              className="rounded border-gray-300 text-red-600 shadow-sm focus:border-red-300 focus:ring focus:ring-red-200 focus:ring-opacity-50"
                              checked={selectedFundsForDeactivation.size > 0 && selectedFundsForDeactivation.size === holdings.filter(h => !h.isVirtual && h.status !== 'inactive').length}
                              onChange={(e) => {
                                if (e.target.checked) {
                                  selectAllActiveFunds();
                                } else {
                                  clearFundSelections();
                                }
                              }}
                            />
                          </th>
                        )}
                        <th className="px-1 py-1 text-left text-xs font-medium text-gray-700 uppercase tracking-wider w-24" title="Fund Name">Name</th>
                        <th className="px-1 py-1 text-right text-xs font-medium text-gray-700 uppercase tracking-wider w-16" title="Total Investments">INV.</th>
                        <th className="px-1 py-1 text-right text-xs font-medium text-gray-700 uppercase tracking-wider w-16" title="Regular Investments">REG. INV.</th>
                        <th className="px-1 py-1 text-right text-xs font-medium text-gray-700 uppercase tracking-wider w-16" title="Tax Uplifts">TAX UPLIFTS</th>
                        <th className="px-1 py-1 text-right text-xs font-medium text-gray-700 uppercase tracking-wider w-16" title="Fund Switch Ins">FUND SWITCH IN</th>
                        <th className="px-1 py-1 text-right text-xs font-medium text-gray-700 uppercase tracking-wider w-16" title="Fund Switch Outs">FUND SWITCH OUT</th>
                        <th className="px-1 py-1 text-right text-xs font-medium text-gray-700 uppercase tracking-wider w-16" title="Product Switch Ins">PROD SWITCH IN</th>
                        <th className="px-1 py-1 text-right text-xs font-medium text-gray-700 uppercase tracking-wider w-16" title="Product Switch Outs">PROD SWITCH OUT</th>
                        <th className="px-1 py-1 text-right text-xs font-medium text-gray-700 uppercase tracking-wider w-16" title="Withdrawals">WITH.</th>
                        <th className="px-1 py-1 text-right text-xs font-medium text-gray-700 uppercase tracking-wider w-20" title="Most Recent Valuation">Valuation</th>
                        <th className="px-1 py-1 text-right text-xs font-medium text-gray-700 uppercase tracking-wider w-16" title="Most Recent IRR">IRR</th>
                      </tr>
                    </thead>
                    <tbody className="bg-white divide-y divide-gray-200">
                      {(() => {
                        const activeHoldings = filterActiveHoldings(holdings);
                        const previousFundsEntry = createPreviousFundsEntry(inactiveHoldings, allTimeActivities);
                        const displayHoldings = [...activeHoldings];
                        if (previousFundsEntry) {
                          displayHoldings.push(previousFundsEntry);
                        }
                        return (
                          <>
                            {displayHoldings.sort((a, b) => {
                              if (a.isVirtual) return 1;
                              if (b.isVirtual) return -1;
                              
                              // Cash fund always goes second-to-last (before Previous Funds)
                              const aIsCash = isCashFund({ fund_name: a.fund_name, isin_number: a.isin_number } as any);
                              const bIsCash = isCashFund({ fund_name: b.fund_name, isin_number: b.isin_number } as any);

                              if (aIsCash && !b.isVirtual) return 1; // Cash before virtual if b is not virtual
                              if (bIsCash && !a.isVirtual) return -1; // Similar for b
                              // If one is cash and other is virtual, cash comes before virtual
                              if (aIsCash && b.isVirtual) return -1;
                              if (bIsCash && a.isVirtual) return 1;
                              // If both are cash, or neither is cash and neither is virtual, use name compare
                              if (aIsCash && bIsCash) return (a.fund_name || '').localeCompare(b.fund_name || '');

                              return (a.fund_name || '').localeCompare(b.fund_name || '');
                            }).map((holding) => (
                              <tr 
                                key={holding.id} 
                                className={`${
                                  holding.isVirtual ? "bg-gray-100 border-t border-gray-300 cursor-pointer hover:bg-gray-200" : 
                                  isBulkDeactivationMode && !holding.isVirtual && holding.status !== 'inactive' ? "cursor-pointer hover:bg-gray-50" :
                                  ""
                                }`}
                                onClick={(e) => {
                                  if (holding.isVirtual) {
                                    togglePreviousFundsExpansion();
                                  } else if (isBulkDeactivationMode && !holding.isVirtual && holding.status !== 'inactive') {
                                    // Only toggle if we didn't click on the checkbox itself
                                    const target = e.target as HTMLElement;
                                    if (!target.closest('input[type="checkbox"]')) {
                                      toggleFundSelection(holding.id);
                                    }
                                  }
                                }}
                              >
                                {isBulkDeactivationMode && (
                                  <td className="px-1 py-1 whitespace-nowrap text-center">
                                    {!holding.isVirtual && holding.status !== 'inactive' ? (
                                      <input
                                        type="checkbox"
                                        className="rounded border-gray-300 text-red-600 shadow-sm focus:border-red-300 focus:ring focus:ring-red-200 focus:ring-opacity-50"
                                        checked={selectedFundsForDeactivation.has(holding.id)}
                                        onChange={() => toggleFundSelection(holding.id)}
                                        onClick={(e) => e.stopPropagation()}
                                      />
                                    ) : (
                                      <span className="text-gray-400">—</span>
                                    )}
                                  </td>
                                )}
                                <td className="px-1 py-1 whitespace-nowrap">
                                  <div className="flex items-center">
                                    {holding.isVirtual && (
                                      <div className="mr-2">
                                        <svg
                                          className={`w-4 h-4 transform transition-transform duration-200 ${isPreviousFundsExpanded ? 'rotate-90' : ''}`}
                                          fill="none"
                                          stroke="currentColor"
                                          viewBox="0 0 24 24"
                                        >
                                          <path strokeLinecap="round" strokeLinejoin="round" strokeWidth={2} d="M9 5l7 7-7 7" />
                                        </svg>
                                      </div>
                                    )}
                                    <div className={holding.isVirtual ? "ml-2 font-medium" : "ml-4"}>
                                      <div className={`text-sm ${holding.isVirtual ? "font-semibold text-blue-800" : "font-medium text-gray-900"}`}>
                                        {holding.fund_name}
                                        {holding.status === 'inactive' && !holding.isVirtual && (
                                          <span className="ml-2 text-xs text-red-600 font-normal">(Inactive)</span>
                                        )}
                                      </div>
                                      {holding.isVirtual && inactiveHoldings.length > 0 && (
                                        <div className="text-xs text-gray-500 mt-1">
                                          ({inactiveHoldings.length} inactive {inactiveHoldings.length === 1 ? 'fund' : 'funds'}) - Click to expand
                                        </div>
                                      )}
                                    </div>
                                  </div>
                                </td>
                                <td className="px-1 py-1 whitespace-nowrap">
                                  <div className={`text-sm text-right ${holding.isVirtual ? "font-medium text-blue-800" : "text-gray-900"}`}>
                                    {holding.isVirtual 
                                      ? formatCurrency(calculatePreviousFundsInvestments(allTimeActivities, inactiveHoldings))
                                      : formatCurrency(calculateInvestments(allTimeActivities, holding.id))}
                                  </div>
                                </td>
                                <td className="px-1 py-1 whitespace-nowrap">
                                  <div className={`text-sm text-right ${holding.isVirtual ? "font-medium text-blue-800" : "text-gray-900"}`}>
                                    {holding.isVirtual 
                                      ? formatCurrency(calculatePreviousFundsRegularInvestments(allTimeActivities, inactiveHoldings))
                                      : formatCurrency(calculateRegularInvestments(allTimeActivities, holding.id))}
                                  </div>
                                </td>
                                <td className="px-1 py-1 whitespace-nowrap">
                                  <div className={`text-sm text-right ${holding.isVirtual ? "font-medium text-blue-800" : "text-gray-900"}`}>
                                    {holding.isVirtual
                                      ? formatCurrency(calculatePreviousFundsTaxUplifts(allTimeActivities, inactiveHoldings))
: formatCurrency(calculateTaxUplifts(allTimeActivities, holding.id))}
                                  </div>
                                </td>
                                <td className="px-1 py-1 whitespace-nowrap">
                                  <div className={`text-sm text-right ${holding.isVirtual ? "font-medium text-blue-800" : "text-gray-900"}`}>
                                    {holding.isVirtual
                                      ? formatCurrency(calculatePreviousFundsSwitchIns(allTimeActivities, inactiveHoldings))
                                      : formatCurrency(calculateSwitchIns(allTimeActivities, holding.id))}
                                  </div>
                                </td>
                                <td className="px-1 py-1 whitespace-nowrap">
                                  <div className={`text-sm text-right ${holding.isVirtual ? "font-medium text-blue-800" : "text-gray-900"}`}>
                                    {holding.isVirtual
                                      ? formatCurrency(calculatePreviousFundsSwitchOuts(allTimeActivities, inactiveHoldings))
                                      : formatCurrency(calculateSwitchOuts(allTimeActivities, holding.id))}
                                  </div>
                                </td>
                                <td className="px-1 py-1 whitespace-nowrap">
                                  <div className={`text-sm text-right ${holding.isVirtual ? "font-medium text-blue-800" : "text-gray-900"}`}>
                                    {holding.isVirtual
                                      ? formatCurrency(calculatePreviousFundsProductSwitchIns(allTimeActivities, inactiveHoldings))
                                      : formatCurrency(calculateProductSwitchIns(allTimeActivities, holding.id))}
                                  </div>
                                </td>
                                <td className="px-1 py-1 whitespace-nowrap">
                                  <div className={`text-sm text-right ${holding.isVirtual ? "font-medium text-blue-800" : "text-gray-900"}`}>
                                    {holding.isVirtual
                                      ? formatCurrency(calculatePreviousFundsProductSwitchOuts(allTimeActivities, inactiveHoldings))
                                      : formatCurrency(calculateProductSwitchOuts(allTimeActivities, holding.id))}
                                  </div>
                                </td>
                                <td className="px-1 py-1 whitespace-nowrap">
                                  <div className={`text-sm text-right ${holding.isVirtual ? "font-medium text-blue-800" : "text-gray-900"}`}>
                                    {holding.isVirtual
                                      ? formatCurrency(calculatePreviousFundsWithdrawals(allTimeActivities, inactiveHoldings))
                                      : formatCurrency(calculateWithdrawals(allTimeActivities, holding.id))}
                                  </div>
                                </td>
                                <td className="px-1 py-1 whitespace-nowrap">
                                  <div className={`text-sm text-right ${holding.isVirtual ? "font-medium text-blue-800" : "text-gray-900"}`}>
                                    {holding.isVirtual ? (
                                      formatCurrency(0)
                                    ) : (
                                      holding.market_value !== undefined && holding.market_value !== null ? (
                                        <div>
                                          <div>{formatCurrency(holding.market_value)}</div>
                                          {holding.valuation_date && (
                                            <div className="text-xs text-gray-500 mt-1">
                                              {formatDateMonthYear(holding.valuation_date)}
                                            </div>
                                          )}
                                        </div>
                                      ) : 'N/A'
                                    )}
                                  </div>
                                </td>
                                <td className="px-1 py-1 whitespace-nowrap">
                                  <div className="text-right">
                                      {holding.isVirtual ? (
                                      // Use live Previous Funds IRR component
                                      <PreviousFundsIRRDisplay 
                                        inactiveHoldings={inactiveHoldings} 
                                        latestValuationDate={latestValuationDate}
                                        activityLogs={activityLogs}
                                      />
                                    ) : (
                                      // Use unified single fund IRR display
                                      getSingleFundIRRDisplay(holding)
                                    )}
                                  </div>
                                </td>
                              </tr>
                            ))}
                            
                            {/* Expanded Individual Inactive Funds */}
                            {isPreviousFundsExpanded && inactiveHoldings.length > 0 && (
                              inactiveHoldings.map((inactiveHolding) => (
                                <tr key={`inactive-${inactiveHolding.id}`} className="bg-blue-50 border-l-4 border-blue-300">
                                  {isBulkDeactivationMode && (
                                    <td className="px-1 py-1 whitespace-nowrap text-center">
                                      <span className="text-gray-400">—</span>
                                    </td>
                                  )}
                                  <td className="px-1 py-1 whitespace-nowrap">
                                    <div className="flex items-center">
                                      <div className="ml-8 text-sm text-gray-700">
                                        ↳ {inactiveHolding.fund_name}
                                        <span className="ml-2 text-xs text-red-600">(Inactive)</span>
                                        {inactiveHolding.end_date && (
                                          <div className="text-xs text-gray-500 mt-1">
                                            Ended: {formatDate(inactiveHolding.end_date)}
                                          </div>
                                        )}
                                      </div>
                                    </div>
                                  </td>
                                  <td className="px-1 py-1 whitespace-nowrap">
                                    <div className="text-sm text-right text-gray-700">
                                      {formatCurrency(calculateInvestments(allTimeActivities, inactiveHolding.id))}
                                    </div>
                                  </td>
                                  <td className="px-1 py-1 whitespace-nowrap">
                                    <div className="text-sm text-right text-gray-700">
                                      {formatCurrency(calculateRegularInvestments(allTimeActivities, inactiveHolding.id))}
                                    </div>
                                  </td>
                                  <td className="px-1 py-1 whitespace-nowrap">
                                    <div className="text-sm text-right text-gray-700">
                                      {formatCurrency(calculateTaxUplifts(allTimeActivities, inactiveHolding.id))}
                                    </div>
                                  </td>
                                  <td className="px-1 py-1 whitespace-nowrap">
                                    <div className="text-sm text-right text-gray-700">
                                      {formatCurrency(calculateSwitchIns(allTimeActivities, inactiveHolding.id))}
                                    </div>
                                  </td>
                                  <td className="px-1 py-1 whitespace-nowrap">
                                    <div className="text-sm text-right text-gray-700">
                                      {formatCurrency(calculateSwitchOuts(allTimeActivities, inactiveHolding.id))}
                                    </div>
                                  </td>
                                  <td className="px-1 py-1 whitespace-nowrap">
                                    <div className="text-sm text-right text-gray-700">
                                      {formatCurrency(calculateProductSwitchIns(allTimeActivities, inactiveHolding.id))}
                                    </div>
                                  </td>
                                  <td className="px-1 py-1 whitespace-nowrap">
                                    <div className="text-sm text-right text-gray-700">
                                      {formatCurrency(calculateProductSwitchOuts(allTimeActivities, inactiveHolding.id))}
                                    </div>
                                  </td>
                                  <td className="px-1 py-1 whitespace-nowrap">
                                    <div className="text-sm text-right text-gray-700">
                                      {formatCurrency(calculateWithdrawals(allTimeActivities, inactiveHolding.id))}
                                    </div>
                                  </td>
                                  <td className="px-1 py-1 whitespace-nowrap">
                                    <div className="text-sm text-right text-gray-700">
                                      {formatCurrency(0)}
                                    </div>
                                  </td>
                                  <td className="px-1 py-1 whitespace-nowrap">
                                    <div className="text-sm text-right text-gray-700">
                                      {getSingleFundIRRDisplay(inactiveHolding)}
                                    </div>
                                  </td>
                                </tr>
                              ))
                            )}
                          </>
                        );
                      })()}
                      
                      {/* Total Row - Updated to use state for total portfolio IRR */}
                      <tr className="bg-gray-50 font-medium">
                        {isBulkDeactivationMode && (
                          <td className="px-1 py-1 whitespace-nowrap">
                            {/* Empty cell for checkbox column in total row */}
                          </td>
                        )}
                        <td className="px-1 py-1 whitespace-nowrap">
                          <div className="ml-4 text-base font-bold text-red-700">TOTAL</div>
                        </td>
                        <td className="px-1 py-1 whitespace-nowrap">
<<<<<<< HEAD
                          <div className="text-sm text-right font-bold text-red-600">
=======
                          <div className="text-sm text-center font-bold text-red-700">
>>>>>>> fe5a12e0
                            {formatCurrency(calculateTotalInvestments(allTimeActivities, holdings))}
                          </div>
                        </td>
                        <td className="px-1 py-1 whitespace-nowrap">
<<<<<<< HEAD
                          <div className="text-sm text-right font-bold text-red-600">
=======
                          <div className="text-sm text-center font-bold text-red-700">
>>>>>>> fe5a12e0
                            {formatCurrency(calculateTotalRegularInvestments(allTimeActivities, holdings))}
                          </div>
                        </td>
                        <td className="px-1 py-1 whitespace-nowrap">
<<<<<<< HEAD
                          <div className="text-sm text-right font-bold text-red-600">
=======
                          <div className="text-sm text-center font-bold text-red-700">
>>>>>>> fe5a12e0
                            {formatCurrency(calculateTotalTaxUplifts(allTimeActivities, holdings))}
                          </div>
                        </td>
                        <td className="px-1 py-1 whitespace-nowrap">
<<<<<<< HEAD
                          <div className="text-sm text-right font-bold text-red-600">
=======
                          <div className="text-sm text-center font-bold text-red-700">
>>>>>>> fe5a12e0
                            {formatCurrency(calculateTotalSwitchIns(allTimeActivities, holdings))}
                          </div>
                        </td>
                        <td className="px-1 py-1 whitespace-nowrap">
<<<<<<< HEAD
                          <div className="text-sm text-right font-bold text-red-600">
=======
                          <div className="text-sm text-center font-bold text-red-700">
>>>>>>> fe5a12e0
                            {formatCurrency(calculateTotalSwitchOuts(allTimeActivities, holdings))}
                          </div>
                        </td>
                        <td className="px-1 py-1 whitespace-nowrap">
<<<<<<< HEAD
                          <div className="text-sm text-right font-bold text-red-600">
=======
                          <div className="text-sm text-center font-bold text-red-700">
>>>>>>> fe5a12e0
                            {formatCurrency(calculateTotalProductSwitchIns(allTimeActivities, holdings))}
                          </div>
                        </td>
                        <td className="px-1 py-1 whitespace-nowrap">
<<<<<<< HEAD
                          <div className="text-sm text-right font-bold text-red-600">
=======
                          <div className="text-sm text-center font-bold text-red-700">
>>>>>>> fe5a12e0
                            {formatCurrency(calculateTotalProductSwitchOuts(allTimeActivities, holdings))}
                          </div>
                        </td>
                        <td className="px-1 py-1 whitespace-nowrap">
<<<<<<< HEAD
                          <div className="text-sm text-right font-bold text-red-600">
=======
                          <div className="text-sm text-center font-bold text-red-700">
>>>>>>> fe5a12e0
                            {formatCurrency(calculateTotalWithdrawals(allTimeActivities, holdings))}
                          </div>
                        </td>
                        <td className="px-1 py-1 whitespace-nowrap">
<<<<<<< HEAD
                          <div className="text-sm text-right font-bold text-red-600">
=======
                          <div className="text-sm text-center font-bold text-red-700">
>>>>>>> fe5a12e0
                            {formatCurrency(calculateTotalValue(holdings))}
                          </div>
                        </td>
                        <td className="px-1 py-1 whitespace-nowrap">
                          {isTotalPortfolioIRRLoading ? (
                            <span className="text-sm text-gray-500 text-right">Loading...</span>
                          ) : totalPortfolioIRRError ? (
                            <span className="text-sm text-red-500 text-right" title={totalPortfolioIRRError}>Error</span>
                          ) : totalPortfolioIRR !== null ? (
                            <div className="text-right">
                              <div className={`text-sm font-bold ${
                                totalPortfolioIRR >= 0 ? 'text-green-700' : 'text-red-700'
                              }`}>
                                {formatPercentage(totalPortfolioIRR)}
                                <span className="ml-1">
                                  {totalPortfolioIRR >= 0 ? '▲' : '▼'}
                                </span>
                              </div>
                              {totalPortfolioIRRDate && (
                                <div className="text-xs text-gray-500 mt-1">
                                  {formatDateMonthYear(totalPortfolioIRRDate)}
                                </div>
                              )}
                            </div>
                          ) : (
                            <span className="text-sm text-gray-500 text-right">N/A</span>
                          )}
                        </td>
                      </tr>
                    </tbody>
                  </table>
                </div>
              );
            })()}
          </div>

          {/* Monthly Activities Table */}
          <div className="mt-10">
            <div className="flex justify-between items-center mb-4">
              <h2 className="text-xl font-semibold text-gray-900">Monthly Activities</h2>
              <div className="flex items-center space-x-3">
                <button
                  onClick={handleManualRecalculateAllIRRs}
                  disabled={isRecalculatingAllIRRs}
                  className="px-4 py-2 bg-green-600 text-white font-medium rounded-md shadow-sm hover:bg-green-700 focus:outline-none focus:ring-2 focus:ring-offset-2 focus:ring-green-500 disabled:bg-green-300 disabled:cursor-not-allowed flex items-center"
                >
                  {isRecalculatingAllIRRs ? (
                    <>
                      <svg className="animate-spin -ml-1 mr-2 h-4 w-4 text-white" xmlns="http://www.w3.org/2000/svg" fill="none" viewBox="0 0 24 24">
                        <circle className="opacity-25" cx="12" cy="12" r="10" stroke="currentColor" strokeWidth="4"></circle>
                        <path className="opacity-75" fill="currentColor" d="M4 12a8 8 0 018-8V0C5.373 0 0 5.373 0 12h4zm2 5.291A7.962 7.962 0 014 12H0c0 3.042 1.135 5.824 3 7.938l3-2.647z"></path>
                      </svg>
                      Recalculating...
                    </>
                  ) : (
                    'Recalculate All IRRs'
                  )}
                </button>
                <button
                  onClick={() => setIsProviderSwitchModalOpen(true)}
                  className="px-4 py-2 bg-indigo-600 text-white font-medium rounded-md shadow-sm hover:bg-indigo-700 focus:outline-none focus:ring-2 focus:ring-offset-2 focus:ring-indigo-500"
                >
                  Provider Switch
                </button>
              </div>
            </div>

            
            {activityLogs.length === 0 ? (
              <div className="bg-blue-50 border-l-4 border-blue-500 p-4 mb-6">
                <div className="flex">
                  <div className="flex-shrink-0">
                    <svg className="h-5 w-5 text-blue-400" xmlns="http://www.w3.org/2000/svg" viewBox="0 0 20 20" fill="currentColor">
                      <path fillRule="evenodd" d="M18 10a8 8 0 11-16 0 8 8 0 0116 0zm-7-4a1 1 0 11-2 0 1 1 0 012 0zM9 9a1 1 0 000 2v3a1 1 0 001 1h1a1 1 0 100-2v-3a1 1 0 00-1-1H9z" clipRule="evenodd" />
                    </svg>
                  </div>
                  <div className="ml-3">
                    <p className="text-sm text-blue-700">
                      No fund activities found for this product. You can add monthly activities using the table below. 
                      Add fund values, investments, withdrawals and other transactions to calculate IRR.
                    </p>
                  </div>
                </div>
              </div>
            ) : null}
            
            {/* Separate active and inactive holdings for the table */}
            {(() => {
              const activeHoldings = filterActiveHoldings(holdings);
              
              // Create a virtual "Previous Funds" entry for the EditableMonthlyActivitiesTable
              const previousFundsEntry = inactiveHoldings.length > 0 ? {
                id: -1,
                holding_id: -1,
                fund_name: 'Previous Funds',
                irr: undefined, // Set to undefined as we'll always display N/A
                isActive: false,
                isVirtual: true,
                isin_number: 'N/A', // Added to satisfy type requirements
                inactiveHoldingIds: inactiveHoldings.map(h => ({
                  id: h.id,
                  fund_id: h.fund_id,
                  fund_name: h.fund_name
                }))
              } : null;
              
              // Prepare the list of funds for the table - only show active funds + Previous Funds virtual entry
              const tableFunds = [...activeHoldings.map(holding => ({
                id: holding.id,
                holding_id: holding.account_holding_id,
                fund_name: holding.fund_name || 'Unknown Fund',
                isin_number: holding.isin_number || 'N/A', // Make sure ISIN is included
                irr: holding.irr,
                isActive: true
              }))];
              
              // Add the Previous Funds virtual entry if there are inactive funds
              if (previousFundsEntry) {
                tableFunds.push(previousFundsEntry);
              }

              // Sort funds alphabetically, but place Cash at the end and Previous Funds at the very end
              tableFunds.sort((a, b) => {
                // Previous Funds entry always goes last
                if (a.id === -1) return 1;
                if (b.id === -1) return -1;
                
                // Cash fund always goes second-to-last (before Previous Funds)
                const aIsCash = isCashFund({ fund_name: a.fund_name, isin_number: a.isin_number } as any);
                const bIsCash = isCashFund({ fund_name: b.fund_name, isin_number: b.isin_number } as any);

                if (aIsCash) return 1; // If a is Cash, it should come after non-Cash, non-Virtual
                if (bIsCash) return -1; // If b is Cash, it should come after non-Cash, non-Virtual
                                
                // All other funds are sorted alphabetically
                return a.fund_name.localeCompare(b.fund_name);
              });
              
              // Use all activities instead of year-filtered
              const allActivities = activityLogs;
              
              return (
                <div className="overflow-x-auto">
                  <EditableMonthlyActivitiesTable
                    funds={tableFunds}
                    inactiveFundsForTotals={inactiveHoldings}  // Pass inactive funds separately for totals calculation
                    activities={convertActivityLogs(allActivities)}
                    accountHoldingId={accountId ? parseInt(accountId) : 0}
                    onActivitiesUpdated={async (affectedFundIds?: number[]) => {
                      // Trigger single fund IRR recalculation for affected funds
                      if (affectedFundIds && affectedFundIds.length > 0) {
                        await triggerSingleFundIRRRecalculation(affectedFundIds);
                      }
                      // Refresh the data to get updated IRRs from views
                      await refreshData();
                    }}
                    productStartDate={account?.start_date} // Pass product start date instead of selectedYear
                    allFunds={allFunds} // Pass all funds from the API instead of just holdings
                    providerSwitches={providerSwitches} // Pass provider switches
                    portfolioId={account?.portfolio_id} // Pass portfolio ID for IRR recalculation
                  />
                </div>
              );
            })()}
          </div>
        </div>
      )}


      
      {/* Add the IRRCalculationModal component */}
      <IRRCalculationModal
        isOpen={isIRRModalOpen}
        onClose={() => setIsIRRModalOpen(false)}
        fundName={selectedFundName}
        portfolioFundId={selectedPortfolioFundId || 0}
        onCalculateIRR={async (portfolioFundId: number, month: number, year: number, valuation: number) => {
          try {
            console.log(`Calculate IRR for fund ${portfolioFundId}, ${month}/${year}, valuation: ${valuation}`);
          } catch (err: any) {
            console.error('Error in individual fund IRR calculation:', err);
          }
        }}
      />
      
      {/* Deactivation Confirmation Dialog */}
      <Transition appear show={showDeactivationConfirm} as={Fragment}>
        <Dialog 
          as="div" 
          className="relative z-50" 
          onClose={() => setShowDeactivationConfirm(false)}
        >
          <Transition.Child
            as={Fragment}
            enter="ease-out duration-300"
            enterFrom="opacity-0"
            enterTo="opacity-100"
            leave="ease-in duration-200"
            leaveFrom="opacity-100"
            leaveTo="opacity-0"
          >
            <div className="fixed inset-0 bg-black bg-opacity-25" />
          </Transition.Child>

          <div className="fixed inset-0 overflow-y-auto z-50">
            <div className="flex min-h-full items-center justify-center p-4 text-center">
              <Transition.Child
                as={Fragment}
                enter="ease-out duration-300"
                enterFrom="opacity-0 scale-95"
                enterTo="opacity-100 scale-100"
                leave="ease-in duration-200"
                leaveFrom="opacity-100 scale-100"
                leaveTo="opacity-0 scale-95"
              >
                <Dialog.Panel className="w-full max-w-md transform overflow-hidden rounded-lg bg-white p-6 text-left align-middle shadow-xl transition-all z-50">
                  <Dialog.Title
                    as="h3"
                    className="text-lg font-medium leading-6 text-gray-900"
                  >
                    {fundsToDeactivate.length > 0 ? `Deactivate ${fundsToDeactivate.length} Fund${fundsToDeactivate.length !== 1 ? 's' : ''}` : 'Deactivate Fund'}
                  </Dialog.Title>
                  
                  <div className="mt-2">
                    {fundsToDeactivate.length > 0 ? (
                      <>
                        <p className="text-sm text-gray-500 mb-3">
                          Are you sure you want to deactivate the following {fundsToDeactivate.length} fund{fundsToDeactivate.length !== 1 ? 's' : ''}?
                        </p>
                        <div className="max-h-60 overflow-y-auto">
                          <ul className="space-y-2">
                            {fundsToDeactivate.map((fund) => (
                              <li key={fund.id} className="flex justify-between items-center p-2 bg-gray-50 rounded">
                                <span className="font-medium text-sm">{fund.name}</span>
                                <span className="text-xs text-gray-500">{formatCurrency(fund.market_value)}</span>
                              </li>
                            ))}
                          </ul>
                        </div>
                        {fundsToDeactivate.some(fund => fund.market_value > 0) && (
                          <div className="mt-3 p-2 bg-red-50 text-red-700 rounded border border-red-200 text-sm">
                            Warning: Some funds have non-zero valuations. 
                            Deactivating funds with non-zero valuations is not recommended.
                          </div>
                        )}
                      </>
                    ) : (
                      <>
                        <p className="text-sm text-gray-500">
                          Are you sure you want to deactivate <span className="font-semibold">{fundToDeactivate?.name}</span>?
                        </p>
                        
                        {fundToDeactivate && fundToDeactivate.market_value > 0 && (
                          <div className="mt-2 p-2 bg-red-50 text-red-700 rounded border border-red-200 text-sm">
                            Warning: This fund has a valuation of {formatCurrency(fundToDeactivate.market_value)}. 
                            Deactivating a fund with a non-zero valuation is not recommended.
                          </div>
                        )}
                      </>
                    )}
                    
                    {deactivationError && (
                      <div className="mt-2 p-2 bg-red-50 text-red-700 rounded border border-red-200 text-sm">
                        {deactivationError}
                      </div>
                    )}
                  </div>

                  <div className="mt-4 flex justify-end space-x-3">
                    <button
                      type="button"
                      className="inline-flex justify-center rounded-md border border-transparent bg-gray-100 px-4 py-2 text-sm font-medium text-gray-900 hover:bg-gray-200 focus:outline-none focus-visible:ring-2 focus-visible:ring-gray-500 focus-visible:ring-offset-2"
                      onClick={() => setShowDeactivationConfirm(false)}
                    >
                      Cancel
                    </button>
                    
                    <button
                      type="button"
                      className="inline-flex justify-center rounded-md border border-transparent bg-red-600 px-4 py-2 text-sm font-medium text-white hover:bg-red-700 focus:outline-none focus-visible:ring-2 focus-visible:ring-red-500 focus-visible:ring-offset-2 disabled:bg-red-300 disabled:cursor-not-allowed"
                      onClick={() => {
                        if (fundsToDeactivate.length > 0) {
                          deactivateMultiplePortfolioFunds(fundsToDeactivate.map(f => f.id));
                        } else if (fundToDeactivate) {
                          deactivatePortfolioFund(fundToDeactivate.id);
                        }
                      }}
                      disabled={deactivating}
                    >
                      {deactivating ? (
                        <>
                          <svg className="animate-spin -ml-1 mr-2 h-4 w-4 text-white" xmlns="http://www.w3.org/2000/svg" fill="none" viewBox="0 0 24 24">
                            <circle className="opacity-25" cx="12" cy="12" r="10" stroke="currentColor" strokeWidth="4"></circle>
                            <path className="opacity-75" fill="currentColor" d="M4 12a8 8 0 018-8V0C5.373 0 0 5.373 0 12h4zm2 5.291A7.962 7.962 0 014 12H0c0 3.042 1.135 5.824 3 7.938l3-2.647z"></path>
                          </svg>
                          Deactivating...
                        </>
                      ) : (
                        fundsToDeactivate.length > 0 
                          ? `Deactivate ${fundsToDeactivate.length} Fund${fundsToDeactivate.length !== 1 ? 's' : ''}` 
                          : 'Deactivate Fund'
                      )}
                    </button>
                  </div>
                </Dialog.Panel>
              </Transition.Child>
            </div>
          </div>
        </Dialog>
      </Transition>
      {/* Provider Switch Modal */}
      <Transition appear show={isProviderSwitchModalOpen} as={Fragment}>
        <Dialog 
          as="div" 
          className="relative z-50" 
          onClose={() => setIsProviderSwitchModalOpen(false)}
        >
          <Transition.Child
            as={Fragment}
            enter="ease-out duration-300"
            enterFrom="opacity-0"
            enterTo="opacity-100"
            leave="ease-in duration-200"
            leaveFrom="opacity-100"
            leaveTo="opacity-0"
          >
            <div className="fixed inset-0 bg-black bg-opacity-25" />
          </Transition.Child>

          <div className="fixed inset-0 overflow-y-auto z-50">
            <div className="flex min-h-full items-center justify-center p-4 text-center">
              <Transition.Child
                as={Fragment}
                enter="ease-out duration-300"
                enterFrom="opacity-0 scale-95"
                enterTo="opacity-100 scale-100"
                leave="ease-in duration-200"
                leaveFrom="opacity-100 scale-100"
                leaveTo="opacity-0 scale-95"
              >
                <Dialog.Panel className="w-full max-w-md transform overflow-hidden rounded-lg bg-white p-6 text-left align-middle shadow-xl transition-all z-50">
                  <Dialog.Title
                    as="h3"
                    className="text-lg font-medium leading-6 text-gray-900"
                  >
                    Switch Provider
                  </Dialog.Title>
                  
                  <div className="mt-4">
                    {/* Current Provider Info */}
                    <div className="mb-4 p-3 bg-gray-50 rounded-md">
                      <div className="text-sm font-medium text-gray-500">Current Provider</div>
                      <div className="text-base font-medium text-gray-900">
                        {account?.provider_name || 'No Provider Assigned'}
                      </div>
                    </div>

                    <label htmlFor="provider" className="block text-sm font-medium text-gray-700">
                      Select New Provider
                    </label>
                    <select
                      id="provider"
                      className="mt-1 block w-full pl-3 pr-10 py-2 text-base border-gray-300 focus:outline-none focus:ring-indigo-500 focus:border-indigo-500 sm:text-sm rounded-md"
                      value={selectedProvider || ''}
                      onChange={(e) => setSelectedProvider(Number(e.target.value))}
                    >
                      <option value="">Select a provider...</option>
                      {availableProviders
                        .filter(provider => provider.id !== account?.provider_id) // Filter out current provider
                        .map((provider) => (
                          <option key={provider.id} value={provider.id}>
                            {provider.name}
                          </option>
                      ))}
                    </select>
                    
                    {/* Add switch date field */}
                    <div className="mt-4">
                      <label htmlFor="switchDate" className="block text-sm font-medium text-gray-700">
                        Switch Month
                      </label>
                      <input
                        type="month"
                        id="switchDate"
                        className="mt-1 block w-full pl-3 pr-3 py-2 text-base border-gray-300 focus:outline-none focus:ring-indigo-500 focus:border-indigo-500 sm:text-sm rounded-md"
                        value={switchDate}
                        onChange={(e) => setSwitchDate(e.target.value)}
                      />
                    </div>
                    
                    {/* Add description field */}
                    <div className="mt-4">
                      <label htmlFor="switchDescription" className="block text-sm font-medium text-gray-700">
                        Reason for Switch
                      </label>
                      <textarea
                        id="switchDescription"
                        className="mt-1 block w-full pl-3 pr-3 py-2 text-base border-gray-300 focus:outline-none focus:ring-indigo-500 focus:border-indigo-500 sm:text-sm rounded-md"
                        rows={3}
                        placeholder="Enter reason for provider switch (optional)"
                        value={switchDescription}
                        onChange={(e) => setSwitchDescription(e.target.value)}
                      />
                    </div>
                  </div>

                  <div className="mt-6 flex justify-end space-x-3">
                    <button
                      type="button"
                      className="inline-flex justify-center rounded-md border border-transparent bg-gray-100 px-4 py-2 text-sm font-medium text-gray-900 hover:bg-gray-200 focus:outline-none focus-visible:ring-2 focus-visible:ring-gray-500 focus-visible:ring-offset-2"
                      onClick={() => setIsProviderSwitchModalOpen(false)}
                    >
                      Cancel
                    </button>
                    
                    <button
                      type="button"
                      className="inline-flex justify-center rounded-md border border-transparent bg-indigo-600 px-4 py-2 text-sm font-medium text-white hover:bg-indigo-700 focus:outline-none focus-visible:ring-2 focus-visible:ring-indigo-500 focus-visible:ring-offset-2 disabled:bg-indigo-300 disabled:cursor-not-allowed"
                      onClick={handleProviderSwitch}
                      disabled={!selectedProvider || isSwitchingProvider || !switchDate}
                    >
                      {isSwitchingProvider ? (
                        <>
                          <svg className="animate-spin -ml-1 mr-2 h-4 w-4 text-white" xmlns="http://www.w3.org/2000/svg" fill="none" viewBox="0 0 24 24">
                            <circle className="opacity-25" cx="12" cy="12" r="10" stroke="currentColor" strokeWidth="4"></circle>
                            <path className="opacity-75" fill="currentColor" d="M4 12a8 8 0 018-8V0C5.373 0 0 5.373 0 12h4zm2 5.291A7.962 7.962 0 014 12H0c0 3.042 1.135 5.824 3 7.938l3-2.647z"></path>
                          </svg>
                          Switching...
                        </>
                      ) : (
                        'Switch Provider'
                      )}
                    </button>
                  </div>
                </Dialog.Panel>
              </Transition.Child>
            </div>
          </div>
        </Dialog>
      </Transition>
    </div> // This is the main closing div for the component's return
  );
};

export default AccountIRRCalculation;<|MERGE_RESOLUTION|>--- conflicted
+++ resolved
@@ -2183,83 +2183,60 @@
                           <div className="ml-4 text-base font-bold text-red-700">TOTAL</div>
                         </td>
                         <td className="px-1 py-1 whitespace-nowrap">
-<<<<<<< HEAD
-                          <div className="text-sm text-right font-bold text-red-600">
-=======
                           <div className="text-sm text-center font-bold text-red-700">
->>>>>>> fe5a12e0
                             {formatCurrency(calculateTotalInvestments(allTimeActivities, holdings))}
                           </div>
                         </td>
                         <td className="px-1 py-1 whitespace-nowrap">
-<<<<<<< HEAD
-                          <div className="text-sm text-right font-bold text-red-600">
-=======
                           <div className="text-sm text-center font-bold text-red-700">
->>>>>>> fe5a12e0
                             {formatCurrency(calculateTotalRegularInvestments(allTimeActivities, holdings))}
                           </div>
                         </td>
                         <td className="px-1 py-1 whitespace-nowrap">
-<<<<<<< HEAD
-                          <div className="text-sm text-right font-bold text-red-600">
-=======
+
                           <div className="text-sm text-center font-bold text-red-700">
->>>>>>> fe5a12e0
+
                             {formatCurrency(calculateTotalTaxUplifts(allTimeActivities, holdings))}
                           </div>
                         </td>
                         <td className="px-1 py-1 whitespace-nowrap">
-<<<<<<< HEAD
-                          <div className="text-sm text-right font-bold text-red-600">
-=======
+
                           <div className="text-sm text-center font-bold text-red-700">
->>>>>>> fe5a12e0
+
                             {formatCurrency(calculateTotalSwitchIns(allTimeActivities, holdings))}
                           </div>
                         </td>
                         <td className="px-1 py-1 whitespace-nowrap">
-<<<<<<< HEAD
-                          <div className="text-sm text-right font-bold text-red-600">
-=======
+
                           <div className="text-sm text-center font-bold text-red-700">
->>>>>>> fe5a12e0
+
                             {formatCurrency(calculateTotalSwitchOuts(allTimeActivities, holdings))}
                           </div>
                         </td>
                         <td className="px-1 py-1 whitespace-nowrap">
-<<<<<<< HEAD
-                          <div className="text-sm text-right font-bold text-red-600">
-=======
+
                           <div className="text-sm text-center font-bold text-red-700">
->>>>>>> fe5a12e0
+
                             {formatCurrency(calculateTotalProductSwitchIns(allTimeActivities, holdings))}
                           </div>
                         </td>
                         <td className="px-1 py-1 whitespace-nowrap">
-<<<<<<< HEAD
-                          <div className="text-sm text-right font-bold text-red-600">
-=======
+
                           <div className="text-sm text-center font-bold text-red-700">
->>>>>>> fe5a12e0
+
                             {formatCurrency(calculateTotalProductSwitchOuts(allTimeActivities, holdings))}
                           </div>
                         </td>
                         <td className="px-1 py-1 whitespace-nowrap">
-<<<<<<< HEAD
-                          <div className="text-sm text-right font-bold text-red-600">
-=======
+
                           <div className="text-sm text-center font-bold text-red-700">
->>>>>>> fe5a12e0
+
                             {formatCurrency(calculateTotalWithdrawals(allTimeActivities, holdings))}
                           </div>
                         </td>
                         <td className="px-1 py-1 whitespace-nowrap">
-<<<<<<< HEAD
-                          <div className="text-sm text-right font-bold text-red-600">
-=======
+
                           <div className="text-sm text-center font-bold text-red-700">
->>>>>>> fe5a12e0
                             {formatCurrency(calculateTotalValue(holdings))}
                           </div>
                         </td>
