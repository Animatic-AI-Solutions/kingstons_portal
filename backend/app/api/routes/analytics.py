from fastapi import APIRouter, HTTPException, Depends, Query
from typing import Dict, List, Optional, Literal
from collections import defaultdict
from datetime import datetime, date, timedelta
import logging
from statistics import mean
import numpy_financial as npf
import asyncio
import numpy as np

from app.db.database import get_db
from app.api.routes.portfolio_funds import calculate_excel_style_irr

# Set up logging
logging.basicConfig(level=logging.INFO)
logger = logging.getLogger(__name__)

router = APIRouter()

def serialize_datetime(dt):
    """Helper function to serialize datetime objects to ISO format strings"""
    if isinstance(dt, (datetime, date)):
        return dt.isoformat()
    return dt

@router.get("/analytics/fund_distribution")
async def get_fund_distribution(
    limit: int = Query(20, ge=1, le=100, description="Maximum number of funds to return"),
    db = Depends(get_db)
):
    """
    What it does: Returns the distribution of funds based on their current market value from latest valuations.
    Why it's needed: Provides data for the fund distribution pie chart on the dashboard.
    How it works: 
        1. Fetches all available funds
        2. For each fund, calculates the total current market value using latest valuations
        3. Only falls back to amount_invested if no valuations exist (and logs this clearly)
        4. Returns funds sorted by current market value (descending)
    Expected output: A list of funds with their names and current market values
    """
    try:
        # Get all available funds
        funds_result = db.table("available_funds").select("id,fund_name").execute()
        
        if not funds_result.data:
            logger.warning("No funds found in the database")
            return {"funds": []}
        
        fund_data = []
        valuations_used = 0
        amount_invested_fallbacks = 0
        
        # For each fund, calculate total current market value from latest valuations
        for fund in funds_result.data:
            # Get all portfolio_funds entries for this fund
            pf_result = db.table("portfolio_funds").select("id,amount_invested").eq("available_funds_id", fund["id"]).execute()
            
            total_value = 0
            fund_has_valuations = False
            
            for pf in pf_result.data:
                # Prioritize latest valuation for current market value
                valuation_result = db.table("latest_portfolio_fund_valuations").select("valuation").eq("portfolio_fund_id", pf["id"]).execute()
                
                if valuation_result.data and len(valuation_result.data) > 0 and valuation_result.data[0]["valuation"] is not None:
                    # Use latest market valuation (preferred method)
                    total_value += valuation_result.data[0]["valuation"]
                    fund_has_valuations = True
                    valuations_used += 1
                else:
                    # Fallback to amount_invested only if no valuation exists
                    if pf["amount_invested"] is not None:
                        total_value += pf["amount_invested"]
                        amount_invested_fallbacks += 1
                        logger.debug(f"No valuation found for portfolio_fund {pf['id']}, using amount_invested: {pf['amount_invested']}")
            
            # Only include funds with values > 0
            if total_value > 0:
                fund_data.append({
                    "id": fund["id"],
                    "name": fund["fund_name"],
                    "amount": total_value,
                    "category": "fund",
                    "valuation_source": "latest_valuation" if fund_has_valuations else "amount_invested"
                })
        
        # Sort by amount (descending) and limit results
        fund_data.sort(key=lambda x: x["amount"], reverse=True)
        fund_data = fund_data[:limit]
        
        return {"funds": fund_data}
    except Exception as e:
        logger.error(f"Error fetching fund distribution: {str(e)}")
        raise HTTPException(status_code=500, detail=f"Error: {str(e)}")

@router.get("/analytics/provider_distribution")
async def get_provider_distribution(
    limit: int = Query(20, ge=1, le=100, description="Maximum number of providers to return"),
    db = Depends(get_db)
):
    """
    What it does: Returns the distribution of providers based on the total current market value (FUM) they manage.
    Why it's needed: Provides data for the provider distribution pie chart on the dashboard.
    How it works: 
        1. Fetches all providers
        2. For each provider, calculates the total current market value across all products using latest valuations
        3. Only falls back to amount_invested if no valuations exist (and logs this clearly)
        4. Returns providers sorted by total current market value (descending)
    Expected output: A list of providers with their names and total current market value
    """
    try:
        # Get all providers
        providers_result = db.table("available_providers").select("id,name").execute()
        
        if not providers_result.data:
            logger.warning("No providers found in the database")
            return {"providers": []}
        
        provider_data = []
        valuations_used = 0
        amount_invested_fallbacks = 0
        
        # For each provider, calculate total current market value (FUM)
        for provider in providers_result.data:
            # Get all products for this provider
            products_result = db.table("client_products").select("id,portfolio_id").eq("provider_id", provider["id"]).execute()
            
            total_value = 0
            provider_has_valuations = False
            
            for product in products_result.data:
                if product["portfolio_id"]:
                    # Get all portfolio_funds for this product's portfolio
                    pf_result = db.table("portfolio_funds").select("id,amount_invested").eq("portfolio_id", product["portfolio_id"]).execute()
                    
                    for pf in pf_result.data:
                        # Prioritize latest valuation for current market value
                        valuation_result = db.table("latest_portfolio_fund_valuations").select("valuation").eq("portfolio_fund_id", pf["id"]).execute()
                        
                        if valuation_result.data and len(valuation_result.data) > 0 and valuation_result.data[0]["valuation"] is not None:
                            # Use latest market valuation (preferred method)
                            total_value += valuation_result.data[0]["valuation"]
                            provider_has_valuations = True
                            valuations_used += 1
                        else:
                            # Fallback to amount_invested only if no valuation exists
                            if pf["amount_invested"] is not None:
                                total_value += pf["amount_invested"]
                                amount_invested_fallbacks += 1
                                logger.debug(f"No valuation found for portfolio_fund {pf['id']}, using amount_invested: {pf['amount_invested']}")
            
            # Only include providers with values > 0
            if total_value > 0:
                provider_data.append({
                    "id": str(provider["id"]),  # Convert to string to match the Fund interface
                    "name": provider["name"],
                    "amount": total_value,
                    "valuation_source": "latest_valuation" if provider_has_valuations else "amount_invested"
                })
        
        # Log the data source breakdown for transparency
        # Sort by amount (descending) and limit results
        provider_data.sort(key=lambda x: x["amount"], reverse=True)
        provider_data = provider_data[:limit]
        
        return {"providers": provider_data}
    except Exception as e:
        logger.error(f"Error fetching provider distribution: {str(e)}")
        raise HTTPException(status_code=500, detail=f"Error: {str(e)}")

@router.get("/analytics/dashboard_stats")
async def get_dashboard_stats(db = Depends(get_db)):
    """
    Return dashboard statistics including company-wide IRR calculated from client IRRs.
    Total FUM is calculated from latest market valuations (preferred) with fallback to amount_invested.
    """
    try:
        stats = {
            "totalFUM": 0,
            "companyIRR": 0,
            "totalAccounts": 0,
            "totalClients": 0,
            "totalActiveHoldings": 0
        }
        
        # Get company-wide IRR using our new calculation method
        company_irr_result = await calculate_company_irr(db)
        stats["companyIRR"] = company_irr_result["company_irr"]
        stats["totalClients"] = company_irr_result["client_count"]
        stats["totalAccounts"] = company_irr_result["total_products"]
        
        # Calculate total FUM from latest fund valuations (preferred) with fallback to amount_invested
        # This gives current market value rather than historical invested amount
        latest_valuations_result = db.table("latest_portfolio_fund_valuations").select("valuation").execute()
        total_from_valuations = 0
        total_from_investments = 0
        
        if latest_valuations_result.data:
            total_from_valuations = sum(val["valuation"] or 0 for val in latest_valuations_result.data)
            stats["totalFUM"] = total_from_valuations
        
        # If no valuations exist, fallback to amount_invested
        if total_from_valuations == 0:
            portfolio_funds_result = db.table("portfolio_funds").select("amount_invested").execute()
            if portfolio_funds_result.data:
                total_from_investments = sum(pf["amount_invested"] or 0 for pf in portfolio_funds_result.data)
                stats["totalFUM"] = total_from_investments
                logger.warning(f"Dashboard stats: No valuations found, using amount_invested fallback: {total_from_investments}")
        
        # Get total active holdings (portfolio funds that are active)
        active_holdings_result = db.table("portfolio_funds").select("id").eq("status", "active").execute()
        if active_holdings_result.data:
            stats["totalActiveHoldings"] = len(active_holdings_result.data)
        
        return stats
    except Exception as e:
        logger.error(f"Error getting dashboard stats: {str(e)}")
        raise HTTPException(status_code=500, detail=f"Error: {str(e)}")

@router.get("/analytics/performance_data")
async def get_performance_data(
    date_range: Literal["all-time", "ytd", "12m", "3y", "5y"] = "all-time",
    entity_type: Literal["overview", "clients", "products", "portfolios", "funds", "products", "providers"] = "overview",
    sort_order: Literal["highest", "lowest"] = "highest",
    limit: int = Query(5, ge=1, le=100),
    db = Depends(get_db)
):
    try:
        response = {
            "companyFUM": 0,
            "companyIRR": 0,
            "performanceData": []
        }

        # Get company-wide stats
        company_irr = await calculate_company_irr(db)
        response["companyIRR"] = company_irr
        
        # Calculate total FUM using latest valuations (consistent with dashboard_stats)
        latest_valuations_result = db.table("latest_portfolio_fund_valuations").select("valuation").execute()
        if latest_valuations_result.data:
            response["companyFUM"] = sum(val["valuation"] or 0 for val in latest_valuations_result.data)
        else:
            # Fallback to amount_invested if no valuations exist
            fum_result = db.table("portfolio_funds").select("amount_invested").execute()
            if fum_result.data:
                response["companyFUM"] = sum(pf["amount_invested"] or 0 for pf in fum_result.data)
                logger.warning(f"Performance data: No valuations found, using amount_invested fallback: {response['companyFUM']}")
            else:
                response["companyFUM"] = 0

        if entity_type == "funds":
            # Get funds with their latest IRR values and total FUM
            funds_result = db.table("available_funds").select("*").execute()
            
            for fund in funds_result.data:
                # Get portfolio funds and their latest IRR values
                pf_result = db.table("portfolio_funds").select("id,amount_invested").eq("available_funds_id", fund["id"]).execute()
                
                total_fum = 0
                weighted_irr = 0
                total_weight = 0
                
                for pf in pf_result.data:
                    # Get latest IRR value for this portfolio fund
                    irr_result = db.table("portfolio_fund_irr_values").select("irr_result").eq("fund_id", pf["id"]).order("date", desc=True).limit(1).execute()
                    
                    if irr_result.data and pf["amount_invested"]:
                        total_fum += pf["amount_invested"]
                        weighted_irr += (irr_result.data[0]["irr_result"] * pf["amount_invested"])
                        total_weight += pf["amount_invested"]
                
                if total_weight > 0:
                    response["performanceData"].append({
                        "id": fund["id"],
                        "name": fund["fund_name"],
                        "type": "fund",
                        "irr": weighted_irr / total_weight,
                        "fum": total_fum,
                        "startDate": None
                    })
            
            # Sort by IRR
            response["performanceData"].sort(
                key=lambda x: x["irr"],
                reverse=(sort_order == "highest")
            )
            response["performanceData"] = response["performanceData"][:limit]
        
        elif entity_type == "portfolios":
            # Get portfolios with their latest IRR values and total FUM
            portfolios_result = db.table("portfolios").select("*").execute()
            
            for portfolio in portfolios_result.data:
                # Get portfolio funds and their latest IRR values
                pf_result = db.table("portfolio_funds").select("id,amount_invested").eq("portfolio_id", portfolio["id"]).execute()
                
                total_fum = 0
                weighted_irr = 0
                total_weight = 0
                
                for pf in pf_result.data:
                    irr_result = db.table("portfolio_fund_irr_values").select("irr_result").eq("fund_id", pf["id"]).order("date", desc=True).limit(1).execute()
                    
                    if irr_result.data and pf["amount_invested"]:
                        total_fum += pf["amount_invested"]
                        weighted_irr += (irr_result.data[0]["irr_result"] * pf["amount_invested"])
                        total_weight += pf["amount_invested"]
                
                if total_weight > 0:
                    response["performanceData"].append({
                        "id": portfolio["id"],
                        "name": portfolio["portfolio_name"],
                        "type": "portfolio",
                        "irr": weighted_irr / total_weight,
                        "fum": total_fum,
                        "startDate": portfolio["start_date"]
                    })
            
            # Sort by IRR
            response["performanceData"].sort(
                key=lambda x: x["irr"],
                reverse=(sort_order == "highest")
            )
            response["performanceData"] = response["performanceData"][:limit]

        elif entity_type == "products":
            # Get products with their latest IRR values and total FUM
            products_result = db.table("client_products").select("*").execute()
            
            for product in products_result.data:
                # Get product's portfolio directly from client_products
                if product["portfolio_id"]:
                    total_fum = 0
                    weighted_irr = 0
                    total_weight = 0
                    
                    # Get all portfolio funds for this portfolio
                    pf_result = db.table("portfolio_funds").select("id,amount_invested").eq("portfolio_id", product["portfolio_id"]).execute()
                    
                    for pf in pf_result.data:
                        irr_result = db.table("portfolio_fund_irr_values").select("irr_result").eq("fund_id", pf["id"]).order("date", desc=True).limit(1).execute()
                        
                        if irr_result.data and pf["amount_invested"]:
                            total_fum += pf["amount_invested"]
                            weighted_irr += (irr_result.data[0]["irr_result"] * pf["amount_invested"])
                            total_weight += pf["amount_invested"]
                
                    if total_weight > 0:
                        # Get client name for product
                        client_result = db.table("client_groups").select("name").eq("id", product["client_id"]).execute()
                        client_name = client_result.data[0]["name"] if client_result.data else "Unknown Client"
                        
                        response["performanceData"].append({
                            "id": product["id"],
                            "name": product["product_name"] or f"{client_name}'s product",
                            "type": "product",
                            "irr": weighted_irr / total_weight,
                            "fum": total_fum,
                            "startDate": product["start_date"]
                        })
            
            # Sort by IRR
            response["performanceData"].sort(
                key=lambda x: x["irr"],
                reverse=(sort_order == "highest")
            )
            response["performanceData"] = response["performanceData"][:limit]

        elif entity_type == "clients":
            # Get clients with their latest IRR values and total FUM
            clients_result = db.table("client_groups").select("*").execute()
            
            for client in clients_result.data:
                # Get client products
                products_result = db.table("client_products").select("*").eq("client_id", client["id"]).execute()
                
                total_fum = 0
                weighted_irr = 0
                total_weight = 0
                earliest_start_date = None
                
                for product in products_result.data:
                    # Get portfolio directly from client_products
                    if product["portfolio_id"]:
                        # Get all portfolio funds for this portfolio
                        pf_result = db.table("portfolio_funds").select("id,amount_invested").eq("portfolio_id", product["portfolio_id"]).execute()
                        
                        for pf in pf_result.data:
                            irr_result = db.table("portfolio_fund_irr_values").select("irr_result").eq("fund_id", pf["id"]).order("date", desc=True).limit(1).execute()
                            
                            if irr_result.data and pf["amount_invested"]:
                                total_fum += pf["amount_invested"]
                                weighted_irr += (irr_result.data[0]["irr_result"] * pf["amount_invested"])
                                total_weight += pf["amount_invested"]
                                
                                if not earliest_start_date or (product["start_date"] and product["start_date"] < earliest_start_date):
                                    earliest_start_date = product["start_date"]
                
                if total_weight > 0:
                    client_name = client["name"]
                    response["performanceData"].append({
                        "id": client["id"],
                        "name": client_name,
                        "type": "client",
                        "irr": weighted_irr / total_weight,
                        "fum": total_fum,
                        "startDate": earliest_start_date,
                        "advisor": client["advisor"]
                    })
            
            # Sort by IRR
            response["performanceData"].sort(
                key=lambda x: x["irr"],
                reverse=(sort_order == "highest")
            )
            response["performanceData"] = response["performanceData"][:limit]

        elif entity_type == "overview":
            # Get top performers across all entity types
            all_performers = []
            
            # Get top funds
            funds_result = db.table("available_funds").select("*").execute()
            for fund in funds_result.data:
                pf_result = db.table("portfolio_funds").select("id,amount_invested").eq("available_funds_id", fund["id"]).execute()
                
                total_fum = 0
                weighted_irr = 0
                total_weight = 0
                
                for pf in pf_result.data:
                    irr_result = db.table("portfolio_fund_irr_values").select("irr_result").eq("fund_id", pf["id"]).order("date", desc=True).limit(1).execute()
                    
                    if irr_result.data and pf["amount_invested"]:
                        total_fum += pf["amount_invested"]
                        weighted_irr += (irr_result.data[0]["irr_result"] * pf["amount_invested"])
                        total_weight += pf["amount_invested"]
                
                if total_weight > 0:
                    all_performers.append({
                        "id": fund["id"],
                        "name": fund["fund_name"],
                        "type": "fund",
                        "irr": weighted_irr / total_weight,
                        "fum": total_fum,
                        "startDate": None
                    })
            
            # Get top portfolios
            portfolios_result = db.table("portfolios").select("*").execute()
            for portfolio in portfolios_result.data:
                pf_result = db.table("portfolio_funds").select("id,amount_invested").eq("portfolio_id", portfolio["id"]).execute()
                
                total_fum = 0
                weighted_irr = 0
                total_weight = 0
                
                for pf in pf_result.data:
                    irr_result = db.table("portfolio_fund_irr_values").select("irr_result").eq("fund_id", pf["id"]).order("date", desc=True).limit(1).execute()
                    
                    if irr_result.data and pf["amount_invested"]:
                        total_fum += pf["amount_invested"]
                        weighted_irr += (irr_result.data[0]["irr_result"] * pf["amount_invested"])
                        total_weight += pf["amount_invested"]
                
                if total_weight > 0:
                    all_performers.append({
                        "id": portfolio["id"],
                        "name": portfolio["portfolio_name"],
                        "type": "portfolio",
                        "irr": weighted_irr / total_weight,
                        "fum": total_fum,
                        "startDate": portfolio["start_date"]
                    })
            
            # Get top products
            products_result = db.table("client_products").select("*").execute()
            for product in products_result.data:
                if product["portfolio_id"]:
                    total_fum = 0
                    weighted_irr = 0
                    total_weight = 0
                    
                    # Get all portfolio funds for this portfolio
                    pf_result = db.table("portfolio_funds").select("id,amount_invested").eq("portfolio_id", product["portfolio_id"]).execute()
                    
                    for pf in pf_result.data:
                        irr_result = db.table("portfolio_fund_irr_values").select("irr_result").eq("fund_id", pf["id"]).order("date", desc=True).limit(1).execute()
                        
                        if irr_result.data and pf["amount_invested"]:
                            total_fum += pf["amount_invested"]
                            weighted_irr += (irr_result.data[0]["irr_result"] * pf["amount_invested"])
                            total_weight += pf["amount_invested"]
                
                    if total_weight > 0:
                        client_result = db.table("client_groups").select("name").eq("id", product["client_id"]).execute()
                        client_name = client_result.data[0]["name"] if client_result.data else "Unknown Client"
                        
                        all_performers.append({
                            "id": product["id"],
                            "name": product["product_name"] or f"{client_name}'s product",
                            "type": "product",
                            "irr": weighted_irr / total_weight,
                            "fum": total_fum,
                            "startDate": product["start_date"]
                        })
            
            # Get top clients
            clients_result = db.table("client_groups").select("*").execute()
            for client in clients_result.data:
                products_result = db.table("client_products").select("*").eq("client_id", client["id"]).execute()
                
                total_fum = 0
                weighted_irr = 0
                total_weight = 0
                earliest_start_date = None
                
                for product in products_result.data:
                    if product["portfolio_id"]:
                        # Get all portfolio funds for this portfolio
                        pf_result = db.table("portfolio_funds").select("id,amount_invested").eq("portfolio_id", product["portfolio_id"]).execute()
                        
                        for pf in pf_result.data:
                            irr_result = db.table("portfolio_fund_irr_values").select("irr_result").eq("fund_id", pf["id"]).order("date", desc=True).limit(1).execute()
                            
                            if irr_result.data and pf["amount_invested"]:
                                total_fum += pf["amount_invested"]
                                weighted_irr += (irr_result.data[0]["irr_result"] * pf["amount_invested"])
                                total_weight += pf["amount_invested"]
                                
                                if not earliest_start_date or (product["start_date"] and product["start_date"] < earliest_start_date):
                                    earliest_start_date = product["start_date"]
                
                if total_weight > 0:
                    client_name = client["name"]
                    all_performers.append({
                        "id": client["id"],
                        "name": client_name,
                        "type": "client",
                        "irr": weighted_irr / total_weight,
                        "fum": total_fum,
                        "startDate": earliest_start_date,
                        "advisor": client["advisor"]
                    })
            
            # Sort all performers by IRR
            all_performers.sort(
                key=lambda x: x["irr"],
                reverse=(sort_order == "highest")
            )
            response["performanceData"] = all_performers[:limit]

        return response
        
    except Exception as e:
        logger.error(f"Error fetching performance data: {str(e)}")
        raise HTTPException(status_code=500, detail=f"Database error: {str(e)}")

@router.get("/analytics/product_client_counts")
async def get_product_client_counts(db = Depends(get_db)):
    """
    Counts the number of clients by relationship type and product type.
    Returns a matrix of relationship types vs product types with counts.
    Example response:
    {
        "relationships": ["Spouse", "Child", "Parent"],
        "products": ["Product A", "Product B"],
        "data": [
            {"relationship": "Spouse", "counts": {"Product A": 5, "Product B": 3}},
            {"relationship": "Child", "counts": {"Product A": 2, "Product B": 7}},
            {"relationship": "Parent", "counts": {"Product A": 1, "Product B": 4}}
        ]
    }
    """
    try:
        # Get all product types from client_products
        products_result = await db.table("client_products").select("product_type").execute()
        
        if not products_result.data:
            return {
                "relationships": [],
                "products": [],
                "data": []
            }
        
        # Extract unique product types
        product_types = list(set(product["product_type"] for product in products_result.data if product["product_type"]))
        
        # Get all clients and their relationship types
        clients_result = await db.table("client_groups").select("id", "relationship").execute()
        
        if not clients_result.data:
            return {
                "relationships": [],
                "products": [],
                "data": []
            }
        
        # Get all client-product associations
        client_products_result = await db.table("client_products").select("client_id", "product_type").execute()
        
        # Build the response
        relationships = list(set(client["relationship"] for client in clients_result.data if client["relationship"]))
        
        data = []
        for relationship in relationships:
            counts = {product_type: 0 for product_type in product_types}
            for client in clients_result.data:
                if client["relationship"] == relationship:
                    for cp in client_products_result.data:
                        if cp["client_id"] == client["id"] and cp["product_type"] in product_types:
                            counts[cp["product_type"]] += 1
            data.append({
                "relationship": relationship,
                "counts": counts
            })
        
        return {
            "relationships": relationships,
            "products": product_types,
            "data": data
        }
    except Exception as e:
        logger.error(f"Error calculating product client counts: {str(e)}")
        raise HTTPException(status_code=500, detail=f"Database error: {str(e)}")

@router.get("/analytics/portfolio/{portfolio_id}/performance")
async def get_portfolio_performance(portfolio_id: int, db = Depends(get_db)):
    """
    Get performance metrics for a portfolio including IRR and other key metrics.
    """
    try:
        # Get all funds in the portfolio
        funds_result = await db.table("portfolio_funds").select("*").eq("portfolio_id", portfolio_id).execute()
        
        if not funds_result.data:
            return {
                "irr": 0.0,
                "total_investment": 0.0,
                "current_value": 0.0,
                "fund_performance": []
            }
            
        total_investment = 0.0
        current_value = 0.0
        fund_performance = []
        
        for fund in funds_result.data:
            # Get investment amount
            investment_result = await db.table("holding_activity_log")\
                .select("amount")\
                .eq("portfolio_fund_id", fund["id"])\
                .eq("activity_type", "Investment")\
                .execute()
            investment = sum(log["amount"] for log in investment_result.data) if investment_result.data else 0.0
            
            # Get current value
            current_value_result = await db.table("portfolio_funds")\
                .select("market_value")\
                .eq("id", fund["id"])\
                .execute()
            fund_current_value = current_value_result.data[0]["market_value"] if current_value_result.data else 0.0
            
            total_investment += investment
            current_value += fund_current_value
            
            # Calculate fund IRR
            try:
                import numpy_financial as npf
                cash_flows = [-investment, fund_current_value]
                irr = npf.irr(cash_flows)
                annualized_irr = (1 + irr) ** (365 / 365) - 1  # Assuming 1 year period
            except:
                annualized_irr = 0.0
                
            fund_performance.append({
                "fund_id": fund["id"],
                "fund_name": fund.get("fund_name", "Unknown Fund"),
                "investment": investment,
                "current_value": fund_current_value,
                "irr": annualized_irr
            })
            
        # Calculate portfolio IRR
        try:
            import numpy_financial as npf
            cash_flows = [-total_investment, current_value]
            irr = npf.irr(cash_flows)
            portfolio_irr = (1 + irr) ** (365 / 365) - 1  # Assuming 1 year period
        except:
            portfolio_irr = 0.0
            
        return {
            "irr": portfolio_irr,
            "total_investment": total_investment,
            "current_value": current_value,
            "fund_performance": fund_performance
        }
    except Exception as e:
        logger.error(f"Error calculating portfolio performance: {str(e)}")
        raise HTTPException(status_code=500, detail=f"Error: {str(e)}") 

async def calculate_company_irr(client):
    """
    Calculate company-wide IRR using the standardized multiple IRR endpoint.
    This ensures consistency with individual fund IRR calculations and properly handles
    internal transfers (SwitchIn/SwitchOut) by aggregating them monthly.
    """
    try:
        # Step 1: Get all portfolio fund IDs in a single query
        portfolio_funds_response = client.table('portfolio_funds') \
            .select('id') \
            .eq('status', 'active') \
            .execute()
        
        all_portfolio_fund_ids = [fund['id'] for fund in portfolio_funds_response.data]
        
        if not all_portfolio_fund_ids:
            logger.warning("No active portfolio funds found")
            return 0.0
        
        # Step 2: Use the standardized multiple IRR endpoint
        # Import the function directly to avoid HTTP overhead
        from app.api.routes.portfolio_funds import calculate_multiple_portfolio_funds_irr
        
        # Create a mock request body for the standardized endpoint
        class MockBody:
            def __init__(self, portfolio_fund_ids, irr_date=None):
                self.portfolio_fund_ids = portfolio_fund_ids
                self.irr_date = irr_date
        
        # Call the standardized multiple IRR calculation
        irr_result = await calculate_multiple_portfolio_funds_irr(
            portfolio_fund_ids=all_portfolio_fund_ids,
            irr_date=None,  # Use latest valuation date
            db=client
        )
        
        if irr_result and irr_result.get('success'):
            company_irr = irr_result.get('irr_percentage', 0.0)
            return company_irr
        else:
            logger.warning("Standardized IRR calculation failed or returned unsuccessful result")
            return 0.0
            
    except Exception as e:
        logger.error(f"Error in calculate_company_irr using standardized endpoint: {e}")
        # Fallback to simple calculation if standardized endpoint fails
        try:
            
            # Get total current valuations
            latest_valuations_response = client.table('latest_portfolio_fund_valuations') \
                .select('valuation') \
                .execute()
            
            total_current_value = sum(float(v['valuation'] or 0) for v in latest_valuations_response.data)
            
            # Get total amount invested
            portfolio_funds_response = client.table('portfolio_funds') \
                .select('amount_invested') \
                .eq('status', 'active') \
                .execute()
            
            total_invested = sum(float(pf['amount_invested'] or 0) for pf in portfolio_funds_response.data)
            
            if total_invested > 0:
                # Simple ROI calculation as fallback
                simple_roi = ((total_current_value / total_invested) - 1) * 100
                return simple_roi
            else:
                logger.warning("No investment amount found for fallback calculation")
                return 0.0
                
        except Exception as fallback_error:
            logger.error(f"Fallback calculation also failed: {fallback_error}")
            return 0.0

@router.get("/analytics/company/irr")
async def get_company_irr_endpoint(db = Depends(get_db)):
    """
    Calculate the company-wide IRR based on all portfolio funds across all active portfolios.
    This endpoint wraps the optimized calculate_company_irr function.
    """
    try:
        # Calculate the optimized IRR
        company_irr = await calculate_company_irr(db)
        
        # Get additional metrics for compatibility with existing API
        client_count_result = db.table("client_groups").select("id").eq("status", "active").execute()
        client_count = len(client_count_result.data) if client_count_result.data else 0
        
        product_count_result = db.table("client_products").select("id").eq("status", "active").execute()
        total_products = len(product_count_result.data) if product_count_result.data else 0
        
        portfolio_funds_result = db.table("portfolio_funds").select("id").eq("status", "active").execute()
        total_portfolio_funds = len(portfolio_funds_result.data) if portfolio_funds_result.data else 0
        
        # Calculate total investment for backward compatibility
        total_investment = 0
        if portfolio_funds_result.data:
            for pf in portfolio_funds_result.data:
                if pf.get("amount_invested"):
                    total_investment += float(pf["amount_invested"])
        
        return {
            "company_irr": company_irr,
            "client_count": client_count,
            "total_products": total_products,
            "total_portfolio_funds": total_portfolio_funds,
            "total_investment": total_investment
        }
        
    except Exception as e:
        logger.error(f"Error calculating company IRR: {str(e)}")
        raise HTTPException(status_code=500, detail=f"Error calculating company IRR: {str(e)}")

@router.get("/analytics/client/{client_id}/irr")
async def calculate_client_irr(client_id: int, db = Depends(get_db)):
    """
    Calculate the standardized IRR across all products for a specific client using the standardized multiple funds IRR endpoint.
    This is done by:
    1. Finding all products for the client
    2. Collecting all portfolio fund IDs from these products
    3. Using the standardized multiple funds IRR calculation to get the true aggregated IRR
    """
    try:
        # Get all products for the client
        products_result = db.table("client_products").select("*").eq("client_id", client_id).execute()
        
        if not products_result.data:
            logger.info(f"No products found for client {client_id}")
            return {"client_id": client_id, "irr": 0, "product_count": 0}
            
        # Collect all portfolio fund IDs from all products
        all_portfolio_fund_ids = []
        product_count = len(products_result.data)
        
        for product in products_result.data:
            # Get portfolio directly from client_products
            if not product["portfolio_id"]:
                continue
                
            # Get all portfolio funds for this portfolio
            portfolio_funds_result = db.table("portfolio_funds")\
                .select("id")\
                .eq("portfolio_id", product["portfolio_id"])\
                .execute()
                
            if portfolio_funds_result.data:
                portfolio_fund_ids = [pf["id"] for pf in portfolio_funds_result.data]
                all_portfolio_fund_ids.extend(portfolio_fund_ids)
        
        if not all_portfolio_fund_ids:
            logger.info(f"No portfolio funds found for client {client_id}")
            return {"client_id": client_id, "irr": 0, "product_count": product_count, "portfolio_fund_count": 0}
        
        # Use the standardized multiple funds IRR calculation
        from app.api.routes.portfolio_funds import calculate_multiple_portfolio_funds_irr
        
        try:
            irr_result = await calculate_multiple_portfolio_funds_irr(
                portfolio_fund_ids=all_portfolio_fund_ids,
                irr_date=None,  # Use latest valuation date
                db=db
            )
            
            client_irr = irr_result.get("irr_percentage", 0)
            
            return {
                "client_id": client_id,
                "irr": client_irr,  # Return as percentage
                "product_count": product_count,
                "portfolio_fund_count": len(all_portfolio_fund_ids),
                "calculation_method": "standardized_multiple_funds_irr"
            }
            
        except Exception as irr_error:
            logger.error(f"Error calculating standardized IRR: {str(irr_error)}")
            return {
                "client_id": client_id,
                "irr": 0,
                "product_count": product_count,
                "portfolio_fund_count": len(all_portfolio_fund_ids),
                "error": f"IRR calculation failed: {str(irr_error)}"
            }
        
    except Exception as e:
        logger.error(f"Error calculating client IRR: {str(e)}")
        raise HTTPException(status_code=500, detail=f"Error calculating client IRR: {str(e)}")

@router.get("/analytics/product/{product_id}/irr")
async def calculate_product_irr(product_id: int, db = Depends(get_db)):
    """
    Calculate the standardized IRR for a specific product using the standardized multiple funds IRR endpoint.
    This is done by:
    1. Getting the product's portfolio directly from client_products
    2. Collecting all portfolio fund IDs from that portfolio
    3. Using the standardized multiple funds IRR calculation to get the true product IRR
    """
    try:
        # Get the product and its associated portfolio
        product_result = db.table("client_products")\
            .select("portfolio_id, start_date")\
            .eq("id", product_id)\
            .execute()
            
        if not product_result.data or not product_result.data[0]["portfolio_id"]:
            logger.info(f"No portfolio associated with product {product_id}")
            return {
                "product_id": product_id,
                "irr": 0,
                "portfolio_fund_count": 0,
                "total_invested": 0,
                "date": None
            }
            
        portfolio_id = product_result.data[0]["portfolio_id"]
            
        # Get all portfolio funds for this portfolio
        portfolio_funds_result = db.table("portfolio_funds")\
            .select("id")\
            .eq("portfolio_id", portfolio_id)\
            .execute()
            
        # DEBUG: Log fund counts
        if not portfolio_funds_result.data:
            logger.info(f"No portfolio funds found for portfolio {portfolio_id}")
            return {
                "product_id": product_id,
                "irr": 0,
                "portfolio_fund_count": 0,
                "total_invested": 0,
                "date": None
            }
            
        portfolio_fund_ids = [pf["id"] for pf in portfolio_funds_result.data]
        
        # Use the standardized multiple funds IRR calculation
        from app.api.routes.portfolio_funds import calculate_multiple_portfolio_funds_irr
        
        try:
            irr_result = await calculate_multiple_portfolio_funds_irr(
                portfolio_fund_ids=portfolio_fund_ids,
                irr_date=None,  # Use latest valuation date
                db=db
            )
            
            product_irr = irr_result.get("irr_percentage", 0)
            # Display '-' if IRR is exactly 0%
            if product_irr == 0:
                product_irr = "-"
            
            return {
                "product_id": product_id,
                "irr": product_irr,  # Return as percentage or '-'
                "portfolio_fund_count": len(portfolio_fund_ids),
                "total_valuation": irr_result.get("total_valuation", 0),
                "date": irr_result.get("calculation_date"),
                "calculation_method": "standardized_multiple_funds_irr"
            }
            
        except Exception as irr_error:
            logger.error(f"Error calculating standardized IRR for product {product_id}: {str(irr_error)}")
            return {
                "product_id": product_id,
                "irr": "-",
                "portfolio_fund_count": len(portfolio_fund_ids),
                "total_invested": 0,
                "date": None,
                "error": f"IRR calculation failed: {str(irr_error)}"
            }
        
    except Exception as e:
        logger.error(f"Error calculating product IRR: {str(e)}")
        raise HTTPException(status_code=500, detail=f"Error calculating product IRR: {str(e)}")

@router.get("/analytics/client_risks")
async def get_client_risks(db = Depends(get_db)):
    """
    Calculate and return the weighted average risk for each client based on their investments.
    The risk is calculated as:
    1. Portfolio level: Weighted average of fund risks based on amount_invested
    2. product level: Weighted average of portfolio risks based on total investment
    3. Client level: Weighted average of product risks based on total investment
    """
    try:
        # Get all active clients
        clients_result = db.table("client_groups").select("*").eq("status", "active").execute()
        
        client_risks = []
        
        for client in clients_result.data:
            try:
                # Get all products for this client
                products_result = db.table("client_products")\
                    .select("*")\
                    .eq("client_id", client["id"])\
                    .eq("status", "active")\
                    .execute()
                
                if not products_result.data:
                    continue
                
                total_client_investment = 0
                weighted_risk_sum = 0
                
                for product in products_result.data:
                    # Get portfolio directly from client_products
                    if not product["portfolio_id"]:
                        continue
                    
                    product_investment = 0
                    product_risk_sum = 0
                    
                    # Get all funds in this portfolio
                    portfolio_funds_result = db.table("portfolio_funds")\
                        .select("available_funds_id, amount_invested")\
                        .eq("portfolio_id", product["portfolio_id"])\
                        .execute()
                    
                    if not portfolio_funds_result.data:
                        continue
                    
                    portfolio_investment = 0
                    portfolio_risk_sum = 0
                    
                    for pf in portfolio_funds_result.data:
                        # Get the fund's risk factor
                        fund_result = db.table("available_funds")\
                            .select("risk_factor")\
                            .eq("id", pf["available_funds_id"])\
                            .execute()
                        
                        if not fund_result.data or fund_result.data[0]["risk_factor"] is None:
                            continue
                            
                        amount_invested = pf["amount_invested"] or 0
                        risk_factor = fund_result.data[0]["risk_factor"]
                        
                        portfolio_investment += amount_invested
                        portfolio_risk_sum += risk_factor * amount_invested
                    
                    if portfolio_investment > 0:
                        portfolio_risk = portfolio_risk_sum / portfolio_investment
                        product_investment += portfolio_investment
                        product_risk_sum += portfolio_risk * portfolio_investment
                
                    if product_investment > 0:
                        product_risk = product_risk_sum / product_investment
                        total_client_investment += product_investment
                        weighted_risk_sum += product_risk * product_investment
                
                if total_client_investment > 0:
                    client_risk = weighted_risk_sum / total_client_investment
                    client_name = client["name"]
                    client_risks.append({
                        "client_id": client["id"],
                        "client_name": client_name,
                        "risk_score": round(client_risk, 2),
                        "total_investment": total_client_investment
                    })
            
            except Exception as e:
                logger.error(f"Error processing client {client['id']}: {str(e)}")
                continue
        
        return client_risks
        
    except Exception as e:
        logger.error(f"Error calculating client risks: {str(e)}")
        raise HTTPException(status_code=500, detail=f"Database error: {str(e)}") 

@router.get("/analytics/portfolio/{portfolio_id}/irr")
async def calculate_portfolio_irr(portfolio_id: int, db = Depends(get_db)):
    """
    Calculate the weighted average IRR for a specific portfolio.
    This is done by:
    1. Finding all portfolio funds for the portfolio
    2. For each portfolio fund, getting its most recent IRR value and amount invested
    3. Calculating weighted average IRR using amount_invested as weights
    """
    try:
        # Check if portfolio exists
        portfolio_check = db.table("portfolios").select("id").eq("id", portfolio_id).execute()
        if not portfolio_check.data:
            raise HTTPException(status_code=404, detail=f"Portfolio with ID {portfolio_id} not found")
        
        # Get all portfolio funds for the portfolio
        portfolio_funds_result = db.table("portfolio_funds").select("*").eq("portfolio_id", portfolio_id).execute()
        
        if not portfolio_funds_result.data:
            logger.info(f"No portfolio funds found for portfolio {portfolio_id}")
            return {"portfolio_id": portfolio_id, "irr": 0}
            
        all_irr_values = []
        all_weights = []  # Store amount_invested for each IRR value
        portfolio_fund_count = len(portfolio_funds_result.data)
        
        # For each portfolio fund, get the latest IRR value
        for fund in portfolio_funds_result.data:
            try:
                # Get the latest IRR value for this fund
                irr_result = db.table("portfolio_fund_irr_values")\
                    .select("irr_result")\
                    .eq("fund_id", fund["id"])\
                    .order("date", desc=True)\
                    .limit(1)\
                    .execute()
                
                if irr_result.data and irr_result.data[0]["irr_result"] is not None:
                    irr_value = float(irr_result.data[0]["irr_result"])
                    weight = float(fund["amount_invested"] or 0)
                    
                    all_irr_values.append(irr_value)
                    all_weights.append(weight)
            except Exception as e:
                logger.error(f"Error getting IRR for fund {fund['id']}: {str(e)}")
                continue
        
        # Calculate weighted average IRR
        if all_irr_values and all_weights:
            total_weight = sum(all_weights)
            if total_weight > 0:
                weighted_irr = sum(irr * (weight / total_weight) 
                                for irr, weight in zip(all_irr_values, all_weights))
            else:
                weighted_irr = 0
        else:
            weighted_irr = 0
        
        return {
            "portfolio_id": portfolio_id,
            "irr": weighted_irr
        }
        
    except HTTPException:
        raise
    except Exception as e:
        logger.error(f"Error calculating portfolio IRR: {str(e)}")
        raise HTTPException(status_code=500, detail=f"Error calculating portfolio IRR: {str(e)}") 

@router.get("/analytics/portfolio_template_distribution")
async def get_portfolio_template_distribution(
    limit: int = Query(20, ge=1, le=100, description="Maximum number of portfolio templates to return"),
    db = Depends(get_db)
):
    """
    What it does: Returns the distribution of portfolio templates based on the total current market value (FUM) they manage.
    Why it's needed: Provides data for the portfolio template distribution pie chart on the dashboard.
    How it works: 
        1. Fetches all template portfolio generations
        2. For each generation, finds all portfolios linked to it via template_generation_id
        3. For each portfolio, calculates the total current market value across all funds using latest valuations
        4. Only falls back to amount_invested if no valuations exist (and logs this clearly)
        5. Returns portfolio template generations sorted by total current market value (descending)
    Expected output: A list of portfolio template generations with their names and total current market value
    """
    try:
        # Get all template portfolio generations
        generations_result = db.table("template_portfolio_generations").select("id,generation_name").execute()
        
        if not generations_result.data:
            logger.warning("No template portfolio generations found in the database")
            return {"templates": []}
        
        # Add a category for portfolios without a template (bespoke)
        template_data = [
            {
                "id": "bespoke",
                "name": "Bespoke Portfolios",
                "amount": 0,
                "valuation_source": "mixed"
            }
        ]
        
        valuations_used = 0
        amount_invested_fallbacks = 0
        
        # For each template generation, calculate total current market value (FUM)
        for generation in generations_result.data:
            # Find all portfolios that use this template generation
            portfolios_result = db.table("portfolios").select("id").eq("template_generation_id", generation["id"]).execute()
            
            total_value = 0
            template_has_valuations = False
            
            for portfolio in portfolios_result.data:
                # Get all portfolio_funds for this portfolio
                pf_result = db.table("portfolio_funds").select("id").eq("portfolio_id", portfolio["id"]).execute()
                
                for pf in pf_result.data:
                    # Prioritize latest valuation for current market value
                    valuation_result = db.table("latest_portfolio_fund_valuations").select("valuation").eq("portfolio_fund_id", pf["id"]).execute()
                    
                    if valuation_result.data and len(valuation_result.data) > 0 and valuation_result.data[0]["valuation"] is not None:
                        # Use latest market valuation (preferred method)
                        total_value += valuation_result.data[0]["valuation"]
                        template_has_valuations = True
                        valuations_used += 1
                    else:
                        # Fallback to amount_invested only if no valuation exists
                        if pf["amount_invested"] is not None:
                            total_value += pf["amount_invested"]
                            amount_invested_fallbacks += 1
                            logger.debug(f"No valuation found for portfolio_fund {pf['id']}, using amount_invested: {pf['amount_invested']}")
            
            # Only include template generations with values > 0
            if total_value > 0:
                template_data.append({
                    "id": str(generation["id"]),
                    "name": generation["generation_name"],
                    "amount": total_value,
                    "valuation_source": "latest_valuation" if template_has_valuations else "amount_invested"
                })
        
        # Now handle portfolios without a template (bespoke)
        # Find all portfolios with null template_generation_id
        bespoke_portfolios_result = db.table("portfolios").select("id").is_("template_generation_id", "null").execute()
        
        bespoke_total = 0
        bespoke_has_valuations = False
        
        for portfolio in bespoke_portfolios_result.data:
            # Get all portfolio_funds for this bespoke portfolio
            pf_result = db.table("portfolio_funds").select("id,amount_invested").eq("portfolio_id", portfolio["id"]).execute()
            
            for pf in pf_result.data:
                # Prioritize latest valuation for current market value
                valuation_result = db.table("latest_portfolio_fund_valuations").select("valuation").eq("portfolio_fund_id", pf["id"]).execute()
                
                if valuation_result.data and len(valuation_result.data) > 0 and valuation_result.data[0]["valuation"] is not None:
                    # Use latest market valuation (preferred method)
                    bespoke_total += valuation_result.data[0]["valuation"]
                    bespoke_has_valuations = True
                    valuations_used += 1
                else:
                    # Fallback to amount_invested only if no valuation exists
                    if pf["amount_invested"] is not None:
                        bespoke_total += pf["amount_invested"]
                        amount_invested_fallbacks += 1
                        logger.debug(f"No valuation found for portfolio_fund {pf['id']}, using amount_invested: {pf['amount_invested']}")
        
        # Update the bespoke category amount and valuation source
        template_data[0]["amount"] = bespoke_total
        template_data[0]["valuation_source"] = "latest_valuation" if bespoke_has_valuations else "amount_invested"
        
        # Remove bespoke category if it's 0
        if bespoke_total == 0:
            template_data = template_data[1:]
        
        # Sort by amount (descending) and limit results
        template_data.sort(key=lambda x: x["amount"], reverse=True)
        template_data = template_data[:limit]
        
        return {"templates": template_data}
    except Exception as e:
        logger.error(f"Error fetching portfolio template distribution: {str(e)}")
        raise HTTPException(status_code=500, detail=f"Error: {str(e)}") 

@router.get("/analytics/dashboard_all")
async def get_dashboard_all_data(
    fund_limit: int = Query(10, ge=1, le=50, description="Maximum number of funds to return"),
    provider_limit: int = Query(10, ge=1, le=50, description="Maximum number of providers to return"),
    template_limit: int = Query(10, ge=1, le=50, description="Maximum number of templates to return"),
    db = Depends(get_db)
):
    """
    OPTIMIZED: Get ALL dashboard data in a single request with bulk queries.
    This replaces 4+ separate API calls with 1 optimized endpoint.
    Eliminates N+1 query problem by fetching all data in bulk.
    """
    try:
        # 1. Get ALL latest valuations in one query (instead of N individual queries)
        all_valuations_result = db.table("latest_portfolio_fund_valuations")\
            .select("portfolio_fund_id, valuation, valuation_date")\
            .execute()
        
        # Create lookup dictionary for O(1) access
        valuations_lookup = {}
        total_fum_from_valuations = 0
        
        if all_valuations_result.data:
            for v in all_valuations_result.data:
                if v["valuation"] is not None:
                    valuations_lookup[v["portfolio_fund_id"]] = v["valuation"]
                    total_fum_from_valuations += v["valuation"]
        
        # 2. Get ALL portfolio funds with related data in one query
        portfolio_funds_result = db.table("portfolio_funds")\
            .select("id, portfolio_id, available_funds_id, amount_invested, status")\
            .eq("status", "active")\
            .execute()
        
        # 3. Get ALL reference data in parallel batch queries
        funds_task = db.table("available_funds").select("id, fund_name").execute()
        providers_task = db.table("available_providers").select("id, name").execute()
        portfolios_task = db.table("portfolios").select("id, template_generation_id").execute()
        templates_task = db.table("template_portfolio_generations").select("id, generation_name").execute()
        client_products_task = db.table("client_products").select("id, portfolio_id, provider_id, status").eq("status", "active").execute()
        
        # Execute queries in parallel
        funds_result = funds_task
        providers_result = providers_task
        portfolios_result = portfolios_task
        templates_result = templates_task
        client_products_result = client_products_task
        
        # 4. Calculate distributions using in-memory aggregation (MUCH faster)
        fund_totals = {}
        provider_totals = {}
        template_totals = {}
        total_fum = 0
        total_from_investments = 0
        
        # Create lookup dictionaries for O(1) access
        funds_lookup = {f["id"]: f["fund_name"] for f in funds_result.data} if funds_result.data else {}
        providers_lookup = {p["id"]: p["name"] for p in providers_result.data} if providers_result.data else {}
        templates_lookup = {t["id"]: t["generation_name"] for t in templates_result.data} if templates_result.data else {}
        portfolios_lookup = {p["id"]: p["template_generation_id"] for p in portfolios_result.data} if portfolios_result.data else {}
        
        # Group client products by portfolio and provider for O(1) lookup
        portfolio_to_provider = {}
        if client_products_result.data:
            for cp in client_products_result.data:
                if cp["portfolio_id"] and cp["provider_id"]:
                    portfolio_to_provider[cp["portfolio_id"]] = cp["provider_id"]
        
        # 5. Process all portfolio funds in one pass (instead of nested loops)
        if portfolio_funds_result.data:
            for pf in portfolio_funds_result.data:
                # Get current value (valuation preferred, amount_invested as fallback)
                current_value = valuations_lookup.get(pf["id"]) or pf["amount_invested"] or 0
                
                if current_value > 0:
                    total_fum += current_value
                    
                    # Track amount_invested separately for fallback calculations
                    if pf["amount_invested"]:
                        total_from_investments += pf["amount_invested"]
                    
                    # Aggregate by fund
                    fund_id = pf["available_funds_id"]
                    if fund_id and fund_id in funds_lookup:
                        fund_totals[fund_id] = fund_totals.get(fund_id, 0) + current_value
                    
                    # Aggregate by provider
                    provider_id = portfolio_to_provider.get(pf["portfolio_id"])
                    if provider_id and provider_id in providers_lookup:
                        provider_totals[provider_id] = provider_totals.get(provider_id, 0) + current_value
                    
                    # Aggregate by template
                    portfolio_id = pf["portfolio_id"]
                    if portfolio_id in portfolios_lookup:
                        template_id = portfolios_lookup[portfolio_id]
                        if template_id and template_id in templates_lookup:
                            template_totals[template_id] = template_totals.get(template_id, 0) + current_value
                        elif not template_id:  # Bespoke portfolios (null template_id)
                            template_totals["bespoke"] = template_totals.get("bespoke", 0) + current_value
        
        # 6. Calculate company IRR using optimized function (eliminates N+1 queries)
        company_irr = await calculate_company_irr(db)
        
        # Count metrics efficiently from already loaded data
        client_count_result = db.table("client_groups").select("id").eq("status", "active").execute()
        client_count = len(client_count_result.data) if client_count_result.data else 0
        
        product_count_result = db.table("client_products").select("id").eq("status", "active").execute()
        total_products = len(product_count_result.data) if product_count_result.data else 0
        
        # 7. Format response data efficiently
        funds_list = [
            {"id": str(fund_id), "name": funds_lookup[fund_id], "amount": amount}
            for fund_id, amount in sorted(fund_totals.items(), key=lambda x: x[1], reverse=True)[:fund_limit]
        ]
        
        providers_list = [
            {"id": str(provider_id), "name": providers_lookup[provider_id], "amount": amount}
            for provider_id, amount in sorted(provider_totals.items(), key=lambda x: x[1], reverse=True)[:provider_limit]
        ]
        
        # Handle templates including bespoke
        template_items = []
        for template_id, amount in template_totals.items():
            if template_id == "bespoke":
                template_items.append(("bespoke", "Bespoke Portfolios", amount))
            elif template_id in templates_lookup:
                template_items.append((template_id, templates_lookup[template_id], amount))
        
        # Sort and limit templates
        template_items.sort(key=lambda x: x[2], reverse=True)
        templates_list = [
            {"id": str(item[0]), "name": item[1], "amount": item[2]}
            for item in template_items[:template_limit]
        ]
        
        # 8. Use total_fum from valuations, fallback to investments if needed
        final_fum = total_fum if total_fum > 0 else total_from_investments
        
        response = {
            "metrics": {
                "totalFUM": final_fum,
                "companyIRR": company_irr,
                "totalClients": client_count,
                "totalAccounts": total_products,
                "totalActiveHoldings": len(portfolio_funds_result.data) if portfolio_funds_result.data else 0
            },
            "funds": funds_list,
            "providers": providers_list,
            "templates": templates_list,
            "performance": {
                "optimization_stats": {
                    "total_db_queries": 6,  # vs 50+ individual queries before
                    "total_portfolio_funds": len(portfolio_funds_result.data) if portfolio_funds_result.data else 0,
                    "total_valuations": len(all_valuations_result.data) if all_valuations_result.data else 0,
                    "valuations_used": len(valuations_lookup),
                    "fum_source": "valuations" if total_fum > 0 else "investments"
                }
            }
        }
        
        return response
        
    except Exception as e:
        logger.error(f"Error fetching optimized dashboard data: {str(e)}")
        raise HTTPException(status_code=500, detail=f"Error: {str(e)}") 

@router.get("/analytics/risk_differences")
async def get_products_risk_differences(
    limit: int = Query(10, ge=1, le=50, description="Number of products to return"),
    db = Depends(get_db)
):
    """
    Get products with the biggest difference between target risk and actual risk.
    
    Target risk: weighted average risk of portfolio_funds against their target_weighting
    Actual risk: weighted average risk of portfolio_funds against their latest valuations
    """
    try:
        # Get all active client products with their portfolios
        products_result = db.table("client_products")\
            .select("id, product_name, client_id, portfolio_id")\
            .eq("status", "active")\
            .not_.is_("portfolio_id", "null")\
            .execute()
        
        if not products_result.data:
            return []
        
        risk_differences = []
        
        for product in products_result.data:
            product_id = product["id"]
            portfolio_id = product["portfolio_id"]
            
            # Get all portfolio funds for this product
            portfolio_funds_result = db.table("portfolio_funds")\
                .select("id, available_funds_id, target_weighting, amount_invested")\
                .eq("portfolio_id", portfolio_id)\
                .eq("status", "active")\
                .execute()
            
            if not portfolio_funds_result.data:
                continue
            
            # Get fund risk factors and latest valuations
            fund_data = {}
            for pf in portfolio_funds_result.data:
                fund_id = pf["available_funds_id"]
                
                # Get fund risk factor
                fund_result = db.table("available_funds")\
                    .select("risk_factor, fund_name")\
                    .eq("id", fund_id)\
                    .execute()
                
                if not fund_result.data or fund_result.data[0]["risk_factor"] is None:
                    continue
                
                # Get latest valuation for this portfolio fund
                valuation_result = db.table("portfolio_fund_valuations")\
                    .select("valuation")\
                    .eq("portfolio_fund_id", pf["id"])\
                    .order("valuation_date", desc=True)\
                    .limit(1)\
                    .execute()
                
                fund_data[pf["id"]] = {
                    "risk_factor": fund_result.data[0]["risk_factor"],
                    "fund_name": fund_result.data[0]["fund_name"],
                    "target_weighting": float(pf["target_weighting"] or 0),
                    "amount_invested": float(pf["amount_invested"] or 0),
                    "latest_valuation": float(valuation_result.data[0]["valuation"]) if valuation_result.data else None
                }
            
            if not fund_data:
                continue
            
            # Calculate target risk (weighted by target_weighting)
            target_risk = None
            total_target_weight = sum(fund["target_weighting"] for fund in fund_data.values())
            
            if total_target_weight > 0:
                weighted_target_risk = sum(
                    fund["risk_factor"] * fund["target_weighting"] 
                    for fund in fund_data.values()
                )
                target_risk = weighted_target_risk / total_target_weight
            
            # Calculate actual risk (weighted by latest valuations)
            actual_risk = None
            funds_with_valuations = {k: v for k, v in fund_data.items() if v["latest_valuation"] is not None}
            total_valuation = sum(fund["latest_valuation"] for fund in funds_with_valuations.values())
            
            if total_valuation > 0 and funds_with_valuations:
                weighted_actual_risk = sum(
                    fund["risk_factor"] * fund["latest_valuation"] 
                    for fund in funds_with_valuations.values()
                )
                actual_risk = weighted_actual_risk / total_valuation
            
            # Calculate risk difference
            if target_risk is not None and actual_risk is not None:
                risk_difference = abs(actual_risk - target_risk)
                
                # Get client name
                client_result = db.table("client_groups")\
                    .select("name")\
                    .eq("id", product["client_id"])\
                    .execute()
                
                client_name = client_result.data[0]["name"] if client_result.data else "Unknown"
                
                risk_differences.append({
                    "product_id": product_id,
                    "product_name": product["product_name"],
                    "client_name": client_name,
                    "target_risk": round(target_risk, 2),
                    "actual_risk": round(actual_risk, 2),
                    "risk_difference": round(risk_difference, 2),
                    "fund_count": len(fund_data),
                    "funds_with_valuations": len(funds_with_valuations)
                })
        
        # Sort by risk difference (descending) and limit results
        risk_differences.sort(key=lambda x: x["risk_difference"], reverse=True)
        
        return risk_differences[:limit]
        
    except Exception as e:
        logger.error(f"Error calculating risk differences: {str(e)}")
        raise HTTPException(status_code=500, detail=f"Error calculating risk differences: {str(e)}") 

@router.get("/company-revenue-analytics")
async def get_company_revenue_analytics(db = Depends(get_db)):
    """
    Get company-wide revenue analytics using the company_revenue_analytics view.
    Returns total revenue, breakdown by type, and key metrics.
    """
    try:
        # Query the company_revenue_analytics view
        result = db.table("company_revenue_analytics").select("*").execute()
        
        if not result.data:
            logger.warning("No data returned from company_revenue_analytics view")
            return [{
                "total_annual_revenue": 0,
                "total_fixed_revenue": 0,
                "total_percentage_revenue": 0,
                "active_products": 0,
                "revenue_generating_products": 0,
                "avg_revenue_per_product": 0,
                "active_providers": 0
            }]
        
        # The view returns a single row with aggregated data
        revenue_data = result.data[0]
        
        # Ensure all values are properly formatted
        formatted_data = {
            "total_annual_revenue": float(revenue_data.get("total_annual_revenue", 0) or 0),
            "total_fixed_revenue": float(revenue_data.get("total_fixed_revenue", 0) or 0),
            "total_percentage_revenue": float(revenue_data.get("total_percentage_revenue", 0) or 0),
            "active_products": int(revenue_data.get("active_products", 0) or 0),
            "revenue_generating_products": int(revenue_data.get("revenue_generating_products", 0) or 0),
            "avg_revenue_per_product": float(revenue_data.get("avg_revenue_per_product", 0) or 0),
            "active_providers": int(revenue_data.get("active_providers", 0) or 0)
        }
        
        return [formatted_data]  # Return as array for frontend compatibility
        
    except Exception as e:
        logger.error(f"Error fetching company revenue analytics: {str(e)}")
        raise HTTPException(status_code=500, detail=f"Error fetching revenue analytics: {str(e)}")

@router.get("/client-groups/revenue-breakdown")
async def get_client_groups_revenue_breakdown(db = Depends(get_db)):
    """
    Get revenue breakdown by client groups, showing each client group's revenue and percentage of total.
    Updated to handle 4-state revenue status logic:
    - no_setup: Both fixed_cost and percentage_fee are NULL
    - zero_fee_setup: Both fixed_cost and percentage_fee are explicitly set to 0
    - needs_valuation: Has non-zero fees but missing valuations
    - complete: Has fees and all valuations available
    """
    try:
<<<<<<< HEAD
=======
        logger.info("Calculating client group revenue breakdown with 4-state logic")
        
>>>>>>> a24762be
        # First get the total company revenue for percentage calculations
        company_revenue_result = db.table("company_revenue_analytics").select("total_annual_revenue").execute()
        total_company_revenue = float(company_revenue_result.data[0]["total_annual_revenue"]) if company_revenue_result.data else 0
        
        # Get all active client groups
        client_groups_result = db.table("client_groups").select("id, name, status").eq("status", "active").execute()
        
        if not client_groups_result.data:
            logger.warning("No active client groups found")
            return []
        
        revenue_breakdown = []
        
        for client_group in client_groups_result.data:
            client_id = client_group["id"]
            client_name = client_group["name"]
            
            # Get all products for this client group
            products_result = db.table("client_products")\
                .select("id, fixed_cost, percentage_fee, portfolio_id")\
                .eq("client_id", client_id)\
                .eq("status", "active")\
                .execute()
            
            if not products_result.data:
                # Client has no products, add with zero revenue
                revenue_breakdown.append({
                    "id": client_id,
                    "name": client_name,
                    "status": client_group["status"],
                    "total_fum": 0,
                    "total_revenue": 0,
                    "revenue_percentage_of_total": 0,
                    "product_count": 0,
                    "products_with_revenue": 0,
                    "revenue_status": "no_setup"  # Red dot - no products means no revenue setup
                })
                continue
            
            total_client_revenue = 0
            total_client_fum = 0
            products_with_revenue = 0
            
            # Track revenue status for this client (4-state logic)
            has_null_fees = False  # Any product with NULL fees
            has_zero_fees = False  # Any product with deliberately 0 fees
            has_positive_fees = False  # Any product with positive fees
            needs_valuation = False  # Any product with positive fees but missing valuations
            
            for product in products_result.data:
                fixed_cost = product.get("fixed_cost")  # Don't default to 0, keep None
                percentage_fee = product.get("percentage_fee")  # Don't default to 0, keep None
                portfolio_id = product.get("portfolio_id")
                
                # Determine fee setup status for this product
                if fixed_cost is None and percentage_fee is None:
                    # Both NULL - no fee setup
                    has_null_fees = True
                elif (fixed_cost == 0 or fixed_cost is None) and (percentage_fee == 0 or percentage_fee is None):
                    # Check if at least one is explicitly 0 (not NULL)
                    if fixed_cost == 0 or percentage_fee == 0:
                        has_zero_fees = True
                    else:
                        has_null_fees = True
                else:
                    # Has positive fees
                    has_positive_fees = True
                
                # Calculate product FUM from portfolio valuations (include ALL products for FUM)
                product_fum = 0
                if portfolio_id:
                    # Get all portfolio funds for this portfolio
                    portfolio_funds_result = db.table("portfolio_funds")\
                        .select("id")\
                        .eq("portfolio_id", portfolio_id)\
                        .eq("status", "active")\
                        .execute()
                    
                    if portfolio_funds_result.data:
                        # Get latest valuations for all portfolio funds
                        fund_ids = [pf["id"] for pf in portfolio_funds_result.data]
                        
                        for fund_id in fund_ids:
                            valuation_result = db.table("latest_portfolio_fund_valuations")\
                                .select("valuation")\
                                .eq("portfolio_fund_id", fund_id)\
                                .execute()
                            
                            if valuation_result.data and valuation_result.data[0]["valuation"]:
                                product_fum += float(valuation_result.data[0]["valuation"])
                
                # Add to total FUM regardless of fee status
                total_client_fum += product_fum
                
                # Calculate product revenue (only for products with positive fees)
                product_revenue = 0
                
                # Convert None to 0 for revenue calculation
                fixed_cost_val = float(fixed_cost) if fixed_cost is not None else 0
                percentage_fee_val = float(percentage_fee) if percentage_fee is not None else 0
                
                # Only calculate revenue if there are positive fees
                if fixed_cost_val > 0 or percentage_fee_val > 0:
                    # If only fixed cost is set (no percentage fee)
                    if fixed_cost_val > 0 and percentage_fee_val == 0:
                        product_revenue = fixed_cost_val
                        products_with_revenue += 1
                    # If percentage fee is involved (with or without fixed cost)
                    elif percentage_fee_val > 0:
                        if product_fum > 0:  # Only count if there's valuation
                            product_revenue = fixed_cost_val + (product_fum * (percentage_fee_val / 100))
                            products_with_revenue += 1
                        else:
                            # Has percentage fee setup but no valuation - needs valuation
                            needs_valuation = True
                
                total_client_revenue += product_revenue
            
            # Calculate percentage of total company revenue
            revenue_percentage = 0
            if total_company_revenue > 0:
                revenue_percentage = (total_client_revenue / total_company_revenue) * 100
            
            # Determine revenue status using 4-state logic
            revenue_status = "complete"  # Default to complete
            
            if has_null_fees and not has_zero_fees and not has_positive_fees:
                revenue_status = "no_setup"  # Red dot - all products have NULL fees
            elif has_zero_fees and not has_null_fees and not has_positive_fees:
                revenue_status = "zero_fee_setup"  # Blue dot - all products have zero fees
            elif has_positive_fees and needs_valuation:
                revenue_status = "needs_valuation"  # Amber dot - has positive fees but needs valuation
            elif has_positive_fees and not needs_valuation:
                revenue_status = "complete"  # Green dot - has positive fees and all valuations
            else:
                # Mixed scenarios - prioritize by most critical need
                if has_null_fees:
                    revenue_status = "no_setup"  # Red dot - some products not set up
                elif needs_valuation:
                    revenue_status = "needs_valuation"  # Amber dot - some products need valuation
                else:
                    revenue_status = "complete"  # Green dot - everything is set up
            
            revenue_breakdown.append({
                "id": client_id,
                "name": client_name,
                "status": client_group["status"],
                "total_fum": total_client_fum,
                "total_revenue": total_client_revenue,
                "revenue_percentage_of_total": revenue_percentage,
                "product_count": len(products_result.data),
                "products_with_revenue": products_with_revenue,
                "revenue_status": revenue_status
            })
        
        # Sort by total revenue (descending)
        revenue_breakdown.sort(key=lambda x: x["total_revenue"], reverse=True)
        
<<<<<<< HEAD
=======
        logger.info(f"Generated revenue breakdown for {len(revenue_breakdown)} client groups with 4-state logic. Total company revenue: £{total_company_revenue:,.2f}")
        
>>>>>>> a24762be
        return revenue_breakdown
        
    except Exception as e:
        logger.error(f"Error calculating client group revenue breakdown: {str(e)}")
        raise HTTPException(status_code=500, detail=f"Error calculating revenue breakdown: {str(e)}")

import hashlib
import json

# Simple in-memory cache
_revenue_cache = {
    "data": None,
    "hash": None,
    "timestamp": None
}

@router.get("/revenue-rate-analytics")
async def get_revenue_rate_analytics(db = Depends(get_db)):
    """
    Calculate revenue rate for 'complete' client groups.
    Updated to include zero-fee products in FUM calculations.
    
    Complete = has at least one product with fee setup (including zero fees) AND 
              all products with positive fees have latest valuations.
    
    Returns:
    - total_revenue: Sum of revenue from products with positive fees
    - total_fum: Sum of FUM from ALL products (including zero-fee products)
    - revenue_rate_percentage: (total_revenue / total_fum) * 100
    - complete_client_groups_count: Number of complete client groups
    - total_client_groups: Total number of active client groups
    """
    try:
<<<<<<< HEAD
=======
        logger.info("Calculating revenue rate analytics with zero-fee products included in FUM")
        
>>>>>>> a24762be
        # Get a hash of all revenue-relevant data to check if recalculation is needed
        # Get all active client products with revenue configuration
        products_for_hash = db.table("client_products")\
            .select("id, client_id, fixed_cost, percentage_fee, portfolio_id, status")\
            .eq("status", "active")\
            .execute()
        
        # Get all latest valuations
        valuations_for_hash = db.table("latest_portfolio_fund_valuations")\
            .select("portfolio_fund_id, valuation, valuation_date")\
            .execute()
        
        # Create hash of the revenue-relevant data
        hash_data = {
            "products": products_for_hash.data,
            "valuations": valuations_for_hash.data
        }
        revenue_data_str = json.dumps(hash_data, sort_keys=True, default=str)
        current_hash = hashlib.md5(revenue_data_str.encode()).hexdigest()
        
        # Check if we can use cached result
        if (_revenue_cache["hash"] == current_hash and 
            _revenue_cache["data"] is not None):
            return _revenue_cache["data"]
        
        # Get all active client groups
        client_groups_result = db.table("client_groups").select("id, name, status").eq("status", "active").execute()
        
        if not client_groups_result.data:
            logger.warning("No active client groups found")
            return {
                "total_revenue": 0,
                "total_fum": 0,
                "revenue_rate_percentage": 0,
                "complete_client_groups_count": 0,
                "total_client_groups": 0
            }
        
        total_client_groups = len(client_groups_result.data)
        complete_client_groups = []
        total_revenue = 0
        total_fum = 0
        
        for client_group in client_groups_result.data:
            client_id = client_group["id"]
            client_name = client_group["name"]
            
            # Get all active products for this client group
            products_result = db.table("client_products")\
                .select("id, fixed_cost, percentage_fee, portfolio_id")\
                .eq("client_id", client_id)\
                .eq("status", "active")\
                .execute()
            
            if not products_result.data:
                continue  # Skip client groups with no products
            
            # Find products with fee setup (including zero fees)
            products_with_fee_setup = []
            products_with_positive_fees = []
            
            for product in products_result.data:
                fixed_cost = product.get("fixed_cost")
                percentage_fee = product.get("percentage_fee")
                
                # Check if product has any fee setup (including zero fees)
                if fixed_cost is not None or percentage_fee is not None:
                    products_with_fee_setup.append(product)
                    
                    # Also track products with positive fees
                    fixed_cost_val = float(fixed_cost) if fixed_cost is not None else 0
                    percentage_fee_val = float(percentage_fee) if percentage_fee is not None else 0
                    
                    if fixed_cost_val > 0 or percentage_fee_val > 0:
                        products_with_positive_fees.append(product)
            
            # Skip client groups with no fee setup at all
            if len(products_with_fee_setup) == 0:
                continue
            
            # Check if ALL products with positive fees have complete calculations (valuations available)
            client_revenue = 0
            all_positive_fees_complete = True
            
            # Check products with positive fees for completeness and calculate revenue
            for product in products_with_positive_fees:
                fixed_cost = product.get("fixed_cost")
                percentage_fee = product.get("percentage_fee")
                portfolio_id = product.get("portfolio_id")
                
                fixed_cost_val = float(fixed_cost) if fixed_cost is not None else 0
                percentage_fee_val = float(percentage_fee) if percentage_fee is not None else 0
                
                # Calculate product FUM from portfolio valuations
                product_fum = 0
                if portfolio_id:
                    # Get all active portfolio funds for this portfolio
                    portfolio_funds_result = db.table("portfolio_funds")\
                        .select("id")\
                        .eq("portfolio_id", portfolio_id)\
                        .eq("status", "active")\
                        .execute()
                    
                    if portfolio_funds_result.data:
                        # Get latest valuations for all portfolio funds
                        fund_ids = [pf["id"] for pf in portfolio_funds_result.data]
                        
                        for fund_id in fund_ids:
                            valuation_result = db.table("latest_portfolio_fund_valuations")\
                                .select("valuation")\
                                .eq("portfolio_fund_id", fund_id)\
                                .execute()
                            
                            if valuation_result.data and valuation_result.data[0]["valuation"]:
                                product_fum += float(valuation_result.data[0]["valuation"])
                
                # Calculate product revenue
                product_revenue = 0
                
                # If only fixed cost is set (no percentage fee)
                if fixed_cost_val > 0 and percentage_fee_val == 0:
                    product_revenue = fixed_cost_val
                # If percentage fee is involved (with or without fixed cost)
                elif percentage_fee_val > 0:
                    if product_fum > 0:  # Only complete if there's valuation
                        product_revenue = fixed_cost_val + (product_fum * (percentage_fee_val / 100))
                    else:
                        # Has percentage fee setup but no valuation - not complete
                        all_positive_fees_complete = False
                        break
                
                client_revenue += product_revenue
            
            # Only include this client group if ALL products with positive fees are complete
            if all_positive_fees_complete:
                # Calculate total FUM from ALL products with fee setup (including zero-fee products)
                client_total_fum = 0
                for product in products_with_fee_setup:  # All products with fee setup
                    portfolio_id = product.get("portfolio_id")
                    
                    if portfolio_id:
                        # Get all active portfolio funds for this portfolio
                        portfolio_funds_result = db.table("portfolio_funds")\
                            .select("id")\
                            .eq("portfolio_id", portfolio_id)\
                            .eq("status", "active")\
                            .execute()
                        
                        if portfolio_funds_result.data:
                            # Get latest valuations for all portfolio funds
                            fund_ids = [pf["id"] for pf in portfolio_funds_result.data]
                            
                            for fund_id in fund_ids:
                                valuation_result = db.table("latest_portfolio_fund_valuations")\
                                    .select("valuation")\
                                    .eq("portfolio_fund_id", fund_id)\
                                    .execute()
                                
                                if valuation_result.data and valuation_result.data[0]["valuation"]:
                                    client_total_fum += float(valuation_result.data[0]["valuation"])
                
                complete_client_groups.append({
                    "id": client_id,
                    "name": client_name,
                    "revenue": client_revenue,
                    "fum": client_total_fum
                })
                total_revenue += client_revenue
                total_fum += client_total_fum
                
<<<<<<< HEAD
            else:
                pass  # Client group excluded due to missing valuations
=======
                # Debug logging
                logger.info(f"INCLUDED Client Group '{client_name}': £{client_revenue:,.2f} revenue from {len(products_with_positive_fees)} revenue products, £{client_total_fum:,.2f} total FUM from {len(products_with_fee_setup)} products with fee setup")
            else:
                # Debug logging for excluded groups
                logger.info(f"EXCLUDED Client Group '{client_name}': {len(products_with_positive_fees)} revenue products, but missing valuations for percentage fee products")
>>>>>>> a24762be
        
        # Calculate revenue rate percentage
        revenue_rate_percentage = 0
        if total_fum > 0:
            revenue_rate_percentage = (total_revenue / total_fum) * 100
        
        result = {
            "total_revenue": total_revenue,
            "total_fum": total_fum,
            "revenue_rate_percentage": revenue_rate_percentage,
            "complete_client_groups_count": len(complete_client_groups),
            "total_client_groups": total_client_groups
        }
        
<<<<<<< HEAD
=======
        logger.info(f"Revenue rate analytics: {len(complete_client_groups)}/{total_client_groups} complete client groups, "
                   f"Rate: {revenue_rate_percentage:.2f}% (£{total_revenue:,.2f} / £{total_fum:,.2f}) - includes zero-fee products in FUM")
        
>>>>>>> a24762be
        # Cache the result
        _revenue_cache["data"] = result
        _revenue_cache["hash"] = current_hash
        _revenue_cache["timestamp"] = datetime.now()
        
        return result
        
    except Exception as e:
        logger.error(f"Error calculating revenue rate analytics: {str(e)}")
        raise HTTPException(status_code=500, detail=f"Error calculating revenue rate analytics: {str(e)}")

@router.post("/revenue-rate-analytics/refresh")
async def refresh_revenue_rate_cache():
    """
    Manually clear the revenue rate analytics cache to force recalculation on next request.
    Useful when you know revenue data has changed and want immediate refresh.
    """
    global _revenue_cache
    _revenue_cache = {
        "data": None,
        "hash": None,
        "timestamp": None
    }
    logger.info("Revenue rate analytics cache cleared manually")
    return {"message": "Cache cleared successfully", "status": "success"}<|MERGE_RESOLUTION|>--- conflicted
+++ resolved
@@ -1604,11 +1604,6 @@
     - complete: Has fees and all valuations available
     """
     try:
-<<<<<<< HEAD
-=======
-        logger.info("Calculating client group revenue breakdown with 4-state logic")
-        
->>>>>>> a24762be
         # First get the total company revenue for percentage calculations
         company_revenue_result = db.table("company_revenue_analytics").select("total_annual_revenue").execute()
         total_company_revenue = float(company_revenue_result.data[0]["total_annual_revenue"]) if company_revenue_result.data else 0
@@ -1767,11 +1762,7 @@
         # Sort by total revenue (descending)
         revenue_breakdown.sort(key=lambda x: x["total_revenue"], reverse=True)
         
-<<<<<<< HEAD
-=======
-        logger.info(f"Generated revenue breakdown for {len(revenue_breakdown)} client groups with 4-state logic. Total company revenue: £{total_company_revenue:,.2f}")
-        
->>>>>>> a24762be
+
         return revenue_breakdown
         
     except Exception as e:
@@ -1805,11 +1796,7 @@
     - total_client_groups: Total number of active client groups
     """
     try:
-<<<<<<< HEAD
-=======
-        logger.info("Calculating revenue rate analytics with zero-fee products included in FUM")
-        
->>>>>>> a24762be
+
         # Get a hash of all revenue-relevant data to check if recalculation is needed
         # Get all active client products with revenue configuration
         products_for_hash = db.table("client_products")\
@@ -1980,16 +1967,7 @@
                 total_revenue += client_revenue
                 total_fum += client_total_fum
                 
-<<<<<<< HEAD
-            else:
-                pass  # Client group excluded due to missing valuations
-=======
-                # Debug logging
-                logger.info(f"INCLUDED Client Group '{client_name}': £{client_revenue:,.2f} revenue from {len(products_with_positive_fees)} revenue products, £{client_total_fum:,.2f} total FUM from {len(products_with_fee_setup)} products with fee setup")
-            else:
-                # Debug logging for excluded groups
-                logger.info(f"EXCLUDED Client Group '{client_name}': {len(products_with_positive_fees)} revenue products, but missing valuations for percentage fee products")
->>>>>>> a24762be
+
         
         # Calculate revenue rate percentage
         revenue_rate_percentage = 0
@@ -2004,12 +1982,7 @@
             "total_client_groups": total_client_groups
         }
         
-<<<<<<< HEAD
-=======
-        logger.info(f"Revenue rate analytics: {len(complete_client_groups)}/{total_client_groups} complete client groups, "
-                   f"Rate: {revenue_rate_percentage:.2f}% (£{total_revenue:,.2f} / £{total_fum:,.2f}) - includes zero-fee products in FUM")
-        
->>>>>>> a24762be
+
         # Cache the result
         _revenue_cache["data"] = result
         _revenue_cache["hash"] = current_hash
