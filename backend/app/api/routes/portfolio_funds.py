from fastapi import APIRouter, HTTPException, Depends, Query, Body
from typing import List, Optional
import logging
from datetime import datetime, date
import numpy_financial as npf

from app.models.portfolio_fund import PortfolioFund, PortfolioFundCreate, PortfolioFundUpdate
from app.models.irr_value import IRRValueCreate
from app.db.database import get_db

# Set up logging
logging.basicConfig(level=logging.INFO)
logger = logging.getLogger(__name__)

def calculate_excel_style_irr(dates, amounts, guess=0.02):
    """
    Calculate IRR for the investment period using numpy_financial.
    Creates artificial monthly periods to handle irregular cash flows.
    All cash flows within the same month are totaled together.
    
    Parameters:
    - dates: List of datetime objects for each cash flow
    - amounts: List of cash flow amounts (negative for outflows, positive for inflows)
    - guess: Initial guess for IRR calculation (not used with numpy_financial)
    
    Returns:
    - Dictionary containing:
        - period_irr: The annualized IRR (monthly IRR * 12) as decimal
        - days_in_period: Number of days in the investment period
    """
    # Basic input validation
    if not dates or not amounts or len(dates) != len(amounts):
        error_msg = f"Invalid inputs: dates={len(dates) if dates else 0}, amounts={len(amounts) if amounts else 0}"
        logger.error(error_msg)
        raise ValueError(error_msg)
    
    if len(dates) < 2 or len(amounts) < 2:
        error_msg = "IRR calculation requires at least two cash flows (one initial investment and one return)"
        logger.error(error_msg)
        raise ValueError(error_msg)
    
    # Validate cash flows
    if not any(amount < 0 for amount in amounts):
        error_msg = "IRR calculation requires at least one negative cash flow (investment)"
        logger.error(error_msg)
        raise ValueError(error_msg)
        
    if not any(amount > 0 for amount in amounts):
        error_msg = "IRR calculation requires at least one positive cash flow (return or final valuation)"
        logger.error(error_msg)
        raise ValueError(error_msg)
        
    try:
        # Log input data for debugging
        logger.info(f"IRR calculation input - dates: {[d.isoformat() for d in dates]}")
        logger.info(f"IRR calculation input - amounts: {amounts}")
        
        # Sort cash flows by date to ensure chronological order
        sorted_flows = sorted(zip(dates, amounts), key=lambda x: x[0])
        dates = [d for d, _ in sorted_flows]
        amounts = [a for _, a in sorted_flows]
        
        # Check if all dates are the same
        if all(d == dates[0] for d in dates):
            logger.warning("All cash flow dates are identical - using simple return calculation instead of IRR")
            # Calculate simple return: (ending_value - initial_investment) / initial_investment
            total_outflow = sum(a for a in amounts if a < 0)  # Sum of all negative cash flows
            total_inflow = sum(a for a in amounts if a > 0)   # Sum of all positive cash flows
            
            if total_outflow == 0:
                error_msg = "Cannot calculate return: total investment amount is zero"
                logger.error(error_msg)
                raise ValueError(error_msg)
                
            simple_return = total_inflow / abs(total_outflow) - 1
            logger.info(f"Simple return calculation: {simple_return}")
            
            # Since all cash flows are on the same day, the period is effectively 0 days
            # We'll return the simple return as the IRR
            return {
                'period_irr': simple_return,
                'days_in_period': 0,
                'is_simple_return': True
            }
        
        # Get the start and end dates
        start_date = dates[0]
        end_date = dates[-1]
        
        # Check for future dates
        now = datetime.now()
        future_dates = [d for d in dates if d > now]
        if future_dates:
            logger.warning(f"IRR calculation includes {len(future_dates)} future dates. This may affect the result.")
        
        logger.info(f"Start date details: year={start_date.year}, month={start_date.month}, day={start_date.day}")
        logger.info(f"End date details: year={end_date.year}, month={end_date.month}, day={end_date.day}")
        
        # Check if the investment period is too short
        if (end_date - start_date).days < 1:
            logger.warning("Investment period is less than 1 day - using simple return calculation")
            # Calculate simple return: (ending_value - initial_investment) / initial_investment
            total_outflow = sum(a for a in amounts if a < 0)  # Sum of all negative cash flows
            total_inflow = sum(a for a in amounts if a > 0)   # Sum of all positive cash flows
            
            if total_outflow == 0:
                error_msg = "Cannot calculate return: total investment amount is zero"
                logger.error(error_msg)
                raise ValueError(error_msg)
                
            simple_return = total_inflow / abs(total_outflow) - 1
            logger.info(f"Simple return calculation: {simple_return}")
            
            return {
                'period_irr': simple_return,
                'days_in_period': (end_date - start_date).days,
                'is_simple_return': True
            }
        
        # Calculate total number of months between start and end
        total_months = ((end_date.year - start_date.year) * 12) + (end_date.month - start_date.month)
        logger.info(f"Calculated total_months: {total_months}")
        
        if total_months < 1:
            logger.warning("Investment period is less than one month - using simple IRR calculation")
            # For very short periods, we'll calculate a simple IRR using just the initial and final cash flows
            initial_investment = amounts[0]
            final_value = amounts[-1]
            
            # Calculate simple return
            simple_return = final_value / abs(initial_investment) - 1
            
            # Annualize the return based on days
            days = (end_date - start_date).days
            annualized_return = (1 + simple_return) ** (365 / max(1, days)) - 1
            
            logger.info(f"Simple return: {simple_return}, Annualized: {annualized_return}")
            
            return {
                'period_irr': annualized_return,
                'days_in_period': days,
                'is_simple_return': True
            }
        
        # Create array for all months in the period (initialized to zero)
        monthly_amounts = [0] * (total_months + 1)
        logger.info(f"Created monthly_amounts array with {len(monthly_amounts)} elements")
        
        # Map all cash flows to their corresponding months, totaling flows within same month
        for date, amount in zip(dates, amounts):
            month_index = ((date.year - start_date.year) * 12) + (date.month - start_date.month)
            if month_index < 0 or month_index >= len(monthly_amounts):
                error_msg = f"Invalid month index: {month_index} for date {date.isoformat()}"
                logger.error(error_msg)
                raise ValueError(error_msg)
                
            logger.info(f"Mapping flow: date={date.isoformat()}, amount={amount}, month_index={month_index}")
            monthly_amounts[month_index] += amount  # Add to any existing amount for that month
        
        # Debug logging
        logger.info("\nCash flow sequence:")
        initial_investment = abs(monthly_amounts[0])
        intermediate_flows = sum(monthly_amounts[1:-1])
        final_value = monthly_amounts[-1]
        
        logger.info(f"Start date: {start_date.strftime('%Y-%m')}")
        logger.info(f"End date: {end_date.strftime('%Y-%m')}")
        logger.info(f"Total months: {total_months + 1}")
        
        # Check if final value is positive (as expected for IRR calculation)
        if final_value <= 0:
            error_msg = f"Final cash flow (valuation) must be positive, but got {final_value}"
            logger.error(error_msg)
            raise ValueError(error_msg)
        
        # Check if we have a valid investment pattern (negative initial flow, positive final flow)
        if monthly_amounts[0] >= 0:
            error_msg = f"Initial cash flow should be negative (investment), but got {monthly_amounts[0]}"
            logger.warning(error_msg)  # Warning only, as this might work in some cases
        
        logger.info("\nMonthly cash flows:")
        for i, amount in enumerate(monthly_amounts):
            logger.info(f"Month {i}: {amount}")
        
        # Calculate IRR using the monthly cash flows
        logger.info("Calculating IRR using numpy_financial.irr...")
        try:
            monthly_irr = npf.irr(monthly_amounts)
            logger.info(f"Raw monthly IRR calculation result: {monthly_irr}")
        except Exception as calc_err:
            error_msg = f"NumPy IRR calculation error: {str(calc_err)}"
            logger.error(error_msg)
            raise ValueError(error_msg)
        
        if monthly_irr is None:
            error_msg = "Could not calculate IRR - no valid solution found. Check for alternating sign pattern in cash flows."
            logger.error(error_msg)
            raise ValueError(error_msg)
        
        # Check for extreme IRR values that might indicate an error
        if abs(monthly_irr) > 1:  # More than 100% monthly return
            logger.warning(f"Extreme IRR value detected: {monthly_irr}. This may indicate incorrect cash flow data.")
        
        # Annualize the monthly IRR by multiplying by 12
        annualized_irr = monthly_irr * 12
        logger.info(f"Annualized IRR (monthly_irr * 12): {annualized_irr}")
            
        days_in_period = (end_date - start_date).days
        logger.info(f"Days in period: {days_in_period}")
            
        logger.info(f"\nIRR Results:")
        logger.info(f"Monthly IRR: {monthly_irr * 100:.2f}%")
        logger.info(f"Annualized IRR: {annualized_irr * 100:.2f}%")
        logger.info(f"Months in period: {total_months + 1}")
        
        return {
            'period_irr': annualized_irr,  # Return annualized IRR instead of monthly IRR
            'days_in_period': days_in_period
        }
        
    except Exception as e:
        logger.error(f"Error in IRR calculation: {str(e)}")
        # Add stack trace for more detailed error information
        import traceback
        logger.error(f"IRR calculation stack trace: {traceback.format_exc()}")
        raise

router = APIRouter()

@router.get("/portfolio_funds", response_model=List[PortfolioFund])
async def get_portfolio_funds(
    skip: int = Query(0, ge=0, description="Number of records to skip for pagination"),
    limit: int = Query(100, ge=1, le=100, description="Max number of records to return"),
    portfolio_id: Optional[int] = None,
    available_funds_id: Optional[int] = None,
    db = Depends(get_db)
):
    """
    What it does: Retrieves portfolio-fund associations based on optional filters.
    Why it's needed: Allows viewing the funds associated with specific portfolios.
    How it works:
        1. Takes optional filter parameters
        2. Builds a query to retrieve matching portfolio-fund associations
        3. Includes the latest valuation for each fund from the fund_valuations table
        4. Returns a list of matching associations with pagination
    Expected output: A JSON array containing portfolio fund associations
    """
    try:
        query = db.table("portfolio_funds").select("*")
        
        # Apply filters
        if portfolio_id is not None:
            query = query.eq("portfolio_id", portfolio_id)
            
        if available_funds_id is not None:
            query = query.eq("available_funds_id", available_funds_id)
            
        # Apply pagination
        query = query.range(skip, skip + limit - 1)
        
        # Execute the query
        result = query.execute()
        
        if not result.data:
            return []
            
        # Get all fund IDs
        fund_ids = [fund["id"] for fund in result.data]
        
        # Get the latest valuations for all funds in a single query if possible
        latest_valuations = {}
        
        if len(fund_ids) > 0:
            # Get the latest valuation for each fund from fund_valuations
            for fund_id in fund_ids:
<<<<<<< HEAD
                valuation_result = db.table("fund_valuations")\
                    .select("value", "valuation_date", "portfolio_fund_id")\
                    .eq("portfolio_fund_id", fund_id)\
                    .order("valuation_date", desc=True)\
=======
                valuation_result = db.table("irr_values")\
                    .select("irr_result", "date", "fund_id")\
                    .eq("fund_id", fund_id)\
                    .order("date", desc=True)\
>>>>>>> 260f3fdc
                    .limit(1)\
                    .execute()
                    
                if valuation_result.data and len(valuation_result.data) > 0:
                    latest_valuations[fund_id] = {
                        "value": valuation_result.data[0]["value"],
                        "date": valuation_result.data[0]["valuation_date"]
                    }
        
        # Add valuations to the portfolio funds
        for fund in result.data:
            fund_id = fund["id"]
            if fund_id in latest_valuations:
<<<<<<< HEAD
                fund["market_value"] = float(latest_valuations[fund_id]["value"])
=======
                # Get the valuation from fund_valuations table or calculate based on irr_result
                # Since we no longer store direct valuation in irr_values
                fund["market_value"] = float(latest_valuations[fund_id]["irr_result"])  # Using irr_result as proxy for now
>>>>>>> 260f3fdc
                fund["valuation_date"] = latest_valuations[fund_id]["date"]
        
        return result.data
    except Exception as e:
        logger.error(f"Error retrieving portfolio funds: {str(e)}")
        raise HTTPException(status_code=500, detail=f"Database error: {str(e)}")

@router.post("/portfolio_funds", response_model=PortfolioFund)
async def create_portfolio_fund(
    portfolio_fund: PortfolioFundCreate,
    db = Depends(get_db)
):
    """
    Create a new portfolio fund association.
    """
    try:
        # Validate portfolio exists
        portfolio_result = db.table("portfolios").select("id").eq("id", portfolio_fund.portfolio_id).execute()
        if not portfolio_result.data or len(portfolio_result.data) == 0:
            raise HTTPException(status_code=404, detail="Portfolio not found")
        
        # Validate fund exists
        fund_result = db.table("available_funds").select("id").eq("id", portfolio_fund.available_funds_id).execute()
        if not fund_result.data or len(fund_result.data) == 0:
            raise HTTPException(status_code=404, detail="Fund not found")
        
        # Create new portfolio fund
        # Ensure start_date is today if not provided
        today = date.today().isoformat()
        portfolio_fund_data = {
            "portfolio_id": portfolio_fund.portfolio_id,
            "available_funds_id": portfolio_fund.available_funds_id,
            "target_weighting": portfolio_fund.target_weighting or 0,
            "start_date": portfolio_fund.start_date.isoformat() if portfolio_fund.start_date else today,
            "amount_invested": portfolio_fund.amount_invested
        }
        
        result = db.table("portfolio_funds").insert(portfolio_fund_data).execute()
        
        if not result.data or len(result.data) == 0:
            raise HTTPException(status_code=500, detail="Failed to create portfolio fund")
            
        return result.data[0]
    except HTTPException:
        raise
    except Exception as e:
        logger.error(f"Error creating portfolio fund: {str(e)}")
        raise HTTPException(status_code=500, detail=f"Database error: {str(e)}")

@router.get("/portfolio_funds/{portfolio_fund_id}", response_model=PortfolioFund)
async def get_portfolio_fund(portfolio_fund_id: int, db = Depends(get_db)):
    """
    What it does: Retrieves a single portfolio fund association by ID.
    Why it's needed: Allows viewing detailed information about a specific portfolio-fund association.
    How it works:
        1. Takes the portfolio_fund_id from the URL path
        2. Queries the 'portfolio_funds' table for a record with matching ID
        3. Fetches the latest valuation from fund_valuations if available
        4. Returns the association data or raises a 404 error if not found
    Expected output: A JSON object containing the requested portfolio fund's details
    """
    try:
        result = db.table("portfolio_funds").select("*").eq("id", portfolio_fund_id).execute()
        if not result.data or len(result.data) == 0:
            raise HTTPException(status_code=404, detail=f"Portfolio fund with ID {portfolio_fund_id} not found")
            
        # Get the portfolio fund data
        portfolio_fund = result.data[0]
        
<<<<<<< HEAD
        # Get latest valuation for this fund from fund_valuations
        valuation_result = db.table("fund_valuations")\
            .select("value", "valuation_date")\
            .eq("portfolio_fund_id", portfolio_fund_id)\
            .order("valuation_date", desc=True)\
=======
        # Get latest valuation for this fund if available
        valuation_result = db.table("irr_values")\
            .select("irr_result", "date")\
            .eq("fund_id", portfolio_fund_id)\
            .order("date", desc=True)\
>>>>>>> 260f3fdc
            .limit(1)\
            .execute()
            
        if valuation_result.data and len(valuation_result.data) > 0:
            latest_valuation = valuation_result.data[0]
<<<<<<< HEAD
            portfolio_fund["market_value"] = float(latest_valuation["value"])
            portfolio_fund["valuation_date"] = latest_valuation["valuation_date"]
=======
            portfolio_fund["market_value"] = float(latest_valuation["irr_result"])  # Using irr_result as proxy for now
            portfolio_fund["valuation_date"] = latest_valuation["date"]
>>>>>>> 260f3fdc
            
        return portfolio_fund
    except Exception as e:
        logger.error(f"Error retrieving portfolio fund: {str(e)}")
        raise HTTPException(status_code=500, detail=f"Database error: {str(e)}")

@router.patch("/portfolio_funds/{portfolio_fund_id}", response_model=PortfolioFund)
async def update_portfolio_fund(portfolio_fund_id: int, portfolio_fund_update: PortfolioFundUpdate, db = Depends(get_db)):
    """
    What it does: Updates an existing portfolio fund association's information.
    Why it's needed: Allows modifying portfolio-fund association details when they change.
    How it works:
        1. Validates the update data using the PortfolioFundUpdate model
        2. Removes any None values from the input (fields that aren't being updated)
        3. Verifies the association exists
        4. Validates that referenced portfolio_id and available_funds_id exist if provided
        5. Updates only the provided fields in the database
        6. Returns the updated association information
    Expected output: A JSON object containing the updated portfolio fund's details
    """
    # Remove None values from the update data
    update_data = {k: v for k, v in portfolio_fund_update.model_dump().items() if v is not None}
    
    if not update_data:
        raise HTTPException(status_code=400, detail="No valid update data provided")
    
    try:
        # Check if portfolio fund exists
        check_result = db.table("portfolio_funds").select("id").eq("id", portfolio_fund_id).execute()
        if not check_result.data or len(check_result.data) == 0:
            raise HTTPException(status_code=404, detail=f"Portfolio fund with ID {portfolio_fund_id} not found")
        
        # Validate portfolio_id if provided
        if "portfolio_id" in update_data and update_data["portfolio_id"] is not None:
            portfolio_check = db.table("portfolios").select("id").eq("id", update_data["portfolio_id"]).execute()
            if not portfolio_check.data or len(portfolio_check.data) == 0:
                raise HTTPException(status_code=404, detail=f"Portfolio with ID {update_data['portfolio_id']} not found")
        
        # Validate available_funds_id if provided
        if "available_funds_id" in update_data and update_data["available_funds_id"] is not None:
            fund_check = db.table("available_funds").select("id").eq("id", update_data["available_funds_id"]).execute()
            if not fund_check.data or len(fund_check.data) == 0:
                raise HTTPException(status_code=404, detail=f"Fund with ID {update_data['available_funds_id']} not found")
        
        # Convert date objects to ISO format strings
        if 'start_date' in update_data and update_data['start_date'] is not None:
            update_data['start_date'] = update_data['start_date'].isoformat()
        
        if 'end_date' in update_data and update_data['end_date'] is not None:
            update_data['end_date'] = update_data['end_date'].isoformat()
        
        # Update the portfolio fund
        result = db.table("portfolio_funds").update(update_data).eq("id", portfolio_fund_id).execute()
        
        if result.data and len(result.data) > 0:
            return result.data[0]
        
        raise HTTPException(status_code=400, detail="Failed to update portfolio fund")
    except Exception as e:
        logger.error(f"Error updating portfolio fund: {str(e)}")
        raise HTTPException(status_code=500, detail=f"Database error: {str(e)}")

@router.delete("/portfolio_funds/{portfolio_fund_id}", response_model=dict)
async def delete_portfolio_fund(portfolio_fund_id: int, db = Depends(get_db)):
    """
    What it does: Deletes a portfolio fund association and all related data from the database.
    Why it's needed: Allows removing portfolio-fund associations that are no longer needed.
    How it works:
        1. Verifies the association exists
        2. Deletes all related IRR values for this portfolio fund
        3. Deletes all holding activity logs for this portfolio fund
        4. Deletes the portfolio fund record
        5. Returns a success message with details of what was deleted
    Expected output: A JSON object with a success message confirmation and deletion counts
    """
    try:
        # Check if portfolio fund exists
        check_result = db.table("portfolio_funds").select("id").eq("id", portfolio_fund_id).execute()
        if not check_result.data or len(check_result.data) == 0:
            raise HTTPException(status_code=404, detail=f"Portfolio fund with ID {portfolio_fund_id} not found")
        
        logger.info(f"Deleting portfolio fund with ID: {portfolio_fund_id} and all related data")
        
        # First, delete related IRR values
        irr_result = db.table("irr_values").delete().eq("fund_id", portfolio_fund_id).execute()
        irr_values_deleted = len(irr_result.data) if irr_result.data else 0
        logger.info(f"Deleted {irr_values_deleted} IRR values for portfolio fund {portfolio_fund_id}")
        
        # Second, delete related holding activity logs
        activity_result = db.table("holding_activity_log").delete().eq("portfolio_fund_id", portfolio_fund_id).execute()
        activity_logs_deleted = len(activity_result.data) if activity_result.data else 0
        logger.info(f"Deleted {activity_logs_deleted} activity logs for portfolio fund {portfolio_fund_id}")
        
        # Now it's safe to delete the portfolio fund
        result = db.table("portfolio_funds").delete().eq("id", portfolio_fund_id).execute()
        
        return {
            "message": f"Portfolio fund with ID {portfolio_fund_id} deleted successfully",
            "details": {
                "irr_values_deleted": irr_values_deleted,
                "activity_logs_deleted": activity_logs_deleted
            }
        }
    except Exception as e:
        logger.error(f"Error deleting portfolio fund: {str(e)}")
        raise HTTPException(status_code=500, detail=f"Database error: {str(e)}")

@router.post("/portfolio_funds/{portfolio_fund_id}/calculate-irr", response_model=dict)
async def calculate_portfolio_fund_irr(
    portfolio_fund_id: int,
    month: int = Query(..., ge=1, le=12, description="Month for the valuation"),
    year: int = Query(..., ge=1900, le=2100, description="Year for the valuation"),
    valuation: float = Query(..., gt=0, description="Current market value"),
    guess: float = Query(0.02, description="Initial guess for IRR calculation (not used)"),
    db = Depends(get_db)
):
    """
    What it does: Calculates the Internal Rate of Return (IRR) for a portfolio fund.
    Why it's needed: Provides performance metrics for portfolio funds over time.
    How it works:
        1. Gets all cash flow activities for the portfolio fund
        2. Adjusts the sign of cash flows based on activity type
        3. Adds the current valuation as a final positive cash flow
        4. Calculates the IRR using the Excel-style method
        5. Stores the IRR value in the irr_values table
        6. Returns the IRR and details of the calculation
    Expected output: A JSON object with the calculated IRR value and verification information
    """
    try:
        logger.info(f"Starting IRR calculation for portfolio_fund_id: {portfolio_fund_id}")
        logger.info(f"Input parameters - month: {month}, year: {year}, valuation: {valuation}")
        logger.info(f"Parameter types - month: {type(month)}, year: {type(year)}")
        
        # Validate input month and year
        if not isinstance(month, int) or month < 1 or month > 12:
            logger.error(f"Invalid month value: {month}. Must be an integer between 1 and 12.")
            raise HTTPException(status_code=400, detail=f"Invalid month value: {month}. Must be an integer between 1 and 12.")
            
        if not isinstance(year, int) or year < 1900 or year > 2100:
            logger.error(f"Invalid year value: {year}. Must be an integer between 1900 and 2100.")
            raise HTTPException(status_code=400, detail=f"Invalid year value: {year}. Must be an integer between 1900 and 2100.")

        # Verify that a valuation exists for this month/year
        first_day = datetime(year, month, 1)
        if month == 12:
            next_month = datetime(year + 1, 1, 1)
        else:
            next_month = datetime(year, month + 1, 1)

        valuation_result = db.table("fund_valuations") \
            .select("*") \
            .eq("portfolio_fund_id", portfolio_fund_id) \
            .gte("valuation_date", first_day.isoformat()) \
            .lt("valuation_date", next_month.isoformat()) \
            .execute()

        if not valuation_result.data or len(valuation_result.data) == 0:
            raise HTTPException(
                status_code=400,
                detail=f"No valuation record exists for {datetime(year, month, 1).strftime('%B %Y')}. Please add a valuation first."
            )

        # Use the valuation from the database instead of the provided value
        existing_valuation = valuation_result.data[0]
        logger.info(f"Found existing valuation: {existing_valuation}")
        valuation = float(existing_valuation["value"])
        logger.info(f"Using valuation from database: {valuation}")

        # Add the fund_valuation_id from the existing valuation
        fund_valuation_id = existing_valuation["id"]
        logger.info(f"Using fund_valuation_id: {fund_valuation_id}")

        # Check if portfolio fund exists
        check_result = db.table("portfolio_funds").select("*").eq("id", portfolio_fund_id).execute()
        if not check_result.data or len(check_result.data) == 0:
            logger.error(f"Portfolio fund not found with ID: {portfolio_fund_id}")
            raise HTTPException(status_code=404, detail=f"Portfolio fund with ID {portfolio_fund_id} not found")

        logger.info(f"Found portfolio fund: {check_result.data[0]}")

        # Get all activity logs for this portfolio fund
        activity_logs = db.table("holding_activity_log")\
            .select("*")\
            .eq("portfolio_fund_id", portfolio_fund_id)\
            .order("activity_timestamp")\
            .execute()

        if not activity_logs.data:
            error_msg = "No activity logs found for this portfolio fund"
            logger.error(error_msg)
            return {
                "status": "error",
                "error": error_msg,
                "portfolio_fund_id": portfolio_fund_id,
                "irr_percentage": None
            }

        logger.info(f"Found {len(activity_logs.data)} activity logs")

        # Check if there's only a single activity log on the same date as valuation
        if len(activity_logs.data) == 1:
            activity_date = datetime.fromisoformat(activity_logs.data[0]["activity_timestamp"])
            # Use the actual valuation date from the database record
            if activity_date.year == valuation_date.year and activity_date.month == valuation_date.month:
                logger.warning(f"Only a single activity on the same date as valuation for fund {portfolio_fund_id}")
                
                # Calculate simple return based on investment and valuation
                activity_amount = float(activity_logs.data[0]["amount"])
                activity_type = activity_logs.data[0]["activity_type"]
                
                if activity_type in ["Investment", "RegularInvestment", "GovernmentUplift"]:
                    # Simple return = (Valuation / Investment) - 1
                    simple_return = (valuation / activity_amount) - 1
                    irr_percentage = simple_return * 100
                    
                    logger.info(f"Calculated simple return: {simple_return} ({irr_percentage}%)")
                    
                    # Store the IRR value using the correct valuation date
                    irr_value_data = {
                        "fund_id": portfolio_fund_id,
                        "irr_result": float(round(irr_percentage, 2)),
                        "date": valuation_date.isoformat(),
                        "fund_valuation_id": fund_valuation_id  # Add the fund_valuation_id reference
                    }
                    
                    # Check if IRR already exists
                    existing_irr = db.table("irr_values")\
                        .select("*")\
                        .eq("fund_id", portfolio_fund_id)\
                        .eq("date", valuation_date.isoformat())\
                        .execute()
                    
                    if existing_irr.data and len(existing_irr.data) > 0:
                        # Update existing
                        irr_id = existing_irr.data[0]["id"]
                        db.table("irr_values")\
                            .update({"irr_result": float(round(irr_percentage, 2))})\
                            .eq("id", irr_id)\
                            .execute()
                    else:
                        # Insert new
                        db.table("irr_values").insert(irr_value_data).execute()
                    
                    return {
                        "status": "success",
                        "irr_percentage": round(irr_percentage, 2),
                        "portfolio_fund_id": portfolio_fund_id,
                        "date": valuation_date.isoformat(),
                        "calculation_type": "simple_return"
                    }
                else:
                    error_msg = f"Cannot calculate return: The only activity is not an investment ({activity_type})"
                    logger.error(error_msg)
                    return {
                        "status": "error",
                        "error": error_msg,
                        "portfolio_fund_id": portfolio_fund_id,
                        "irr_percentage": None
                    }

        # Prepare cash flows and dates for IRR calculation
        dates = []
        amounts = []

        # Add historical cash flows with traditional IRR convention:
        # - Money going out (investments) is negative
        # - Money coming in (withdrawals, returns) is positive
        for log in activity_logs.data:
            amount = float(log["amount"])
            # Apply sign convention based on activity type
            if log["activity_type"] in ["Investment", "RegularInvestment", "GovernmentUplift"]:
                # Investments are money going out (negative)
                amount = -amount
            elif log["activity_type"] == "Withdrawal":
                # Withdrawals are money coming in (positive)
                amount = abs(amount)  # Ensure positive
            elif log["activity_type"] == "Switch":
                # For switches:
                # - Negative amount means money going out (keep negative)
                # - Positive amount means money coming in (keep positive)
                amount = amount  # Keep original sign
            
            date = datetime.fromisoformat(log["activity_timestamp"])
            dates.append(date)
            amounts.append(amount)
            logger.info(f"Added {log['activity_type']} cash flow: {amount} on {date}")

        # Add current valuation as final positive cash flow (money coming in)
        try:
            logger.info(f"Creating valuation date with year={year}, month={month}, day=1")
            valuation_date = datetime(year, month, 1)
            logger.info(f"Successfully created valuation date: {valuation_date.isoformat()}")
            
            dates.append(valuation_date)
            amounts.append(valuation)  # Positive because it's money coming in
            logger.info(f"Added final valuation: {valuation} on {valuation_date}")
            
        except ValueError as e:
            logger.error(f"Error creating valuation date with year={year}, month={month}: {str(e)}")
            raise HTTPException(status_code=400, detail=f"Invalid date parameters: {str(e)}")

        # Calculate IRR using numpy_financial method
        logger.info("Calling calculate_excel_style_irr with prepared data")
        try:
            irr_result = calculate_excel_style_irr(dates, amounts)
            logger.info(f"IRR calculation result: {irr_result}")
                
            # Convert period IRR to percentage for storage
            irr_percentage = irr_result['period_irr'] * 100
            # Round to 2 decimal places for consistency and readability
            irr_percentage = round(irr_percentage, 2)
            logger.info(f"Calculated period IRR: {irr_percentage:.2f}% (type: {type(irr_percentage).__name__})")
        except ValueError as ve:
            error_message = str(ve)
            logger.error(f"IRR calculation error: {error_message}")
            raise HTTPException(status_code=400, detail=f"IRR calculation failed: {error_message}")
        except Exception as e:
            logger.error(f"Unexpected error in IRR calculation: {str(e)}")
            raise HTTPException(status_code=500, detail=f"Unexpected error in IRR calculation: {str(e)}")

        # Check if an IRR value already exists for this fund and date
        existing_irr = db.table("irr_values")\
            .select("*")\
            .eq("fund_id", portfolio_fund_id)\
            .eq("date", valuation_date.isoformat())\
            .execute()
            
        logger.info(f"Checking for existing IRR values for fund_id={portfolio_fund_id}, date={valuation_date.isoformat()}")
        logger.info(f"Found existing IRR records: {len(existing_irr.data) if existing_irr.data else 0}")
        
        # Ensure we're storing as a float, not an integer
        irr_value_data = {
<<<<<<< HEAD
            "irr_result": float(irr_percentage),  # Explicitly cast to float to ensure proper storage
            "fund_valuation_id": fund_valuation_id  # Add the fund_valuation_id reference
=======
            "irr_result": float(irr_percentage),  # Changed from value to irr_result
            "fund_valuation_id": existing_valuation["id"]  # Link to the fund_valuation entry
>>>>>>> 260f3fdc
        }
        logger.info(f"IRR data to be saved: {irr_value_data} (value type: {type(irr_value_data['irr_result']).__name__})")
        
        irr_value_id = None
        
        if existing_irr.data and len(existing_irr.data) > 0:
            # Update the existing IRR value
            oldest_record = existing_irr.data[0]
            irr_value_id = oldest_record["id"]
            
            # Log the type and value of the existing record for debugging
            old_value = oldest_record["irr_result"]
            old_value_type = type(old_value).__name__ 
            logger.info(f"Updating existing IRR value with ID: {irr_value_id}")
            logger.info(f"Old value: {old_value} (type: {old_value_type}), New value: {irr_percentage}")
            
            irr_value_result = db.table("irr_values")\
                .update(irr_value_data)\
                .eq("id", irr_value_id)\
                .execute()
                
            logger.info(f"Update result: {irr_value_result.data}")
                
            # Check if there are multiple IRR records for the same date (cleanup duplicates)
            if len(existing_irr.data) > 1:
                # Get all duplicate IDs (excluding the one we just updated)
                duplicate_ids = [record["id"] for record in existing_irr.data[1:]]
                logger.warning(f"Found {len(duplicate_ids)} duplicate IRR records for the same date. Cleaning up IDs: {duplicate_ids}")
                
                # Delete all duplicates
                for dup_id in duplicate_ids:
                    db.table("irr_values").delete().eq("id", dup_id).execute()
                
        else:
            # No existing record, insert a new one
            full_irr_data = {
                "fund_id": portfolio_fund_id,
<<<<<<< HEAD
                "irr_result": float(irr_percentage),  # Explicitly cast to float
                "date": valuation_date.isoformat(),
                "fund_valuation_id": fund_valuation_id  # Add the fund_valuation_id reference
=======
                "irr_result": float(irr_percentage),  # Changed from value to irr_result
                "date": valuation_date.isoformat(),
                "fund_valuation_id": existing_valuation["id"]  # Link to the fund_valuation entry
>>>>>>> 260f3fdc
            }
            
            logger.info(f"Storing new IRR value: {full_irr_data}")
            irr_value_result = db.table("irr_values").insert(full_irr_data).execute()
            
            if not irr_value_result.data:
                logger.error("Failed to store IRR value")
                raise HTTPException(status_code=500, detail="Failed to store IRR value")
                
            irr_value_id = irr_value_result.data[0]["id"]
            logger.info(f"Insert result - new IRR record: {irr_value_result.data[0]}")
            
        logger.info(f"Successfully stored/updated IRR value with ID: {irr_value_id}")
        
        # Verify that the IRR value was stored correctly
        verification = db.table("irr_values").select("*").eq("id", irr_value_id).execute()
        if verification.data:
<<<<<<< HEAD
            stored_value = verification.data[0]["irr_result"]
=======
            stored_value = verification.data[0]["irr_result"]  # Changed from value to irr_result
>>>>>>> 260f3fdc
            stored_type = type(stored_value).__name__
            logger.info(f"Verification - stored IRR: {stored_value} (type: {stored_type})")
            
            # Check if the stored value matches what we tried to save
            if abs(float(stored_value) - float(irr_percentage)) > 0.01:  # Allow small float precision differences
                logger.warning(f"Stored IRR value {stored_value} differs from calculated value {irr_percentage}")
        
        response_data = {
            "portfolio_fund_id": portfolio_fund_id,
            "irr": irr_result['period_irr'],       # Decimal form (e.g., 0.0521)
            "irr_percentage": irr_percentage,      # Percentage form (e.g., 5.21)
            "irr_value_id": irr_value_id,
            "calculation_date": valuation_date.isoformat(),
<<<<<<< HEAD
            "fund_valuation_id": fund_valuation_id,
=======
            "valuation": valuation,  # Keep this unchanged as it comes from fund_valuations
>>>>>>> 260f3fdc
            "days_in_period": irr_result['days_in_period']
        }
        logger.info(f"Returning response: {response_data}")
        return response_data

    except Exception as e:
        logger.error(f"Error calculating IRR: {str(e)}")
        import traceback
        logger.error(f"IRR calculation stack trace: {traceback.format_exc()}")
        raise HTTPException(status_code=500, detail=f"Error calculating IRR: {str(e)}")

@router.get("/portfolio_funds/{portfolio_fund_id}/latest-irr", response_model=dict)
async def get_latest_irr(portfolio_fund_id: int, db = Depends(get_db)):
    """
    What it does: Retrieves the latest IRR value for a specific portfolio fund.
    Why it's needed: Provides quick access to the most recent IRR calculation.
    How it works:
        1. Validates the portfolio fund exists
        2. Queries the irr_values table for the most recent entry for this fund using the date index
        3. Returns the IRR value and related metadata
    Expected output: A JSON object containing the latest IRR value and calculation details
    """
    try:
        logger.info(f"Fetching latest IRR for portfolio_fund_id: {portfolio_fund_id}")

        # Check if portfolio fund exists
        check_result = db.table("portfolio_funds").select("*").eq("id", portfolio_fund_id).execute()
        if not check_result.data or len(check_result.data) == 0:
            logger.error(f"Portfolio fund not found with ID: {portfolio_fund_id}")
            raise HTTPException(status_code=404, detail=f"Portfolio fund with ID {portfolio_fund_id} not found")

        logger.info(f"Found portfolio fund: {check_result.data[0]}")

        # Get the latest IRR value for this fund using the optimized index
        logger.info("Querying irr_values table...")
        query = db.table("irr_values")\
            .select("*")\
            .eq("fund_id", portfolio_fund_id)\
            .order("date", desc=True)\
            .limit(1)
            
        logger.info(f"Executing query: {query}")
        irr_result = query.execute()
        logger.info(f"Query result: {irr_result.data}")

        if not irr_result.data or len(irr_result.data) == 0:
            logger.warning(f"No IRR values found for portfolio_fund_id: {portfolio_fund_id}")
            return {
                "portfolio_fund_id": portfolio_fund_id,
                "irr": 0,
                "calculation_date": None,
                "fund_valuation_id": None
            }

        latest_irr = irr_result.data[0]
        logger.info(f"Found latest IRR value: {latest_irr}")
        
        # Ensure we're handling the IRR as a float
<<<<<<< HEAD
        irr_value = latest_irr["irr_result"]
=======
        irr_value = latest_irr["irr_result"]  # Changed from value to irr_result
>>>>>>> 260f3fdc
        
        # Log details about the retrieved value
        logger.info(f"Retrieved IRR value: {irr_value} (type: {type(irr_value).__name__})")
        
        # If the value is not a float or is None, handle it appropriately
        if irr_value is None:
            irr_value = 0.0
            logger.warning("IRR value is None, defaulting to 0.0")
        else:
            try:
                irr_value = float(irr_value)
                logger.info(f"Converted IRR to float: {irr_value}")
            except (ValueError, TypeError) as e:
                logger.error(f"Error converting IRR value to float: {str(e)}")
                irr_value = 0.0
                
        # Return the IRR value as a properly formatted float
        response = {
            "portfolio_fund_id": portfolio_fund_id,
            "irr": irr_value,  # The percentage value (e.g., 5.21)
            "irr_decimal": irr_value / 100 if irr_value != 0 else 0.0,  # Also provide decimal form (e.g., 0.0521)
            "calculation_date": latest_irr["date"],
<<<<<<< HEAD
            "fund_valuation_id": latest_irr.get("fund_valuation_id")
=======
            "valuation": None  # We don't store valuation directly anymore
>>>>>>> 260f3fdc
        }
        logger.info(f"Returning response: {response}")
        return response

    except Exception as e:
        logger.error(f"Error fetching IRR value: {str(e)}")
        raise HTTPException(status_code=500, detail=f"Error fetching IRR value: {str(e)}")

@router.post("/portfolio_funds/{portfolio_fund_id}/recalculate-all-irr", response_model=dict)
async def recalculate_all_irr_values(
    portfolio_fund_id: int,
    db = Depends(get_db)
):
    """
    What it does: Recalculates all historical IRR values for a specific portfolio fund.
    Why it's needed: Provides a way to ensure all IRR values are consistent after editing activities.
    How it works:
        1. Validates the portfolio fund exists
        2. Gets all existing IRR values for the fund
        3. For each valuation date, recalculates the IRR with current cash flows
        4. Updates existing IRR records instead of creating new ones
        5. Returns a summary of the updated IRR values
    Expected output: A JSON object with details of the recalculation operation
    """
    try:
        logger.info(f"Starting full IRR recalculation for portfolio_fund_id: {portfolio_fund_id}")
        
        # Check if portfolio fund exists
        check_result = db.table("portfolio_funds").select("*").eq("id", portfolio_fund_id).execute()
        if not check_result.data or len(check_result.data) == 0:
            logger.error(f"Portfolio fund not found with ID: {portfolio_fund_id}")
            raise HTTPException(status_code=404, detail=f"Portfolio fund with ID {portfolio_fund_id} not found")
        
        # Get all existing IRR values for this fund
        existing_irr_values = db.table("irr_values")\
            .select("*")\
            .eq("fund_id", portfolio_fund_id)\
            .order("date")\
            .execute()
            
        if not existing_irr_values.data:
            logger.info(f"No existing IRR values found for portfolio_fund_id: {portfolio_fund_id}. Skipping initial IRR creation.")
            return {
                "portfolio_fund_id": portfolio_fund_id,
                "message": "No existing IRR values to recalculate. Skipping IRR calculation.",
                "updated_count": 0
            }
        
        # Recalculate IRR for each existing valuation date
        update_count = 0
        for irr_value in existing_irr_values.data:
            try:
                # Parse date and extract month/year
                valuation_date = datetime.fromisoformat(irr_value["date"])
<<<<<<< HEAD
                fund_valuation_id = irr_value["fund_valuation_id"]
                
                # Get the valuation amount from fund_valuations table
                if fund_valuation_id:
                    valuation_result = db.table("fund_valuations")\
                        .select("value")\
                        .eq("id", fund_valuation_id)\
                        .execute()
                        
                    if valuation_result.data and len(valuation_result.data) > 0:
                        valuation_amount = float(valuation_result.data[0]["value"])
                    else:
                        logger.warning(f"Fund valuation record with ID {fund_valuation_id} not found, skipping IRR recalculation")
                        continue
                else:
                    logger.warning(f"IRR record has no fund_valuation_id, looking for valuation by date")
                    # Fall back to finding valuation by date if fund_valuation_id is not set
                    month_start = valuation_date.replace(day=1)
                    if month_start.month == 12:
                        next_month = month_start.replace(year=month_start.year + 1, month=1)
                    else:
                        next_month = month_start.replace(month=month_start.month + 1)
                    
                    valuation_result = db.table("fund_valuations")\
                        .select("*")\
                        .eq("portfolio_fund_id", portfolio_fund_id)\
                        .gte("valuation_date", month_start.isoformat())\
                        .lt("valuation_date", next_month.isoformat())\
                        .execute()
                        
                    if not valuation_result.data or len(valuation_result.data) == 0:
                        logger.warning(f"No valuation found for date {valuation_date.isoformat()}, skipping IRR recalculation")
                        continue
                        
                    valuation_amount = float(valuation_result.data[0]["value"])
                    fund_valuation_id = valuation_result.data[0]["id"]
=======
                valuation_amount = float(irr_value["irr_result"])
>>>>>>> 260f3fdc
                
                logger.info(f"Recalculating IRR for date: {valuation_date.isoformat()}, valuation: {valuation_amount}")
                
                # Skip if valuation is zero or negative
                if valuation_amount <= 0:
                    logger.warning(f"Skipping IRR calculation for invalid valuation: {valuation_amount}")
                    continue
                
                # Recalculate IRR for this date and valuation
                await calculate_portfolio_fund_irr(
                    portfolio_fund_id=portfolio_fund_id,
                    month=valuation_date.month,
                    year=valuation_date.year,
                    valuation=valuation_amount,
                    db=db
                )
                
                update_count += 1
                logger.info(f"Successfully recalculated IRR for date: {valuation_date.isoformat()}")
                
            except Exception as e:
                logger.error(f"Error recalculating IRR for valuation date {irr_value['date']}: {str(e)}")
                # Continue with next valuation date instead of failing whole process
        
        # Remove the final update block that calculates current IRR
        return {
            "portfolio_fund_id": portfolio_fund_id,
            "message": f"IRR values recalculated successfully",
            "updated_count": update_count
        }
        
    except Exception as e:
        logger.error(f"Error recalculating IRR values: {str(e)}")
        import traceback
        logger.error(f"Stack trace: {traceback.format_exc()}")
        raise HTTPException(status_code=500, detail=f"Error recalculating IRR values: {str(e)}")

def calculate_portfolio_fund_irr_sync(
    portfolio_fund_id: int,
    month: int,
    year: int,
    valuation: float,
    db,
    guess: float = 0.02,
    fund_valuation_id: int = None
):
    """
    Synchronous wrapper for IRR calculation functionality.
    This function directly implements the IRR calculation without using asyncio,
    avoiding the "event loop already running" error when called from another async context.
    """
    import traceback
    
    try:
        logger.info(f"Starting synchronous IRR calculation for portfolio_fund_id: {portfolio_fund_id}")
        logger.info(f"Input parameters - month: {month}, year: {year}, valuation: {valuation}")
        
        # Validate input month and year
        if not isinstance(month, int) or month < 1 or month > 12:
            logger.error(f"Invalid month value: {month}. Must be an integer between 1 and 12.")
            return {
                "status": "error",
                "error": f"Invalid month value: {month}. Must be an integer between 1 and 12.",
                "portfolio_fund_id": portfolio_fund_id,
                "irr_percentage": None
            }
            
        if not isinstance(year, int) or year < 1900 or year > 2100:
            logger.error(f"Invalid year value: {year}. Must be an integer between 1900 and 2100.")
            return {
                "status": "error",
                "error": f"Invalid year value: {year}. Must be an integer between 1900 and 2100.",
                "portfolio_fund_id": portfolio_fund_id,
                "irr_percentage": None
            }

        # If fund_valuation_id is provided, use it directly
        if fund_valuation_id:
            valuation_result = db.table("fund_valuations") \
                .select("*") \
                .eq("id", fund_valuation_id) \
                .execute()
                
            if not valuation_result.data or len(valuation_result.data) == 0:
                error_msg = f"Specified valuation record with ID {fund_valuation_id} not found."
                logger.error(error_msg)
                return {
                    "status": "error",
                    "error": error_msg,
                    "portfolio_fund_id": portfolio_fund_id,
                    "irr_percentage": None
                }
        else:
            # Otherwise query by month/year as before
            first_day = datetime(year, month, 1)
            if month == 12:
                next_month = datetime(year + 1, 1, 1)
            else:
                next_month = datetime(year, month + 1, 1)

            valuation_result = db.table("fund_valuations") \
                .select("*") \
                .eq("portfolio_fund_id", portfolio_fund_id) \
                .gte("valuation_date", first_day.isoformat()) \
                .lt("valuation_date", next_month.isoformat()) \
                .execute()

            if not valuation_result.data or len(valuation_result.data) == 0:
                error_msg = f"No valuation record exists for {datetime(year, month, 1).strftime('%B %Y')}. Please add a valuation first."
                logger.error(error_msg)
                return {
                    "status": "error",
                    "error": error_msg,
                    "portfolio_fund_id": portfolio_fund_id,
                    "irr_percentage": None
                }

        # Use the valuation from the database
        existing_valuation = valuation_result.data[0]
        logger.info(f"Found existing valuation: {existing_valuation}")
        valuation = float(existing_valuation["value"])
        logger.info(f"Using valuation from database: {valuation}")

        # Add the fund_valuation_id from the existing valuation
        fund_valuation_id = existing_valuation["id"]
        logger.info(f"Using fund_valuation_id: {fund_valuation_id}")
        
        # Get correct valuation date from the record
        valuation_date = datetime.fromisoformat(existing_valuation["valuation_date"])
        logger.info(f"Using valuation date: {valuation_date.isoformat()}")

        # Check if portfolio fund exists
        check_result = db.table("portfolio_funds").select("*").eq("id", portfolio_fund_id).execute()
        if not check_result.data or len(check_result.data) == 0:
            error_msg = f"Portfolio fund with ID {portfolio_fund_id} not found"
            logger.error(error_msg)
            return {
                "status": "error",
                "error": error_msg,
                "portfolio_fund_id": portfolio_fund_id,
                "irr_percentage": None
            }

        # Get all activity logs for this portfolio fund
        activity_logs = db.table("holding_activity_log")\
            .select("*")\
            .eq("portfolio_fund_id", portfolio_fund_id)\
            .order("activity_timestamp")\
            .execute()

        if not activity_logs.data:
            error_msg = "No activity logs found for this portfolio fund"
            logger.error(error_msg)
            return {
                "status": "error",
                "error": error_msg,
                "portfolio_fund_id": portfolio_fund_id,
                "irr_percentage": None
            }

        logger.info(f"Found {len(activity_logs.data)} activity logs")

        # Check if there's only a single activity log on the same date as valuation
        if len(activity_logs.data) == 1:
            activity_date = datetime.fromisoformat(activity_logs.data[0]["activity_timestamp"])
            # Use the actual valuation date from the database record
            if activity_date.year == valuation_date.year and activity_date.month == valuation_date.month:
                logger.warning(f"Only a single activity on the same date as valuation for fund {portfolio_fund_id}")
                
                # Calculate simple return based on investment and valuation
                activity_amount = float(activity_logs.data[0]["amount"])
                activity_type = activity_logs.data[0]["activity_type"]
                
                if activity_type in ["Investment", "RegularInvestment", "GovernmentUplift"]:
                    # Simple return = (Valuation / Investment) - 1
                    simple_return = (valuation / activity_amount) - 1
                    irr_percentage = simple_return * 100
                    
                    logger.info(f"Calculated simple return: {simple_return} ({irr_percentage}%)")
                    
                    # Store the IRR value using the correct valuation date
                    irr_value_data = {
                        "fund_id": portfolio_fund_id,
                        "irr_result": float(round(irr_percentage, 2)),
                        "date": valuation_date.isoformat(),
                        "fund_valuation_id": fund_valuation_id  # Add the fund_valuation_id reference
                    }
                    
                    # Check if IRR already exists
                    existing_irr = db.table("irr_values")\
                        .select("*")\
                        .eq("fund_id", portfolio_fund_id)\
                        .eq("date", valuation_date.isoformat())\
                        .execute()
                    
                    if existing_irr.data and len(existing_irr.data) > 0:
                        # Update existing
                        irr_id = existing_irr.data[0]["id"]
                        db.table("irr_values")\
                            .update({"irr_result": float(round(irr_percentage, 2))})\
                            .eq("id", irr_id)\
                            .execute()
                    else:
                        # Insert new
                        db.table("irr_values").insert(irr_value_data).execute()
                    
                    return {
                        "status": "success",
                        "irr_percentage": round(irr_percentage, 2),
                        "portfolio_fund_id": portfolio_fund_id,
                        "date": valuation_date.isoformat(),
                        "calculation_type": "simple_return"
                    }
                else:
                    error_msg = f"Cannot calculate return: The only activity is not an investment ({activity_type})"
                    logger.error(error_msg)
                    return {
                        "status": "error",
                        "error": error_msg,
                        "portfolio_fund_id": portfolio_fund_id,
                        "irr_percentage": None
                    }

        # Prepare cash flows and dates for IRR calculation
        dates = []
        amounts = []

        # Add historical cash flows with traditional IRR convention:
        # - Money going out (investments) is negative
        # - Money coming in (withdrawals, returns) is positive
        for log in activity_logs.data:
            amount = float(log["amount"])
            # Apply sign convention based on activity type
            if log["activity_type"] in ["Investment", "RegularInvestment", "GovernmentUplift"]:
                # Investments are money going out (negative)
                amount = -amount
            elif log["activity_type"] == "Withdrawal":
                # Withdrawals are money coming in (positive)
                amount = abs(amount)  # Ensure positive
            elif log["activity_type"] == "Switch":
                # For switches:
                # - Negative amount means money going out (keep negative)
                # - Positive amount means money coming in (keep positive)
                amount = amount  # Keep original sign
            
            date = datetime.fromisoformat(log["activity_timestamp"])
            dates.append(date)
            amounts.append(amount)
            logger.info(f"Added cash flow: {log['activity_type']}, date={date}, amount={amount}")

        # Add current valuation as final positive cash flow (money coming in)
        try:
            # Use the actual valuation date from the database record
            logger.info(f"Using valuation date: {valuation_date.isoformat()}")
            
            # Check if all activities are on the same date as the valuation
            all_same_date = True
            for date in dates:
                if date.year != valuation_date.year or date.month != valuation_date.month:
                    all_same_date = False
                    break
            
            # If all activities are on the same date as valuation, add the valuation with a small time offset
            if all_same_date:
                logger.warning("All cash flows are on the same date - adjusting valuation date slightly")
                # Add one day to the valuation date to create a minimum time difference
                modified_valuation_date = valuation_date.replace(day=min(valuation_date.day + 1, 28))
                dates.append(modified_valuation_date)
            else:
                dates.append(valuation_date)
                
            amounts.append(valuation)  # Positive because it's money coming in
            logger.info(f"Added final valuation: date={valuation_date}, amount={valuation}")
            
        except ValueError as e:
            error_msg = f"Invalid date parameters: {str(e)}"
            logger.error(error_msg)
            return {
                "status": "error",
                "error": error_msg,
                "portfolio_fund_id": portfolio_fund_id,
                "irr_percentage": None
            }

        # Calculate IRR using numpy_financial method
        logger.info("Calling calculate_excel_style_irr with prepared data")
        try:
            irr_result = calculate_excel_style_irr(dates, amounts)
            logger.info(f"IRR calculation result: {irr_result}")
            
            # Convert period IRR to percentage for storage
            irr_percentage = irr_result['period_irr'] * 100
            # Round to 2 decimal places
            irr_percentage = round(irr_percentage, 2)
            logger.info(f"Calculated IRR: {irr_percentage}%")
            
            # Check if an IRR value already exists for this fund and date
            existing_irr = db.table("irr_values")\
                .select("*")\
                .eq("fund_id", portfolio_fund_id)\
                .eq("date", valuation_date.isoformat())\
                .execute()
                
            logger.info(f"Checking for existing IRR values for fund_id={portfolio_fund_id}, date={valuation_date.isoformat()}")
            
            # Ensure we're storing as a float, not an integer
            irr_value_data = {
                "irr_result": float(irr_percentage),  # Explicitly cast to float to ensure proper storage
                "fund_valuation_id": fund_valuation_id  # Add the fund_valuation_id reference
            }
            
            if existing_irr.data and len(existing_irr.data) > 0:
                # Update the existing IRR value
                oldest_record = existing_irr.data[0]
                irr_value_id = oldest_record["id"]
                
                db.table("irr_values")\
                    .update(irr_value_data)\
                    .eq("id", irr_value_id)\
                    .execute()
                    
                logger.info(f"Updated existing IRR value with ID: {irr_value_id}")
                    
            else:
                # No existing record, insert a new one
                full_irr_data = {
                    "fund_id": portfolio_fund_id,
                    "irr_result": float(irr_percentage),  # Explicitly cast to float
                    "date": valuation_date.isoformat(),
                    "fund_valuation_id": fund_valuation_id  # Add the fund_valuation_id reference
                }
                
                logger.info(f"Storing new IRR value: {full_irr_data}")
                db.table("irr_values").insert(full_irr_data).execute()
            
            calculation_type = "standard_irr"
            if irr_result.get('is_simple_return'):
                calculation_type = "simple_return"
                
            return {
                "status": "success",
                "irr_percentage": irr_percentage,
                "portfolio_fund_id": portfolio_fund_id,
                "date": valuation_date.isoformat(),
                "calculation_type": calculation_type
            }
            
        except ValueError as ve:
            error_message = str(ve)
            logger.error(f"IRR calculation error: {error_message}")
            return {
                "status": "error",
                "error": error_message,
                "portfolio_fund_id": portfolio_fund_id,
                "irr_percentage": None
            }
        except Exception as e:
            logger.error(f"Unexpected error in IRR calculation: {str(e)}")
            logger.error(f"IRR calculation stack trace: {traceback.format_exc()}")
            return {
                "status": "error",
                "error": f"Unexpected error in IRR calculation: {str(e)}",
                "portfolio_fund_id": portfolio_fund_id,
                "irr_percentage": None
            }
    except Exception as e:
        logger.error(f"Error in synchronous IRR calculation: {str(e)}")
        logger.error(f"Stack trace: {traceback.format_exc()}")
        return {
            "status": "error",
            "error": str(e),
            "portfolio_fund_id": portfolio_fund_id,
            "irr_percentage": None
        }

@router.get("/portfolio_funds/{portfolio_fund_id}/irr-values", response_model=List[dict])
async def get_fund_irr_values(portfolio_fund_id: int, db = Depends(get_db)):
    """
    What it does: Retrieves all historical IRR values for a specific portfolio fund.
    Why it's needed: Provides access to historical performance data over time.
    How it works:
        1. Validates the portfolio fund exists
        2. Queries the irr_values table for all entries for this fund
        3. Formats the data for the frontend with additional metadata
    Expected output: A JSON array of IRR values with calculation dates and related metadata
    """
    try:
        logger.info(f"Fetching IRR values for portfolio_fund_id: {portfolio_fund_id}")
        
        # Check if portfolio fund exists
        check_result = db.table("portfolio_funds").select("*").eq("id", portfolio_fund_id).execute()
        if not check_result.data or len(check_result.data) == 0:
            logger.error(f"Portfolio fund not found with ID: {portfolio_fund_id}")
            raise HTTPException(status_code=404, detail=f"Portfolio fund with ID {portfolio_fund_id} not found")
            
        # Get all IRR values
        irr_values = db.table("irr_values")\
            .select("*")\
            .eq("fund_id", portfolio_fund_id)\
            .order("date")\
            .execute()
            
        result = []
        
        if irr_values.data:
            for irr in irr_values.data:
                # Format as needed for frontend
                formatted_irr = {
                    "id": irr["id"],
                    "date": irr["date"],
                    "irr": float(irr["irr_result"]),  # Changed from value to irr_result
                    "fund_id": irr["fund_id"],
                    "created_at": irr["created_at"],
                    "fund_valuation_id": irr["fund_valuation_id"]  # Added this field
                }
                result.append(formatted_irr)
                
        return result
    except Exception as e:
        logger.error(f"Error fetching IRR values: {str(e)}")
        raise HTTPException(status_code=500, detail=f"Error fetching IRR values: {str(e)}")

@router.patch("/irr-values/{irr_value_id}", response_model=dict)
async def update_irr_value(
    irr_value_id: int, 
    data: dict = Body(..., description="IRR value update data"), 
    db = Depends(get_db)
):
    """
    What it does: Updates an existing IRR value record.
    Why it's needed: Allows correcting or adjusting IRR values when necessary.
    How it works:
        1. Validates the IRR value record exists
        2. Updates the provided fields (date, value, or valuation)
        3. If date or valuation is updated, recalculates the IRR
        4. Returns the updated IRR value record
    Expected output: A JSON object containing the updated IRR value information
    """
    try:
        logger.info(f"Updating IRR value with ID: {irr_value_id}, data: {data}")
        
        # Validate the IRR value exists
        irr_check = db.table("irr_values").select("*").eq("id", irr_value_id).execute()
        if not irr_check.data or len(irr_check.data) == 0:
            logger.error(f"IRR value not found with ID: {irr_value_id}")
            raise HTTPException(status_code=404, detail=f"IRR value with ID {irr_value_id} not found")
            
        irr_record = irr_check.data[0]
        logger.info(f"Found IRR record: {irr_record}")
        
        # Get fund_id for possible recalculation
        fund_id = irr_record["fund_id"]
        
        # Prepare update data
        update_data = {}
        
        # Update date if provided
<<<<<<< HEAD
        if "date" in data:
            update_data["date"] = data["date"]
            logger.info(f"Updating date to: {data['date']}")
            
        # Update fund_valuation_id if provided
        if "fund_valuation_id" in data:
            update_data["fund_valuation_id"] = data["fund_valuation_id"]
            logger.info(f"Updating fund_valuation_id to: {data['fund_valuation_id']}")
            
        # If we're updating date or fund_valuation_id, we need to recalculate IRR
        if ("date" in data or "fund_valuation_id" in data) and fund_id:
=======
        if "date" in data and data["date"]:
            # Ensure date is in ISO format
            try:
                date_obj = datetime.fromisoformat(data["date"]) if isinstance(data["date"], str) else data["date"]
                update_data["date"] = date_obj.isoformat()
                logger.info(f"Updating date to: {update_data['date']}")
            except ValueError as e:
                logger.error(f"Invalid date format: {data['date']}, error: {str(e)}")
                raise HTTPException(status_code=400, detail=f"Invalid date format: {str(e)}")
        
        # Update irr_result if provided directly
        if "irr_result" in data:
            update_data["irr_result"] = float(data["irr_result"])
            logger.info(f"Updating irr_result to: {data['irr_result']}")
            
        # If we're updating date or irr_result, we need to recalculate IRR
        if ("date" in data or "irr_result" in data) and fund_id:
>>>>>>> 260f3fdc
            logger.info(f"Recalculating IRR for fund_id: {fund_id}")
            
            try:
                # Get all activity logs for this portfolio fund
                activity_logs = db.table("holding_activity_log")\
                    .select("*")\
                    .eq("portfolio_fund_id", fund_id)\
                    .order("activity_timestamp")\
                    .execute()
                
                if activity_logs.data:
                    logger.info(f"Found {len(activity_logs.data)} activity logs for recalculation")
                    
                    # Prepare cash flows and dates
                    dates = []
                    amounts = []
                    
                    for log in activity_logs.data:
                        amount = float(log["amount"])
                        # Apply sign convention
                        if log["activity_type"] in ["Investment", "RegularInvestment", "GovernmentUplift"]:
                            amount = -amount
                        elif log["activity_type"] == "Withdrawal":
                            amount = abs(amount)
                        
                        date = datetime.fromisoformat(log["activity_timestamp"])
                        dates.append(date)
                        amounts.append(amount)
<<<<<<< HEAD
                        logger.info(f"Added cash flow: {log['activity_type']}, date={activity_date}, amount={amount}")
                
                # Add the final valuation as a positive cash flow
                valuation_date = data.get("date", irr_record["date"])
                
                # Convert date string to datetime object if necessary
                if isinstance(valuation_date, str):
                    valuation_date = datetime.fromisoformat(valuation_date.replace('Z', '+00:00'))
                
                if "fund_valuation_id" in data:
                    # Get the valuation amount from the fund_valuation record
                    valuation_record = db.table("fund_valuations")\
                        .select("value")\
                        .eq("id", data["fund_valuation_id"])\
                        .execute()
                    if valuation_record.data and len(valuation_record.data) > 0:
                        valuation_amount = valuation_record.data[0]["value"]
                    else:
                        raise HTTPException(status_code=404, detail=f"Fund valuation with ID {data['fund_valuation_id']} not found")
                else:
                    # Get the valuation amount from the existing fund_valuation record
                    existing_fund_valuation_id = irr_record["fund_valuation_id"]
                    if existing_fund_valuation_id:
                        valuation_record = db.table("fund_valuations")\
                            .select("value")\
                            .eq("id", existing_fund_valuation_id)\
                            .execute()
                        if valuation_record.data and len(valuation_record.data) > 0:
                            valuation_amount = valuation_record.data[0]["value"]
                        else:
                            raise HTTPException(status_code=404, detail=f"Fund valuation with ID {existing_fund_valuation_id} not found")
                    else:
                        raise HTTPException(status_code=400, detail="Cannot recalculate IRR without fund_valuation_id")
                
                dates.append(valuation_date)
                amounts.append(valuation_amount)
                logger.info(f"Added final valuation: date={valuation_date}, amount={valuation_amount}")
                
                # Calculate IRR
                if len(dates) >= 2 and len(amounts) >= 2:
                    logger.info("Calling calculate_excel_style_irr with prepared data")
=======
                    
                    # Add the final valuation as a positive cash flow
                    valuation_date = data.get("date", irr_record["date"])
                    # If we have a fund_valuation_id, we should fetch the actual valuation amount
                    fund_valuation_id = irr_record.get("fund_valuation_id")
                    valuation_amount = None
                    
                    if fund_valuation_id:
                        # Try to get the valuation amount from fund_valuations
                        fund_val_result = db.table("fund_valuations").select("value").eq("id", fund_valuation_id).execute()
                        if fund_val_result.data and len(fund_val_result.data) > 0:
                            valuation_amount = float(fund_val_result.data[0]["value"])
                    
                    if valuation_amount is None:
                        # Fallback to using irr_result if we couldn't get a valuation
                        valuation_amount = float(data.get("irr_result", irr_record["irr_result"]))
                    
                    # Convert date string to datetime object if necessary
                    if isinstance(valuation_date, str):
                        valuation_date = datetime.fromisoformat(valuation_date)
                        
                    dates.append(valuation_date)
                    amounts.append(valuation_amount)
                    
                    # Calculate IRR
>>>>>>> 260f3fdc
                    irr_result = calculate_excel_style_irr(dates, amounts)
                    
                    if irr_result and 'period_irr' in irr_result:
                        # Convert to percentage
                        irr_percentage = irr_result['period_irr'] * 100
                        irr_percentage = round(irr_percentage, 2)
                        logger.info(f"Recalculated IRR: {irr_percentage:.2f}%")
                        
                        # Update the IRR value
                        update_data["irr_result"] = float(irr_percentage)
                    else:
                        logger.error("IRR calculation failed")
            except Exception as calc_error:
                logger.error(f"Error recalculating IRR: {str(calc_error)}")
                # Continue with the update even if IRR recalculation fails
        
        # If we have updates to make
        if update_data:
            logger.info(f"Applying updates to IRR value: {update_data}")
            result = db.table("irr_values").update(update_data).eq("id", irr_value_id).execute()
            
            if result.data and len(result.data) > 0:
                logger.info(f"Successfully updated IRR value: {result.data[0]}")
                return result.data[0]
            else:
                logger.error("Failed to update IRR value")
                raise HTTPException(status_code=500, detail="Failed to update IRR value")
        else:
            logger.info("No updates provided for IRR value")
            return irr_record
    except HTTPException:
        raise
    except Exception as e:
        logger.error(f"Error updating IRR value: {str(e)}")
        raise HTTPException(status_code=500, detail=f"Error updating IRR value: {str(e)}")

@router.delete("/irr-values/{irr_value_id}", status_code=204)
async def delete_irr_value(irr_value_id: int, db = Depends(get_db)):
    """
    What it does: Deletes an IRR value record.
    Why it's needed: Allows removing incorrect or outdated IRR entries.
    How it works:
        1. Validates the IRR value exists
        2. Deletes the record
    Expected output: No content on success
    """
    try:
        logger.info(f"Deleting IRR value with ID: {irr_value_id}")
        
        # Check if IRR value exists
        check_result = db.table("irr_values").select("*").eq("id", irr_value_id).execute()
        if not check_result.data or len(check_result.data) == 0:
            logger.error(f"IRR value not found with ID: {irr_value_id}")
            raise HTTPException(status_code=404, detail=f"IRR value with ID {irr_value_id} not found")
            
        # Delete the record
        db.table("irr_values").delete().eq("id", irr_value_id).execute()
        logger.info(f"Successfully deleted IRR value with ID: {irr_value_id}")
        
        return None
        
    except Exception as e:
        logger.error(f"Error deleting IRR value: {str(e)}")
        raise HTTPException(status_code=500, detail=f"Error deleting IRR value: {str(e)}")<|MERGE_RESOLUTION|>--- conflicted
+++ resolved
@@ -273,17 +273,10 @@
         if len(fund_ids) > 0:
             # Get the latest valuation for each fund from fund_valuations
             for fund_id in fund_ids:
-<<<<<<< HEAD
                 valuation_result = db.table("fund_valuations")\
                     .select("value", "valuation_date", "portfolio_fund_id")\
                     .eq("portfolio_fund_id", fund_id)\
                     .order("valuation_date", desc=True)\
-=======
-                valuation_result = db.table("irr_values")\
-                    .select("irr_result", "date", "fund_id")\
-                    .eq("fund_id", fund_id)\
-                    .order("date", desc=True)\
->>>>>>> 260f3fdc
                     .limit(1)\
                     .execute()
                     
@@ -297,13 +290,8 @@
         for fund in result.data:
             fund_id = fund["id"]
             if fund_id in latest_valuations:
-<<<<<<< HEAD
+
                 fund["market_value"] = float(latest_valuations[fund_id]["value"])
-=======
-                # Get the valuation from fund_valuations table or calculate based on irr_result
-                # Since we no longer store direct valuation in irr_values
-                fund["market_value"] = float(latest_valuations[fund_id]["irr_result"])  # Using irr_result as proxy for now
->>>>>>> 260f3fdc
                 fund["valuation_date"] = latest_valuations[fund_id]["date"]
         
         return result.data
@@ -373,31 +361,18 @@
         # Get the portfolio fund data
         portfolio_fund = result.data[0]
         
-<<<<<<< HEAD
         # Get latest valuation for this fund from fund_valuations
         valuation_result = db.table("fund_valuations")\
             .select("value", "valuation_date")\
             .eq("portfolio_fund_id", portfolio_fund_id)\
             .order("valuation_date", desc=True)\
-=======
-        # Get latest valuation for this fund if available
-        valuation_result = db.table("irr_values")\
-            .select("irr_result", "date")\
-            .eq("fund_id", portfolio_fund_id)\
-            .order("date", desc=True)\
->>>>>>> 260f3fdc
             .limit(1)\
             .execute()
             
         if valuation_result.data and len(valuation_result.data) > 0:
             latest_valuation = valuation_result.data[0]
-<<<<<<< HEAD
             portfolio_fund["market_value"] = float(latest_valuation["value"])
             portfolio_fund["valuation_date"] = latest_valuation["valuation_date"]
-=======
-            portfolio_fund["market_value"] = float(latest_valuation["irr_result"])  # Using irr_result as proxy for now
-            portfolio_fund["valuation_date"] = latest_valuation["date"]
->>>>>>> 260f3fdc
             
         return portfolio_fund
     except Exception as e:
@@ -730,13 +705,8 @@
         
         # Ensure we're storing as a float, not an integer
         irr_value_data = {
-<<<<<<< HEAD
             "irr_result": float(irr_percentage),  # Explicitly cast to float to ensure proper storage
             "fund_valuation_id": fund_valuation_id  # Add the fund_valuation_id reference
-=======
-            "irr_result": float(irr_percentage),  # Changed from value to irr_result
-            "fund_valuation_id": existing_valuation["id"]  # Link to the fund_valuation entry
->>>>>>> 260f3fdc
         }
         logger.info(f"IRR data to be saved: {irr_value_data} (value type: {type(irr_value_data['irr_result']).__name__})")
         
@@ -774,15 +744,9 @@
             # No existing record, insert a new one
             full_irr_data = {
                 "fund_id": portfolio_fund_id,
-<<<<<<< HEAD
                 "irr_result": float(irr_percentage),  # Explicitly cast to float
                 "date": valuation_date.isoformat(),
                 "fund_valuation_id": fund_valuation_id  # Add the fund_valuation_id reference
-=======
-                "irr_result": float(irr_percentage),  # Changed from value to irr_result
-                "date": valuation_date.isoformat(),
-                "fund_valuation_id": existing_valuation["id"]  # Link to the fund_valuation entry
->>>>>>> 260f3fdc
             }
             
             logger.info(f"Storing new IRR value: {full_irr_data}")
@@ -800,11 +764,7 @@
         # Verify that the IRR value was stored correctly
         verification = db.table("irr_values").select("*").eq("id", irr_value_id).execute()
         if verification.data:
-<<<<<<< HEAD
             stored_value = verification.data[0]["irr_result"]
-=======
-            stored_value = verification.data[0]["irr_result"]  # Changed from value to irr_result
->>>>>>> 260f3fdc
             stored_type = type(stored_value).__name__
             logger.info(f"Verification - stored IRR: {stored_value} (type: {stored_type})")
             
@@ -818,11 +778,7 @@
             "irr_percentage": irr_percentage,      # Percentage form (e.g., 5.21)
             "irr_value_id": irr_value_id,
             "calculation_date": valuation_date.isoformat(),
-<<<<<<< HEAD
             "fund_valuation_id": fund_valuation_id,
-=======
-            "valuation": valuation,  # Keep this unchanged as it comes from fund_valuations
->>>>>>> 260f3fdc
             "days_in_period": irr_result['days_in_period']
         }
         logger.info(f"Returning response: {response_data}")
@@ -881,11 +837,7 @@
         logger.info(f"Found latest IRR value: {latest_irr}")
         
         # Ensure we're handling the IRR as a float
-<<<<<<< HEAD
         irr_value = latest_irr["irr_result"]
-=======
-        irr_value = latest_irr["irr_result"]  # Changed from value to irr_result
->>>>>>> 260f3fdc
         
         # Log details about the retrieved value
         logger.info(f"Retrieved IRR value: {irr_value} (type: {type(irr_value).__name__})")
@@ -908,11 +860,7 @@
             "irr": irr_value,  # The percentage value (e.g., 5.21)
             "irr_decimal": irr_value / 100 if irr_value != 0 else 0.0,  # Also provide decimal form (e.g., 0.0521)
             "calculation_date": latest_irr["date"],
-<<<<<<< HEAD
             "fund_valuation_id": latest_irr.get("fund_valuation_id")
-=======
-            "valuation": None  # We don't store valuation directly anymore
->>>>>>> 260f3fdc
         }
         logger.info(f"Returning response: {response}")
         return response
@@ -967,7 +915,6 @@
             try:
                 # Parse date and extract month/year
                 valuation_date = datetime.fromisoformat(irr_value["date"])
-<<<<<<< HEAD
                 fund_valuation_id = irr_value["fund_valuation_id"]
                 
                 # Get the valuation amount from fund_valuations table
@@ -1004,9 +951,6 @@
                         
                     valuation_amount = float(valuation_result.data[0]["value"])
                     fund_valuation_id = valuation_result.data[0]["id"]
-=======
-                valuation_amount = float(irr_value["irr_result"])
->>>>>>> 260f3fdc
                 
                 logger.info(f"Recalculating IRR for date: {valuation_date.isoformat()}, valuation: {valuation_amount}")
                 
@@ -1464,7 +1408,6 @@
         update_data = {}
         
         # Update date if provided
-<<<<<<< HEAD
         if "date" in data:
             update_data["date"] = data["date"]
             logger.info(f"Updating date to: {data['date']}")
@@ -1476,25 +1419,7 @@
             
         # If we're updating date or fund_valuation_id, we need to recalculate IRR
         if ("date" in data or "fund_valuation_id" in data) and fund_id:
-=======
-        if "date" in data and data["date"]:
-            # Ensure date is in ISO format
-            try:
-                date_obj = datetime.fromisoformat(data["date"]) if isinstance(data["date"], str) else data["date"]
-                update_data["date"] = date_obj.isoformat()
-                logger.info(f"Updating date to: {update_data['date']}")
-            except ValueError as e:
-                logger.error(f"Invalid date format: {data['date']}, error: {str(e)}")
-                raise HTTPException(status_code=400, detail=f"Invalid date format: {str(e)}")
-        
-        # Update irr_result if provided directly
-        if "irr_result" in data:
-            update_data["irr_result"] = float(data["irr_result"])
-            logger.info(f"Updating irr_result to: {data['irr_result']}")
-            
-        # If we're updating date or irr_result, we need to recalculate IRR
-        if ("date" in data or "irr_result" in data) and fund_id:
->>>>>>> 260f3fdc
+
             logger.info(f"Recalculating IRR for fund_id: {fund_id}")
             
             try:
@@ -1523,7 +1448,6 @@
                         date = datetime.fromisoformat(log["activity_timestamp"])
                         dates.append(date)
                         amounts.append(amount)
-<<<<<<< HEAD
                         logger.info(f"Added cash flow: {log['activity_type']}, date={activity_date}, amount={amount}")
                 
                 # Add the final valuation as a positive cash flow
@@ -1565,33 +1489,7 @@
                 # Calculate IRR
                 if len(dates) >= 2 and len(amounts) >= 2:
                     logger.info("Calling calculate_excel_style_irr with prepared data")
-=======
-                    
-                    # Add the final valuation as a positive cash flow
-                    valuation_date = data.get("date", irr_record["date"])
-                    # If we have a fund_valuation_id, we should fetch the actual valuation amount
-                    fund_valuation_id = irr_record.get("fund_valuation_id")
-                    valuation_amount = None
-                    
-                    if fund_valuation_id:
-                        # Try to get the valuation amount from fund_valuations
-                        fund_val_result = db.table("fund_valuations").select("value").eq("id", fund_valuation_id).execute()
-                        if fund_val_result.data and len(fund_val_result.data) > 0:
-                            valuation_amount = float(fund_val_result.data[0]["value"])
-                    
-                    if valuation_amount is None:
-                        # Fallback to using irr_result if we couldn't get a valuation
-                        valuation_amount = float(data.get("irr_result", irr_record["irr_result"]))
-                    
-                    # Convert date string to datetime object if necessary
-                    if isinstance(valuation_date, str):
-                        valuation_date = datetime.fromisoformat(valuation_date)
-                        
-                    dates.append(valuation_date)
-                    amounts.append(valuation_amount)
-                    
-                    # Calculate IRR
->>>>>>> 260f3fdc
+
                     irr_result = calculate_excel_style_irr(dates, amounts)
                     
                     if irr_result and 'period_irr' in irr_result:
