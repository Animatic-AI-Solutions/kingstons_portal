--- conflicted
+++ resolved
@@ -2261,9 +2261,7 @@
             "days_in_period": days_in_period
         }
         
-<<<<<<< HEAD
-        # Cache the result for future use
-=======
+
         # 🔴 DEBUG: Final result
         logger.error(f"🔴 ✅ MULTIPLE FUNDS IRR CALCULATION COMPLETE")
         logger.error(f"🔴 🎯 FINAL RESULT: {result['irr_percentage']}%")
@@ -2272,7 +2270,7 @@
         cash_flow_values = [cash_flows[month] for month in sorted(cash_flows.keys())]
         # Round amounts below a pence to zero to handle floating point precision errors
         cash_flow_values = [0.0 if abs(amount) < 0.01 else amount for amount in cash_flow_values]
->>>>>>> f8e61a6c
+
         await _irr_cache.set(
             portfolio_fund_ids=portfolio_fund_ids,
             calculation_date=irr_date,
