from fastapi import APIRouter, HTTPException, Depends, Query, Body
from typing import List, Optional
import logging
from datetime import datetime, date
import numpy_financial as npf

from app.models.portfolio_fund import PortfolioFund, PortfolioFundCreate, PortfolioFundUpdate
from app.models.irr_value import IRRValueCreate
from app.db.database import get_db

# Set up logging
logging.basicConfig(level=logging.INFO)
logger = logging.getLogger(__name__)

def calculate_excel_style_irr(dates, amounts, guess=0.02):
    """
    Calculate IRR for the investment period using numpy_financial.
    Creates artificial monthly periods to handle irregular cash flows.
    All cash flows within the same month are totaled together.
    
    Parameters:
    - dates: List of datetime objects for each cash flow
    - amounts: List of cash flow amounts (negative for outflows, positive for inflows)
    - guess: Initial guess for IRR calculation (not used with numpy_financial)
    
    Returns:
    - Dictionary containing:
        - period_irr: The annualized IRR (monthly IRR * 12) as decimal
        - days_in_period: Number of days in the investment period
    """
    # Basic input validation
    if not dates or not amounts or len(dates) != len(amounts):
        error_msg = f"Invalid inputs: dates={len(dates) if dates else 0}, amounts={len(amounts) if amounts else 0}"
        logger.error(error_msg)
        raise ValueError(error_msg)
    
    if len(dates) < 2 or len(amounts) < 2:
        error_msg = "IRR calculation requires at least two cash flows (one initial investment and one return)"
        logger.error(error_msg)
        raise ValueError(error_msg)
    
    # Validate cash flows
    if not any(amount < 0 for amount in amounts):
        error_msg = "IRR calculation requires at least one negative cash flow (investment)"
        logger.error(error_msg)
        raise ValueError(error_msg)
        
    if not any(amount > 0 for amount in amounts):
        error_msg = "IRR calculation requires at least one positive cash flow (return or final valuation)"
        logger.error(error_msg)
        raise ValueError(error_msg)
        
    try:
        # Log input data for debugging
        logger.info(f"IRR calculation input - dates: {[d.isoformat() for d in dates]}")
        logger.info(f"IRR calculation input - amounts: {amounts}")
        
        # Sort cash flows by date to ensure chronological order
        sorted_flows = sorted(zip(dates, amounts), key=lambda x: x[0])
        dates = [d for d, _ in sorted_flows]
        amounts = [a for _, a in sorted_flows]
        
        # Check if all dates are the same
        if all(d == dates[0] for d in dates):
            logger.warning("All cash flow dates are identical - using simple return calculation instead of IRR")
            # Calculate simple return: (ending_value - initial_investment) / initial_investment
            total_outflow = sum(a for a in amounts if a < 0)  # Sum of all negative cash flows
            total_inflow = sum(a for a in amounts if a > 0)   # Sum of all positive cash flows
            
            if total_outflow == 0:
                error_msg = "Cannot calculate return: total investment amount is zero"
                logger.error(error_msg)
                raise ValueError(error_msg)
                
            simple_return = total_inflow / abs(total_outflow) - 1
            logger.info(f"Simple return calculation: {simple_return}")
            
            # Since all cash flows are on the same day, the period is effectively 0 days
            # We'll return the simple return as the IRR
            return {
                'period_irr': simple_return,
                'days_in_period': 0,
                'is_simple_return': True
            }
        
        # Get the start and end dates
        start_date = dates[0]
        end_date = dates[-1]
        
        # Check for future dates
        now = datetime.now()
        future_dates = [d for d in dates if d > now]
        if future_dates:
            logger.warning(f"IRR calculation includes {len(future_dates)} future dates. This may affect the result.")
        
        logger.info(f"Start date details: year={start_date.year}, month={start_date.month}, day={start_date.day}")
        logger.info(f"End date details: year={end_date.year}, month={end_date.month}, day={end_date.day}")
        
        # Check if the investment period is too short
        if (end_date - start_date).days < 1:
            logger.warning("Investment period is less than 1 day - using simple return calculation")
            # Calculate simple return: (ending_value - initial_investment) / initial_investment
            total_outflow = sum(a for a in amounts if a < 0)  # Sum of all negative cash flows
            total_inflow = sum(a for a in amounts if a > 0)   # Sum of all positive cash flows
            
            if total_outflow == 0:
                error_msg = "Cannot calculate return: total investment amount is zero"
                logger.error(error_msg)
                raise ValueError(error_msg)
                
            simple_return = total_inflow / abs(total_outflow) - 1
            logger.info(f"Simple return calculation: {simple_return}")
            
            return {
                'period_irr': simple_return,
                'days_in_period': (end_date - start_date).days,
                'is_simple_return': True
            }
        
        # Calculate total number of months between start and end
        total_months = ((end_date.year - start_date.year) * 12) + (end_date.month - start_date.month)
        logger.info(f"Calculated total_months: {total_months}")
        
        if total_months < 1:
            logger.warning("Investment period is less than one month - using simple IRR calculation")
            # For very short periods, we'll calculate a simple IRR using just the initial and final cash flows
            initial_investment = amounts[0]
            final_value = amounts[-1]
            
            # Calculate simple return
            simple_return = final_value / abs(initial_investment) - 1
            
            # Annualize the return based on days
            days = (end_date - start_date).days
            annualized_return = (1 + simple_return) ** (365 / max(1, days)) - 1
            
            logger.info(f"Simple return: {simple_return}, Annualized: {annualized_return}")
            
            return {
                'period_irr': annualized_return,
                'days_in_period': days,
                'is_simple_return': True
            }
        
        # Create array for all months in the period (initialized to zero)
        monthly_amounts = [0] * (total_months + 1)
        logger.info(f"Created monthly_amounts array with {len(monthly_amounts)} elements")
        
        # Map all cash flows to their corresponding months, totaling flows within same month
        for date, amount in zip(dates, amounts):
            month_index = ((date.year - start_date.year) * 12) + (date.month - start_date.month)
            if month_index < 0 or month_index >= len(monthly_amounts):
                error_msg = f"Invalid month index: {month_index} for date {date.isoformat()}"
                logger.error(error_msg)
                raise ValueError(error_msg)
                
            logger.info(f"Mapping flow: date={date.isoformat()}, amount={amount}, month_index={month_index}")
            monthly_amounts[month_index] += amount  # Add to any existing amount for that month
        
        # Debug logging
        logger.info("\nCash flow sequence:")
        initial_investment = abs(monthly_amounts[0])
        intermediate_flows = sum(monthly_amounts[1:-1])
        final_value = monthly_amounts[-1]
        
        logger.info(f"Start date: {start_date.strftime('%Y-%m')}")
        logger.info(f"End date: {end_date.strftime('%Y-%m')}")
        logger.info(f"Total months: {total_months + 1}")
        
        # Check if final value is positive (as expected for IRR calculation)
        if final_value <= 0:
            error_msg = f"Final cash flow (valuation) must be positive, but got {final_value}"
            logger.error(error_msg)
            raise ValueError(error_msg)
        
        # Check if we have a valid investment pattern (negative initial flow, positive final flow)
        if monthly_amounts[0] >= 0:
            error_msg = f"Initial cash flow should be negative (investment), but got {monthly_amounts[0]}"
            logger.warning(error_msg)  # Warning only, as this might work in some cases
        
        logger.info("\nMonthly cash flows:")
        for i, amount in enumerate(monthly_amounts):
            logger.info(f"Month {i}: {amount}")
        
        # Calculate IRR using the monthly cash flows
        logger.info("Calculating IRR using numpy_financial.irr...")
        try:
            monthly_irr = npf.irr(monthly_amounts)
            logger.info(f"Raw monthly IRR calculation result: {monthly_irr}")
        except Exception as calc_err:
            error_msg = f"NumPy IRR calculation error: {str(calc_err)}"
            logger.error(error_msg)
            raise ValueError(error_msg)
        
        if monthly_irr is None:
            error_msg = "Could not calculate IRR - no valid solution found. Check for alternating sign pattern in cash flows."
            logger.error(error_msg)
            raise ValueError(error_msg)
        
        # Check for extreme IRR values that might indicate an error
        if abs(monthly_irr) > 1:  # More than 100% monthly return
            logger.warning(f"Extreme IRR value detected: {monthly_irr}. This may indicate incorrect cash flow data.")
        
        # Annualize the monthly IRR by multiplying by 12
        annualized_irr = monthly_irr * 12
        logger.info(f"Annualized IRR (monthly_irr * 12): {annualized_irr}")
            
        days_in_period = (end_date - start_date).days
        logger.info(f"Days in period: {days_in_period}")
            
        logger.info(f"\nIRR Results:")
        logger.info(f"Monthly IRR: {monthly_irr * 100:.2f}%")
        logger.info(f"Annualized IRR: {annualized_irr * 100:.2f}%")
        logger.info(f"Months in period: {total_months + 1}")
        
        return {
            'period_irr': annualized_irr,  # Return annualized IRR instead of monthly IRR
            'days_in_period': days_in_period
        }
        
    except Exception as e:
        logger.error(f"Error in IRR calculation: {str(e)}")
        # Add stack trace for more detailed error information
        import traceback
        logger.error(f"IRR calculation stack trace: {traceback.format_exc()}")
        raise

router = APIRouter()

@router.get("/portfolio_funds", response_model=List[PortfolioFund])
async def get_portfolio_funds(
    skip: int = Query(0, ge=0, description="Number of records to skip for pagination"),
    limit: int = Query(100, ge=1, le=100, description="Max number of records to return"),
    portfolio_id: Optional[int] = None,
    available_funds_id: Optional[int] = None,
    db = Depends(get_db)
):
    """
    What it does: Retrieves portfolio-fund associations based on optional filters.
    Why it's needed: Allows viewing the funds associated with specific portfolios.
    How it works:
        1. Takes optional filter parameters
        2. Builds a query to retrieve matching portfolio-fund associations
        3. Includes the latest valuation for each fund from the fund_valuations table
        4. Returns a list of matching associations with pagination
    Expected output: A JSON array containing portfolio fund associations
    """
    try:
        query = db.table("portfolio_funds").select("*")
        
        # Apply filters
        if portfolio_id is not None:
            query = query.eq("portfolio_id", portfolio_id)
            
        if available_funds_id is not None:
            query = query.eq("available_funds_id", available_funds_id)
            
        # Apply pagination
        query = query.range(skip, skip + limit - 1)
        
        # Execute the query
        result = query.execute()
        
        if not result.data:
            return []
            
        # Get all fund IDs
        fund_ids = [fund["id"] for fund in result.data]
        
        # Get the latest valuations for all funds in a single query if possible
        latest_valuations = {}
        
        if len(fund_ids) > 0:
            # Get the latest valuation for each fund from fund_valuations
            for fund_id in fund_ids:
<<<<<<< HEAD
                valuation_result = db.table("irr_values")\
                    .select("irr_result", "date", "fund_id")\
                    .eq("fund_id", fund_id)\
                    .order("date", desc=True)\
=======
                valuation_result = db.table("fund_valuations")\
                    .select("value", "valuation_date", "portfolio_fund_id")\
                    .eq("portfolio_fund_id", fund_id)\
                    .order("valuation_date", desc=True)\
>>>>>>> 3f13b2e7
                    .limit(1)\
                    .execute()
                    
                if valuation_result.data and len(valuation_result.data) > 0:
                    latest_valuations[fund_id] = {
                        "value": valuation_result.data[0]["value"],
                        "date": valuation_result.data[0]["valuation_date"]
                    }
        
        # Add valuations to the portfolio funds
        for fund in result.data:
            fund_id = fund["id"]
            if fund_id in latest_valuations:
<<<<<<< HEAD
                fund["market_value"] = float(latest_valuations[fund_id]["irr_result"])
=======

                fund["market_value"] = float(latest_valuations[fund_id]["value"])
>>>>>>> 3f13b2e7
                fund["valuation_date"] = latest_valuations[fund_id]["date"]
        
        return result.data
    except Exception as e:
        logger.error(f"Error retrieving portfolio funds: {str(e)}")
        raise HTTPException(status_code=500, detail=f"Database error: {str(e)}")

@router.post("/portfolio_funds", response_model=PortfolioFund)
async def create_portfolio_fund(
    portfolio_fund: PortfolioFundCreate,
    db = Depends(get_db)
):
    """
    Create a new portfolio fund association.
    """
    try:
        # Validate portfolio exists
        portfolio_result = db.table("portfolios").select("id").eq("id", portfolio_fund.portfolio_id).execute()
        if not portfolio_result.data or len(portfolio_result.data) == 0:
            raise HTTPException(status_code=404, detail="Portfolio not found")
        
        # Validate fund exists
        fund_result = db.table("available_funds").select("id").eq("id", portfolio_fund.available_funds_id).execute()
        if not fund_result.data or len(fund_result.data) == 0:
            raise HTTPException(status_code=404, detail="Fund not found")
        
        # Create new portfolio fund
        # Ensure start_date is today if not provided
        today = date.today().isoformat()
        portfolio_fund_data = {
            "portfolio_id": portfolio_fund.portfolio_id,
            "available_funds_id": portfolio_fund.available_funds_id,
            "weighting": 0 if portfolio_fund.weighting is None else portfolio_fund.weighting,
            "start_date": portfolio_fund.start_date.isoformat() if portfolio_fund.start_date else today,
            "amount_invested": 0 if portfolio_fund.amount_invested is None else portfolio_fund.amount_invested
        }
        
        result = db.table("portfolio_funds").insert(portfolio_fund_data).execute()
        
        if not result.data or len(result.data) == 0:
            raise HTTPException(status_code=500, detail="Failed to create portfolio fund")
            
        return result.data[0]
    except HTTPException:
        raise
    except Exception as e:
        logger.error(f"Error creating portfolio fund: {str(e)}")
        raise HTTPException(status_code=500, detail=f"Database error: {str(e)}")

@router.get("/portfolio_funds/{portfolio_fund_id}", response_model=PortfolioFund)
async def get_portfolio_fund(portfolio_fund_id: int, db = Depends(get_db)):
    """
    What it does: Retrieves a single portfolio fund association by ID.
    Why it's needed: Allows viewing detailed information about a specific portfolio-fund association.
    How it works:
        1. Takes the portfolio_fund_id from the URL path
        2. Queries the 'portfolio_funds' table for a record with matching ID
        3. Fetches the latest valuation from fund_valuations if available
        4. Returns the association data or raises a 404 error if not found
    Expected output: A JSON object containing the requested portfolio fund's details
    """
    try:
        result = db.table("portfolio_funds").select("*").eq("id", portfolio_fund_id).execute()
        if not result.data or len(result.data) == 0:
            raise HTTPException(status_code=404, detail=f"Portfolio fund with ID {portfolio_fund_id} not found")
            
        # Get the portfolio fund data
        portfolio_fund = result.data[0]
        
<<<<<<< HEAD
        # Get latest valuation for this fund if available
        valuation_result = db.table("irr_values")\
            .select("irr_result", "date")\
            .eq("fund_id", portfolio_fund_id)\
            .order("date", desc=True)\
=======
        # Get latest valuation for this fund from fund_valuations
        valuation_result = db.table("fund_valuations")\
            .select("value", "valuation_date")\
            .eq("portfolio_fund_id", portfolio_fund_id)\
            .order("valuation_date", desc=True)\
>>>>>>> 3f13b2e7
            .limit(1)\
            .execute()
            
        if valuation_result.data and len(valuation_result.data) > 0:
            latest_valuation = valuation_result.data[0]
<<<<<<< HEAD
            portfolio_fund["market_value"] = float(latest_valuation["irr_result"])
            portfolio_fund["valuation_date"] = latest_valuation["date"]
=======
            portfolio_fund["market_value"] = float(latest_valuation["value"])
            portfolio_fund["valuation_date"] = latest_valuation["valuation_date"]
>>>>>>> 3f13b2e7
            
        return portfolio_fund
    except Exception as e:
        logger.error(f"Error retrieving portfolio fund: {str(e)}")
        raise HTTPException(status_code=500, detail=f"Database error: {str(e)}")

@router.patch("/portfolio_funds/{portfolio_fund_id}", response_model=PortfolioFund)
async def update_portfolio_fund(portfolio_fund_id: int, portfolio_fund_update: PortfolioFundUpdate, db = Depends(get_db)):
    """
    What it does: Updates an existing portfolio fund association's information.
    Why it's needed: Allows modifying portfolio-fund association details when they change.
    How it works:
        1. Validates the update data using the PortfolioFundUpdate model
        2. Removes any None values from the input (fields that aren't being updated)
        3. Verifies the association exists
        4. Validates that referenced portfolio_id and available_funds_id exist if provided
        5. Updates only the provided fields in the database
        6. Returns the updated association information
    Expected output: A JSON object containing the updated portfolio fund's details
    """
    # Remove None values from the update data
    update_data = {k: v for k, v in portfolio_fund_update.model_dump().items() if v is not None}
    
    if not update_data:
        raise HTTPException(status_code=400, detail="No valid update data provided")
    
    try:
        # Check if portfolio fund exists
        check_result = db.table("portfolio_funds").select("id").eq("id", portfolio_fund_id).execute()
        if not check_result.data or len(check_result.data) == 0:
            raise HTTPException(status_code=404, detail=f"Portfolio fund with ID {portfolio_fund_id} not found")
        
        # Validate portfolio_id if provided
        if "portfolio_id" in update_data and update_data["portfolio_id"] is not None:
            portfolio_check = db.table("portfolios").select("id").eq("id", update_data["portfolio_id"]).execute()
            if not portfolio_check.data or len(portfolio_check.data) == 0:
                raise HTTPException(status_code=404, detail=f"Portfolio with ID {update_data['portfolio_id']} not found")
        
        # Validate available_funds_id if provided
        if "available_funds_id" in update_data and update_data["available_funds_id"] is not None:
            fund_check = db.table("available_funds").select("id").eq("id", update_data["available_funds_id"]).execute()
            if not fund_check.data or len(fund_check.data) == 0:
                raise HTTPException(status_code=404, detail=f"Fund with ID {update_data['available_funds_id']} not found")
        
        # Convert date objects to ISO format strings
        if 'start_date' in update_data and update_data['start_date'] is not None:
            update_data['start_date'] = update_data['start_date'].isoformat()
        
        if 'end_date' in update_data and update_data['end_date'] is not None:
            update_data['end_date'] = update_data['end_date'].isoformat()
        
        # Update the portfolio fund
        result = db.table("portfolio_funds").update(update_data).eq("id", portfolio_fund_id).execute()
        
        if result.data and len(result.data) > 0:
            return result.data[0]
        
        raise HTTPException(status_code=400, detail="Failed to update portfolio fund")
    except Exception as e:
        logger.error(f"Error updating portfolio fund: {str(e)}")
        raise HTTPException(status_code=500, detail=f"Database error: {str(e)}")

@router.delete("/portfolio_funds/{portfolio_fund_id}", response_model=dict)
async def delete_portfolio_fund(portfolio_fund_id: int, db = Depends(get_db)):
    """
    What it does: Deletes a portfolio fund association and all related data from the database.
    Why it's needed: Allows removing portfolio-fund associations that are no longer needed.
    How it works:
        1. Verifies the association exists
        2. Deletes all related IRR values for this portfolio fund
        3. Deletes all holding activity logs for this portfolio fund
        4. Deletes the portfolio fund record
        5. Returns a success message with details of what was deleted
    Expected output: A JSON object with a success message confirmation and deletion counts
    """
    try:
        # Check if portfolio fund exists
        check_result = db.table("portfolio_funds").select("id").eq("id", portfolio_fund_id).execute()
        if not check_result.data or len(check_result.data) == 0:
            raise HTTPException(status_code=404, detail=f"Portfolio fund with ID {portfolio_fund_id} not found")
        
        logger.info(f"Deleting portfolio fund with ID: {portfolio_fund_id} and all related data")
        
        # First, delete related IRR values
        irr_result = db.table("irr_values").delete().eq("fund_id", portfolio_fund_id).execute()
        irr_values_deleted = len(irr_result.data) if irr_result.data else 0
        logger.info(f"Deleted {irr_values_deleted} IRR values for portfolio fund {portfolio_fund_id}")
        
        # Second, delete related holding activity logs
        activity_result = db.table("holding_activity_log").delete().eq("portfolio_fund_id", portfolio_fund_id).execute()
        activity_logs_deleted = len(activity_result.data) if activity_result.data else 0
        logger.info(f"Deleted {activity_logs_deleted} activity logs for portfolio fund {portfolio_fund_id}")
        
        # Now it's safe to delete the portfolio fund
        result = db.table("portfolio_funds").delete().eq("id", portfolio_fund_id).execute()
        
        return {
            "message": f"Portfolio fund with ID {portfolio_fund_id} deleted successfully",
            "details": {
                "irr_values_deleted": irr_values_deleted,
                "activity_logs_deleted": activity_logs_deleted
            }
        }
    except Exception as e:
        logger.error(f"Error deleting portfolio fund: {str(e)}")
        raise HTTPException(status_code=500, detail=f"Database error: {str(e)}")

@router.post("/portfolio_funds/{portfolio_fund_id}/calculate-irr", response_model=dict)
async def calculate_portfolio_fund_irr(
    portfolio_fund_id: int,
    month: int = Query(..., ge=1, le=12, description="Month for the valuation"),
    year: int = Query(..., ge=1900, le=2100, description="Year for the valuation"),
    valuation: float = Query(..., gt=0, description="Current market value"),
    guess: float = Query(0.02, description="Initial guess for IRR calculation (not used)"),
    db = Depends(get_db)
):
    """
    What it does: Calculates the Internal Rate of Return (IRR) for a portfolio fund.
    Why it's needed: Provides performance metrics for portfolio funds over time.
    How it works:
        1. Gets all cash flow activities for the portfolio fund
        2. Adjusts the sign of cash flows based on activity type
        3. Adds the current valuation as a final positive cash flow
        4. Calculates the IRR using the Excel-style method
        5. Stores the IRR value in the irr_values table
        6. Returns the IRR and details of the calculation
    Expected output: A JSON object with the calculated IRR value and verification information
    """
    try:
        logger.info(f"Starting IRR calculation for portfolio_fund_id: {portfolio_fund_id}")
        logger.info(f"Input parameters - month: {month}, year: {year}, valuation: {valuation}")
        logger.info(f"Parameter types - month: {type(month)}, year: {type(year)}")
        
        # Validate input month and year
        if not isinstance(month, int) or month < 1 or month > 12:
            logger.error(f"Invalid month value: {month}. Must be an integer between 1 and 12.")
            raise HTTPException(status_code=400, detail=f"Invalid month value: {month}. Must be an integer between 1 and 12.")
            
        if not isinstance(year, int) or year < 1900 or year > 2100:
            logger.error(f"Invalid year value: {year}. Must be an integer between 1900 and 2100.")
            raise HTTPException(status_code=400, detail=f"Invalid year value: {year}. Must be an integer between 1900 and 2100.")

        # Verify that a valuation exists for this month/year
        first_day = datetime(year, month, 1)
        if month == 12:
            next_month = datetime(year + 1, 1, 1)
        else:
            next_month = datetime(year, month + 1, 1)

        valuation_result = db.table("fund_valuations") \
            .select("*") \
            .eq("portfolio_fund_id", portfolio_fund_id) \
            .gte("valuation_date", first_day.isoformat()) \
            .lt("valuation_date", next_month.isoformat()) \
            .execute()

        if not valuation_result.data or len(valuation_result.data) == 0:
            raise HTTPException(
                status_code=400,
                detail=f"No valuation record exists for {datetime(year, month, 1).strftime('%B %Y')}. Please add a valuation first."
            )

        # Use the valuation from the database instead of the provided value
        existing_valuation = valuation_result.data[0]
        logger.info(f"Found existing valuation: {existing_valuation}")
        valuation = float(existing_valuation["value"])
        logger.info(f"Using valuation from database: {valuation}")

        # Add the fund_valuation_id from the existing valuation
        fund_valuation_id = existing_valuation["id"]
        logger.info(f"Using fund_valuation_id: {fund_valuation_id}")

        # Check if portfolio fund exists
        check_result = db.table("portfolio_funds").select("*").eq("id", portfolio_fund_id).execute()
        if not check_result.data or len(check_result.data) == 0:
            logger.error(f"Portfolio fund not found with ID: {portfolio_fund_id}")
            raise HTTPException(status_code=404, detail=f"Portfolio fund with ID {portfolio_fund_id} not found")

        logger.info(f"Found portfolio fund: {check_result.data[0]}")

        # Get all activity logs for this portfolio fund
        activity_logs = db.table("holding_activity_log")\
            .select("*")\
            .eq("portfolio_fund_id", portfolio_fund_id)\
            .order("activity_timestamp")\
            .execute()

        if not activity_logs.data:
            error_msg = "No activity logs found for this portfolio fund"
            logger.error(error_msg)
            return {
                "status": "error",
                "error": error_msg,
                "portfolio_fund_id": portfolio_fund_id,
                "irr_percentage": None
            }

        logger.info(f"Found {len(activity_logs.data)} activity logs")

        # Check if there's only a single activity log on the same date as valuation
        if len(activity_logs.data) == 1:
            activity_date = datetime.fromisoformat(activity_logs.data[0]["activity_timestamp"])
            # Use the actual valuation date from the database record
            if activity_date.year == valuation_date.year and activity_date.month == valuation_date.month:
                logger.warning(f"Only a single activity on the same date as valuation for fund {portfolio_fund_id}")
                
                # Calculate simple return based on investment and valuation
                activity_amount = float(activity_logs.data[0]["amount"])
                activity_type = activity_logs.data[0]["activity_type"]
                
                if activity_type in ["Investment", "RegularInvestment", "GovernmentUplift"]:
                    # Simple return = (Valuation / Investment) - 1
                    simple_return = (valuation / activity_amount) - 1
                    irr_percentage = simple_return * 100
                    
                    logger.info(f"Calculated simple return: {simple_return} ({irr_percentage}%)")
                    
                    # Store the IRR value using the correct valuation date
                    irr_value_data = {
                        "fund_id": portfolio_fund_id,
                        "irr_result": float(round(irr_percentage, 2)),
                        "date": valuation_date.isoformat(),
                        "fund_valuation_id": fund_valuation_id  # Add the fund_valuation_id reference
                    }
                    
                    # Check if IRR already exists
                    existing_irr = db.table("irr_values")\
                        .select("*")\
                        .eq("fund_id", portfolio_fund_id)\
                        .eq("date", valuation_date.isoformat())\
                        .execute()
                    
                    if existing_irr.data and len(existing_irr.data) > 0:
                        # Update existing
                        irr_id = existing_irr.data[0]["id"]
                        db.table("irr_values")\
                            .update({"irr_result": float(round(irr_percentage, 2))})\
                            .eq("id", irr_id)\
                            .execute()
                    else:
                        # Insert new
                        db.table("irr_values").insert(irr_value_data).execute()
                    
                    return {
                        "status": "success",
                        "irr_percentage": round(irr_percentage, 2),
                        "portfolio_fund_id": portfolio_fund_id,
                        "date": valuation_date.isoformat(),
                        "calculation_type": "simple_return"
                    }
                else:
                    error_msg = f"Cannot calculate return: The only activity is not an investment ({activity_type})"
                    logger.error(error_msg)
                    return {
                        "status": "error",
                        "error": error_msg,
                        "portfolio_fund_id": portfolio_fund_id,
                        "irr_percentage": None
                    }

        # Prepare cash flows and dates for IRR calculation
        dates = []
        amounts = []

        # Add historical cash flows with traditional IRR convention:
        # - Money going out (investments) is negative
        # - Money coming in (withdrawals, returns) is positive
        for log in activity_logs.data:
            amount = float(log["amount"])
            # Apply sign convention based on activity type
            if log["activity_type"] in ["Investment", "RegularInvestment", "GovernmentUplift"]:
                # Investments are money going out (negative)
                amount = -amount
            elif log["activity_type"] == "Withdrawal":
                # Withdrawals are money coming in (positive)
                amount = abs(amount)  # Ensure positive
            elif log["activity_type"] == "Switch":
                # For switches:
                # - Negative amount means money going out (keep negative)
                # - Positive amount means money coming in (keep positive)
                amount = amount  # Keep original sign
            
            date = datetime.fromisoformat(log["activity_timestamp"])
            dates.append(date)
            amounts.append(amount)
            logger.info(f"Added {log['activity_type']} cash flow: {amount} on {date}")

        # Add current valuation as final positive cash flow (money coming in)
        try:
            logger.info(f"Creating valuation date with year={year}, month={month}, day=1")
            valuation_date = datetime(year, month, 1)
            logger.info(f"Successfully created valuation date: {valuation_date.isoformat()}")
            
            dates.append(valuation_date)
            amounts.append(valuation)  # Positive because it's money coming in
            logger.info(f"Added final valuation: {valuation} on {valuation_date}")
            
        except ValueError as e:
            logger.error(f"Error creating valuation date with year={year}, month={month}: {str(e)}")
            raise HTTPException(status_code=400, detail=f"Invalid date parameters: {str(e)}")

        # Calculate IRR using numpy_financial method
        logger.info("Calling calculate_excel_style_irr with prepared data")
        try:
            irr_result = calculate_excel_style_irr(dates, amounts)
            logger.info(f"IRR calculation result: {irr_result}")
                
            # Convert period IRR to percentage for storage
            irr_percentage = irr_result['period_irr'] * 100
            # Round to 2 decimal places for consistency and readability
            irr_percentage = round(irr_percentage, 2)
            logger.info(f"Calculated period IRR: {irr_percentage:.2f}% (type: {type(irr_percentage).__name__})")
        except ValueError as ve:
            error_message = str(ve)
            logger.error(f"IRR calculation error: {error_message}")
            raise HTTPException(status_code=400, detail=f"IRR calculation failed: {error_message}")
        except Exception as e:
            logger.error(f"Unexpected error in IRR calculation: {str(e)}")
            raise HTTPException(status_code=500, detail=f"Unexpected error in IRR calculation: {str(e)}")

        # Check if an IRR value already exists for this fund and date
        existing_irr = db.table("irr_values")\
            .select("*")\
            .eq("fund_id", portfolio_fund_id)\
            .eq("date", valuation_date.isoformat())\
            .execute()
            
        logger.info(f"Checking for existing IRR values for fund_id={portfolio_fund_id}, date={valuation_date.isoformat()}")
        logger.info(f"Found existing IRR records: {len(existing_irr.data) if existing_irr.data else 0}")
        
        # Ensure we're storing as a float, not an integer
        irr_value_data = {
<<<<<<< HEAD
            "irr_result": float(irr_percentage)  # Explicitly cast to float to ensure proper storage
=======
            "irr_result": float(irr_percentage),  # Explicitly cast to float to ensure proper storage
            "fund_valuation_id": fund_valuation_id  # Add the fund_valuation_id reference
>>>>>>> 3f13b2e7
        }
        logger.info(f"IRR data to be saved: {irr_value_data} (value type: {type(irr_value_data['irr_result']).__name__})")
        
        irr_value_id = None
        
        if existing_irr.data and len(existing_irr.data) > 0:
            # Update the existing IRR value
            oldest_record = existing_irr.data[0]
            irr_value_id = oldest_record["id"]
            
            # Log the type and value of the existing record for debugging
            old_value = oldest_record["irr_result"]
            old_value_type = type(old_value).__name__ 
            logger.info(f"Updating existing IRR value with ID: {irr_value_id}")
            logger.info(f"Old value: {old_value} (type: {old_value_type}), New value: {irr_percentage}")
            
            irr_value_result = db.table("irr_values")\
                .update(irr_value_data)\
                .eq("id", irr_value_id)\
                .execute()
                
            logger.info(f"Update result: {irr_value_result.data}")
                
            # Check if there are multiple IRR records for the same date (cleanup duplicates)
            if len(existing_irr.data) > 1:
                # Get all duplicate IDs (excluding the one we just updated)
                duplicate_ids = [record["id"] for record in existing_irr.data[1:]]
                logger.warning(f"Found {len(duplicate_ids)} duplicate IRR records for the same date. Cleaning up IDs: {duplicate_ids}")
                
                # Delete all duplicates
                for dup_id in duplicate_ids:
                    db.table("irr_values").delete().eq("id", dup_id).execute()
                
        else:
            # No existing record, insert a new one
            full_irr_data = {
                "fund_id": portfolio_fund_id,
                "irr_result": float(irr_percentage),  # Explicitly cast to float
<<<<<<< HEAD
                "date": valuation_date.isoformat()
=======
                "date": valuation_date.isoformat(),
                "fund_valuation_id": fund_valuation_id  # Add the fund_valuation_id reference
>>>>>>> 3f13b2e7
            }
            
            logger.info(f"Storing new IRR value: {full_irr_data}")
            irr_value_result = db.table("irr_values").insert(full_irr_data).execute()
            
            if not irr_value_result.data:
                logger.error("Failed to store IRR value")
                raise HTTPException(status_code=500, detail="Failed to store IRR value")
                
            irr_value_id = irr_value_result.data[0]["id"]
            logger.info(f"Insert result - new IRR record: {irr_value_result.data[0]}")
            
        logger.info(f"Successfully stored/updated IRR value with ID: {irr_value_id}")
        
        # Verify that the IRR value was stored correctly
        verification = db.table("irr_values").select("*").eq("id", irr_value_id).execute()
        if verification.data:
            stored_value = verification.data[0]["irr_result"]
            stored_type = type(stored_value).__name__
            logger.info(f"Verification - stored IRR: {stored_value} (type: {stored_type})")
            
            # Check if the stored value matches what we tried to save
            if abs(float(stored_value) - float(irr_percentage)) > 0.01:  # Allow small float precision differences
                logger.warning(f"Stored IRR value {stored_value} differs from calculated value {irr_percentage}")
        
        response_data = {
            "portfolio_fund_id": portfolio_fund_id,
            "irr": irr_result['period_irr'],       # Decimal form (e.g., 0.0521)
            "irr_percentage": irr_percentage,      # Percentage form (e.g., 5.21)
            "irr_value_id": irr_value_id,
            "calculation_date": valuation_date.isoformat(),
<<<<<<< HEAD
            "current_value": valuation,            # Renamed from valuation for clarity
=======
            "fund_valuation_id": fund_valuation_id,
>>>>>>> 3f13b2e7
            "days_in_period": irr_result['days_in_period']
        }
        logger.info(f"Returning response: {response_data}")
        return response_data

    except Exception as e:
        logger.error(f"Error calculating IRR: {str(e)}")
        import traceback
        logger.error(f"IRR calculation stack trace: {traceback.format_exc()}")
        raise HTTPException(status_code=500, detail=f"Error calculating IRR: {str(e)}")

@router.get("/portfolio_funds/{portfolio_fund_id}/latest-irr", response_model=dict)
async def get_latest_irr(portfolio_fund_id: int, db = Depends(get_db)):
    """
    What it does: Retrieves the latest IRR value for a specific portfolio fund.
    Why it's needed: Provides quick access to the most recent IRR calculation.
    How it works:
        1. Validates the portfolio fund exists
        2. Queries the irr_values table for the most recent entry for this fund using the date index
        3. Returns the IRR value and related metadata
    Expected output: A JSON object containing the latest IRR value and calculation details
    """
    try:
        logger.info(f"Fetching latest IRR for portfolio_fund_id: {portfolio_fund_id}")

        # Check if portfolio fund exists
        check_result = db.table("portfolio_funds").select("*").eq("id", portfolio_fund_id).execute()
        if not check_result.data or len(check_result.data) == 0:
            logger.error(f"Portfolio fund not found with ID: {portfolio_fund_id}")
            raise HTTPException(status_code=404, detail=f"Portfolio fund with ID {portfolio_fund_id} not found")

        logger.info(f"Found portfolio fund: {check_result.data[0]}")

        # Get the latest IRR value for this fund using the optimized index
        logger.info("Querying irr_values table...")
        query = db.table("irr_values")\
            .select("*")\
            .eq("fund_id", portfolio_fund_id)\
            .order("date", desc=True)\
            .limit(1)
            
        logger.info(f"Executing query: {query}")
        irr_result = query.execute()
        logger.info(f"Query result: {irr_result.data}")

        if not irr_result.data or len(irr_result.data) == 0:
            logger.warning(f"No IRR values found for portfolio_fund_id: {portfolio_fund_id}")
            return {
                "portfolio_fund_id": portfolio_fund_id,
                "irr": 0,
                "calculation_date": None,
                "fund_valuation_id": None
            }

        latest_irr = irr_result.data[0]
        logger.info(f"Found latest IRR value: {latest_irr}")
        
        # Ensure we're handling the IRR as a float
        irr_value = latest_irr["irr_result"]
        
        # Log details about the retrieved value
        logger.info(f"Retrieved IRR value: {irr_value} (type: {type(irr_value).__name__})")
        
        # If the value is not a float or is None, handle it appropriately
        if irr_value is None:
            irr_value = 0.0
            logger.warning("IRR value is None, defaulting to 0.0")
        else:
            try:
                irr_value = float(irr_value)
                logger.info(f"Converted IRR to float: {irr_value}")
            except (ValueError, TypeError) as e:
                logger.error(f"Error converting IRR value to float: {str(e)}")
                irr_value = 0.0
                
        # Return the IRR value as a properly formatted float
        response = {
            "portfolio_fund_id": portfolio_fund_id,
            "irr": irr_value,  # The percentage value (e.g., 5.21)
            "irr_decimal": irr_value / 100 if irr_value != 0 else 0.0,  # Also provide decimal form (e.g., 0.0521)
            "calculation_date": latest_irr["date"],
<<<<<<< HEAD
            "valuation": latest_irr["irr_result"]
=======
            "fund_valuation_id": latest_irr.get("fund_valuation_id")
>>>>>>> 3f13b2e7
        }
        logger.info(f"Returning response: {response}")
        return response

    except Exception as e:
        logger.error(f"Error fetching IRR value: {str(e)}")
        raise HTTPException(status_code=500, detail=f"Error fetching IRR value: {str(e)}")

@router.post("/portfolio_funds/{portfolio_fund_id}/recalculate-all-irr", response_model=dict)
async def recalculate_all_irr_values(
    portfolio_fund_id: int,
    db = Depends(get_db)
):
    """
    What it does: Recalculates all historical IRR values for a specific portfolio fund.
    Why it's needed: Provides a way to ensure all IRR values are consistent after editing activities.
    How it works:
        1. Validates the portfolio fund exists
        2. Gets all existing IRR values for the fund
        3. For each valuation date, recalculates the IRR with current cash flows
        4. Updates existing IRR records instead of creating new ones
        5. Returns a summary of the updated IRR values
    Expected output: A JSON object with details of the recalculation operation
    """
    try:
        logger.info(f"Starting full IRR recalculation for portfolio_fund_id: {portfolio_fund_id}")
        
        # Check if portfolio fund exists
        check_result = db.table("portfolio_funds").select("*").eq("id", portfolio_fund_id).execute()
        if not check_result.data or len(check_result.data) == 0:
            logger.error(f"Portfolio fund not found with ID: {portfolio_fund_id}")
            raise HTTPException(status_code=404, detail=f"Portfolio fund with ID {portfolio_fund_id} not found")
        
        # Get all existing IRR values for this fund
        existing_irr_values = db.table("irr_values")\
            .select("*")\
            .eq("fund_id", portfolio_fund_id)\
            .order("date")\
            .execute()
            
        if not existing_irr_values.data:
            logger.info(f"No existing IRR values found for portfolio_fund_id: {portfolio_fund_id}. Skipping initial IRR creation.")
            return {
                "portfolio_fund_id": portfolio_fund_id,
                "message": "No existing IRR values to recalculate. Skipping IRR calculation.",
                "updated_count": 0
            }
        
        # Recalculate IRR for each existing valuation date
        update_count = 0
        for irr_value in existing_irr_values.data:
            try:
                # Parse date and extract month/year
                valuation_date = datetime.fromisoformat(irr_value["date"])
<<<<<<< HEAD
                valuation_amount = float(irr_value["irr_result"])
=======
                fund_valuation_id = irr_value["fund_valuation_id"]
                
                # Get the valuation amount from fund_valuations table
                if fund_valuation_id:
                    valuation_result = db.table("fund_valuations")\
                        .select("value")\
                        .eq("id", fund_valuation_id)\
                        .execute()
                        
                    if valuation_result.data and len(valuation_result.data) > 0:
                        valuation_amount = float(valuation_result.data[0]["value"])
                    else:
                        logger.warning(f"Fund valuation record with ID {fund_valuation_id} not found, skipping IRR recalculation")
                        continue
                else:
                    logger.warning(f"IRR record has no fund_valuation_id, looking for valuation by date")
                    # Fall back to finding valuation by date if fund_valuation_id is not set
                    month_start = valuation_date.replace(day=1)
                    if month_start.month == 12:
                        next_month = month_start.replace(year=month_start.year + 1, month=1)
                    else:
                        next_month = month_start.replace(month=month_start.month + 1)
                    
                    valuation_result = db.table("fund_valuations")\
                        .select("*")\
                        .eq("portfolio_fund_id", portfolio_fund_id)\
                        .gte("valuation_date", month_start.isoformat())\
                        .lt("valuation_date", next_month.isoformat())\
                        .execute()
                        
                    if not valuation_result.data or len(valuation_result.data) == 0:
                        logger.warning(f"No valuation found for date {valuation_date.isoformat()}, skipping IRR recalculation")
                        continue
                        
                    valuation_amount = float(valuation_result.data[0]["value"])
                    fund_valuation_id = valuation_result.data[0]["id"]
>>>>>>> 3f13b2e7
                
                logger.info(f"Recalculating IRR for date: {valuation_date.isoformat()}, valuation: {valuation_amount}")
                
                # Skip if valuation is zero or negative
                if valuation_amount <= 0:
                    logger.warning(f"Skipping IRR calculation for invalid valuation: {valuation_amount}")
                    continue
                
                # Recalculate IRR for this date and valuation
                await calculate_portfolio_fund_irr(
                    portfolio_fund_id=portfolio_fund_id,
                    month=valuation_date.month,
                    year=valuation_date.year,
                    valuation=valuation_amount,
                    db=db
                )
                
                update_count += 1
                logger.info(f"Successfully recalculated IRR for date: {valuation_date.isoformat()}")
                
            except Exception as e:
                logger.error(f"Error recalculating IRR for valuation date {irr_value['date']}: {str(e)}")
                # Continue with next valuation date instead of failing whole process
        
        # Remove the final update block that calculates current IRR
        return {
            "portfolio_fund_id": portfolio_fund_id,
            "message": f"IRR values recalculated successfully",
            "updated_count": update_count
        }
        
    except Exception as e:
        logger.error(f"Error recalculating IRR values: {str(e)}")
        import traceback
        logger.error(f"Stack trace: {traceback.format_exc()}")
        raise HTTPException(status_code=500, detail=f"Error recalculating IRR values: {str(e)}")

def calculate_portfolio_fund_irr_sync(
    portfolio_fund_id: int,
    month: int,
    year: int,
    valuation: float,
    db,
    guess: float = 0.02,
    fund_valuation_id: int = None
):
    """
    Synchronous wrapper for IRR calculation functionality.
    This function directly implements the IRR calculation without using asyncio,
    avoiding the "event loop already running" error when called from another async context.
    """
    import traceback
    
    try:
        logger.info(f"Starting synchronous IRR calculation for portfolio_fund_id: {portfolio_fund_id}")
        logger.info(f"Input parameters - month: {month}, year: {year}, valuation: {valuation}")
        
        # Validate input month and year
        if not isinstance(month, int) or month < 1 or month > 12:
            logger.error(f"Invalid month value: {month}. Must be an integer between 1 and 12.")
            return {
                "status": "error",
                "error": f"Invalid month value: {month}. Must be an integer between 1 and 12.",
                "portfolio_fund_id": portfolio_fund_id,
                "irr_percentage": None
            }
            
        if not isinstance(year, int) or year < 1900 or year > 2100:
            logger.error(f"Invalid year value: {year}. Must be an integer between 1900 and 2100.")
            return {
                "status": "error",
                "error": f"Invalid year value: {year}. Must be an integer between 1900 and 2100.",
                "portfolio_fund_id": portfolio_fund_id,
                "irr_percentage": None
            }

        # If fund_valuation_id is provided, use it directly
        if fund_valuation_id:
            valuation_result = db.table("fund_valuations") \
                .select("*") \
                .eq("id", fund_valuation_id) \
                .execute()
                
            if not valuation_result.data or len(valuation_result.data) == 0:
                error_msg = f"Specified valuation record with ID {fund_valuation_id} not found."
                logger.error(error_msg)
                return {
                    "status": "error",
                    "error": error_msg,
                    "portfolio_fund_id": portfolio_fund_id,
                    "irr_percentage": None
                }
        else:
            # Otherwise query by month/year as before
            first_day = datetime(year, month, 1)
            if month == 12:
                next_month = datetime(year + 1, 1, 1)
            else:
                next_month = datetime(year, month + 1, 1)

            valuation_result = db.table("fund_valuations") \
                .select("*") \
                .eq("portfolio_fund_id", portfolio_fund_id) \
                .gte("valuation_date", first_day.isoformat()) \
                .lt("valuation_date", next_month.isoformat()) \
                .execute()

            if not valuation_result.data or len(valuation_result.data) == 0:
                error_msg = f"No valuation record exists for {datetime(year, month, 1).strftime('%B %Y')}. Please add a valuation first."
                logger.error(error_msg)
                return {
                    "status": "error",
                    "error": error_msg,
                    "portfolio_fund_id": portfolio_fund_id,
                    "irr_percentage": None
                }

        # Use the valuation from the database
        existing_valuation = valuation_result.data[0]
        logger.info(f"Found existing valuation: {existing_valuation}")
        valuation = float(existing_valuation["value"])
        logger.info(f"Using valuation from database: {valuation}")

        # Add the fund_valuation_id from the existing valuation
        fund_valuation_id = existing_valuation["id"]
        logger.info(f"Using fund_valuation_id: {fund_valuation_id}")
        
        # Get correct valuation date from the record
        valuation_date = datetime.fromisoformat(existing_valuation["valuation_date"])
        logger.info(f"Using valuation date: {valuation_date.isoformat()}")

        # Check if portfolio fund exists
        check_result = db.table("portfolio_funds").select("*").eq("id", portfolio_fund_id).execute()
        if not check_result.data or len(check_result.data) == 0:
            error_msg = f"Portfolio fund with ID {portfolio_fund_id} not found"
            logger.error(error_msg)
            return {
                "status": "error",
                "error": error_msg,
                "portfolio_fund_id": portfolio_fund_id,
                "irr_percentage": None
            }

        # Get all activity logs for this portfolio fund
        activity_logs = db.table("holding_activity_log")\
            .select("*")\
            .eq("portfolio_fund_id", portfolio_fund_id)\
            .order("activity_timestamp")\
            .execute()

        if not activity_logs.data:
            error_msg = "No activity logs found for this portfolio fund"
            logger.error(error_msg)
            return {
                "status": "error",
                "error": error_msg,
                "portfolio_fund_id": portfolio_fund_id,
                "irr_percentage": None
            }

        logger.info(f"Found {len(activity_logs.data)} activity logs")

        # Check if there's only a single activity log on the same date as valuation
        if len(activity_logs.data) == 1:
            activity_date = datetime.fromisoformat(activity_logs.data[0]["activity_timestamp"])
            # Use the actual valuation date from the database record
            if activity_date.year == valuation_date.year and activity_date.month == valuation_date.month:
                logger.warning(f"Only a single activity on the same date as valuation for fund {portfolio_fund_id}")
                
                # Calculate simple return based on investment and valuation
                activity_amount = float(activity_logs.data[0]["amount"])
                activity_type = activity_logs.data[0]["activity_type"]
                
                if activity_type in ["Investment", "RegularInvestment", "GovernmentUplift"]:
                    # Simple return = (Valuation / Investment) - 1
                    simple_return = (valuation / activity_amount) - 1
                    irr_percentage = simple_return * 100
                    
                    logger.info(f"Calculated simple return: {simple_return} ({irr_percentage}%)")
                    
                    # Store the IRR value using the correct valuation date
                    irr_value_data = {
                        "fund_id": portfolio_fund_id,
                        "irr_result": float(round(irr_percentage, 2)),
                        "date": valuation_date.isoformat(),
                        "fund_valuation_id": fund_valuation_id  # Add the fund_valuation_id reference
                    }
                    
                    # Check if IRR already exists
                    existing_irr = db.table("irr_values")\
                        .select("*")\
                        .eq("fund_id", portfolio_fund_id)\
                        .eq("date", valuation_date.isoformat())\
                        .execute()
                    
                    if existing_irr.data and len(existing_irr.data) > 0:
                        # Update existing
                        irr_id = existing_irr.data[0]["id"]
                        db.table("irr_values")\
                            .update({"irr_result": float(round(irr_percentage, 2))})\
                            .eq("id", irr_id)\
                            .execute()
                    else:
                        # Insert new
                        db.table("irr_values").insert(irr_value_data).execute()
                    
                    return {
                        "status": "success",
                        "irr_percentage": round(irr_percentage, 2),
                        "portfolio_fund_id": portfolio_fund_id,
                        "date": valuation_date.isoformat(),
                        "calculation_type": "simple_return"
                    }
                else:
                    error_msg = f"Cannot calculate return: The only activity is not an investment ({activity_type})"
                    logger.error(error_msg)
                    return {
                        "status": "error",
                        "error": error_msg,
                        "portfolio_fund_id": portfolio_fund_id,
                        "irr_percentage": None
                    }

        # Prepare cash flows and dates for IRR calculation
        dates = []
        amounts = []

        # Add historical cash flows with traditional IRR convention:
        # - Money going out (investments) is negative
        # - Money coming in (withdrawals, returns) is positive
        for log in activity_logs.data:
            amount = float(log["amount"])
            # Apply sign convention based on activity type
            if log["activity_type"] in ["Investment", "RegularInvestment", "GovernmentUplift"]:
                # Investments are money going out (negative)
                amount = -amount
            elif log["activity_type"] == "Withdrawal":
                # Withdrawals are money coming in (positive)
                amount = abs(amount)  # Ensure positive
            elif log["activity_type"] == "Switch":
                # For switches:
                # - Negative amount means money going out (keep negative)
                # - Positive amount means money coming in (keep positive)
                amount = amount  # Keep original sign
            
            date = datetime.fromisoformat(log["activity_timestamp"])
            dates.append(date)
            amounts.append(amount)
            logger.info(f"Added cash flow: {log['activity_type']}, date={date}, amount={amount}")

        # Add current valuation as final positive cash flow (money coming in)
        try:
            # Use the actual valuation date from the database record
            logger.info(f"Using valuation date: {valuation_date.isoformat()}")
            
            # Check if all activities are on the same date as the valuation
            all_same_date = True
            for date in dates:
                if date.year != valuation_date.year or date.month != valuation_date.month:
                    all_same_date = False
                    break
            
            # If all activities are on the same date as valuation, add the valuation with a small time offset
            if all_same_date:
                logger.warning("All cash flows are on the same date - adjusting valuation date slightly")
                # Add one day to the valuation date to create a minimum time difference
                modified_valuation_date = valuation_date.replace(day=min(valuation_date.day + 1, 28))
                dates.append(modified_valuation_date)
            else:
                dates.append(valuation_date)
                
            amounts.append(valuation)  # Positive because it's money coming in
            logger.info(f"Added final valuation: date={valuation_date}, amount={valuation}")
            
        except ValueError as e:
            error_msg = f"Invalid date parameters: {str(e)}"
            logger.error(error_msg)
            return {
                "status": "error",
                "error": error_msg,
                "portfolio_fund_id": portfolio_fund_id,
                "irr_percentage": None
            }

        # Calculate IRR using numpy_financial method
        logger.info("Calling calculate_excel_style_irr with prepared data")
        try:
            irr_result = calculate_excel_style_irr(dates, amounts)
            logger.info(f"IRR calculation result: {irr_result}")
            
            # Convert period IRR to percentage for storage
            irr_percentage = irr_result['period_irr'] * 100
            # Round to 2 decimal places
            irr_percentage = round(irr_percentage, 2)
            logger.info(f"Calculated IRR: {irr_percentage}%")
            
            # Check if an IRR value already exists for this fund and date
            existing_irr = db.table("irr_values")\
                .select("*")\
                .eq("fund_id", portfolio_fund_id)\
                .eq("date", valuation_date.isoformat())\
                .execute()
                
            logger.info(f"Checking for existing IRR values for fund_id={portfolio_fund_id}, date={valuation_date.isoformat()}")
            
            # Ensure we're storing as a float, not an integer
            irr_value_data = {
                "irr_result": float(irr_percentage),  # Explicitly cast to float to ensure proper storage
                "fund_valuation_id": fund_valuation_id  # Add the fund_valuation_id reference
            }
            
            if existing_irr.data and len(existing_irr.data) > 0:
                # Update the existing IRR value
                oldest_record = existing_irr.data[0]
                irr_value_id = oldest_record["id"]
                
                db.table("irr_values")\
                    .update(irr_value_data)\
                    .eq("id", irr_value_id)\
                    .execute()
                    
                logger.info(f"Updated existing IRR value with ID: {irr_value_id}")
                    
            else:
                # No existing record, insert a new one
                full_irr_data = {
                    "fund_id": portfolio_fund_id,
                    "irr_result": float(irr_percentage),  # Explicitly cast to float
                    "date": valuation_date.isoformat(),
                    "fund_valuation_id": fund_valuation_id  # Add the fund_valuation_id reference
                }
                
                logger.info(f"Storing new IRR value: {full_irr_data}")
                db.table("irr_values").insert(full_irr_data).execute()
            
            calculation_type = "standard_irr"
            if irr_result.get('is_simple_return'):
                calculation_type = "simple_return"
                
            return {
                "status": "success",
                "irr_percentage": irr_percentage,
                "portfolio_fund_id": portfolio_fund_id,
                "date": valuation_date.isoformat(),
                "calculation_type": calculation_type
            }
            
        except ValueError as ve:
            error_message = str(ve)
            logger.error(f"IRR calculation error: {error_message}")
            return {
                "status": "error",
                "error": error_message,
                "portfolio_fund_id": portfolio_fund_id,
                "irr_percentage": None
            }
        except Exception as e:
            logger.error(f"Unexpected error in IRR calculation: {str(e)}")
            logger.error(f"IRR calculation stack trace: {traceback.format_exc()}")
            return {
                "status": "error",
                "error": f"Unexpected error in IRR calculation: {str(e)}",
                "portfolio_fund_id": portfolio_fund_id,
                "irr_percentage": None
            }
    except Exception as e:
        logger.error(f"Error in synchronous IRR calculation: {str(e)}")
        logger.error(f"Stack trace: {traceback.format_exc()}")
        return {
            "status": "error",
            "error": str(e),
            "portfolio_fund_id": portfolio_fund_id,
            "irr_percentage": None
        }

@router.get("/portfolio_funds/{portfolio_fund_id}/irr-values", response_model=List[dict])
async def get_fund_irr_values(portfolio_fund_id: int, db = Depends(get_db)):
    """
    What it does: Retrieves all historical IRR values for a specific portfolio fund.
    Why it's needed: Provides access to historical performance data over time.
    How it works:
        1. Validates the portfolio fund exists
        2. Queries the irr_values table for all entries for this fund
        3. Formats the data for the frontend with additional metadata
    Expected output: A JSON array of IRR values with calculation dates and related metadata
    """
    try:
        logger.info(f"Fetching IRR values for portfolio_fund_id: {portfolio_fund_id}")
        
        # Check if portfolio fund exists
        check_result = db.table("portfolio_funds").select("*").eq("id", portfolio_fund_id).execute()
        if not check_result.data or len(check_result.data) == 0:
            logger.error(f"Portfolio fund not found with ID: {portfolio_fund_id}")
            raise HTTPException(status_code=404, detail=f"Portfolio fund with ID {portfolio_fund_id} not found")
            
        # Get all IRR values
        irr_values = db.table("irr_values")\
            .select("*")\
            .eq("fund_id", portfolio_fund_id)\
            .order("date")\
            .execute()
            
        result = []
        
        if irr_values.data:
            for irr in irr_values.data:
                # Format as needed for frontend
                formatted_irr = {
                    "id": irr["id"],
                    "date": irr["date"],
                    "irr": float(irr["irr_result"]),  # Changed from value to irr_result
                    "fund_id": irr["fund_id"],
                    "created_at": irr["created_at"],
                    "fund_valuation_id": irr["fund_valuation_id"]  # Added this field
                }
                result.append(formatted_irr)
                
        return result
    except Exception as e:
        logger.error(f"Error fetching IRR values: {str(e)}")
        raise HTTPException(status_code=500, detail=f"Error fetching IRR values: {str(e)}")

@router.patch("/irr-values/{irr_value_id}", response_model=dict)
async def update_irr_value(
    irr_value_id: int, 
    data: dict = Body(..., description="IRR value update data"), 
    db = Depends(get_db)
):
    """
    What it does: Updates an existing IRR value record.
    Why it's needed: Allows correcting or adjusting IRR values when necessary.
    How it works:
        1. Validates the IRR value record exists
        2. Updates the provided fields (date, value, or valuation)
        3. If date or valuation is updated, recalculates the IRR
        4. Returns the updated IRR value record
    Expected output: A JSON object containing the updated IRR value information
    """
    try:
        logger.info(f"Updating IRR value with ID: {irr_value_id}, data: {data}")
        
        # Validate the IRR value exists
        irr_check = db.table("irr_values").select("*").eq("id", irr_value_id).execute()
        if not irr_check.data or len(irr_check.data) == 0:
            logger.error(f"IRR value not found with ID: {irr_value_id}")
            raise HTTPException(status_code=404, detail=f"IRR value with ID {irr_value_id} not found")
            
        irr_record = irr_check.data[0]
        logger.info(f"Found IRR record: {irr_record}")
        
        # Get fund_id for possible recalculation
        fund_id = irr_record["fund_id"]
        
        # Prepare update data
        update_data = {}
        
        # Update date if provided
        if "date" in data:
            update_data["date"] = data["date"]
            logger.info(f"Updating date to: {data['date']}")
            
<<<<<<< HEAD
        # Update valuation if provided
        if "valuation" in data:
            update_data["irr_result"] = float(data["valuation"])
            logger.info(f"Updating valuation to: {data['valuation']}")
=======
        # Update fund_valuation_id if provided
        if "fund_valuation_id" in data:
            update_data["fund_valuation_id"] = data["fund_valuation_id"]
            logger.info(f"Updating fund_valuation_id to: {data['fund_valuation_id']}")
>>>>>>> 3f13b2e7
            
        # If we're updating date or fund_valuation_id, we need to recalculate IRR
        if ("date" in data or "fund_valuation_id" in data) and fund_id:

            logger.info(f"Recalculating IRR for fund_id: {fund_id}")
            
            try:
                # Get all activity logs for this portfolio fund
                activity_logs = db.table("holding_activity_log")\
                    .select("*")\
                    .eq("portfolio_fund_id", fund_id)\
                    .order("activity_timestamp")\
                    .execute()
                
                if activity_logs.data:
                    logger.info(f"Found {len(activity_logs.data)} activity logs for recalculation")
                    
                    # Prepare cash flows and dates
                    dates = []
                    amounts = []
                    
                    for log in activity_logs.data:
                        amount = float(log["amount"])
                        # Apply sign convention
                        if log["activity_type"] in ["Investment", "RegularInvestment", "GovernmentUplift"]:
                            amount = -amount
                        elif log["activity_type"] == "Withdrawal":
                            amount = abs(amount)
                        
                        date = datetime.fromisoformat(log["activity_timestamp"])
                        dates.append(date)
                        amounts.append(amount)
                        logger.info(f"Added cash flow: {log['activity_type']}, date={activity_date}, amount={amount}")
                
                # Add the final valuation as a positive cash flow
                valuation_date = data.get("date", irr_record["date"])
<<<<<<< HEAD
                valuation_amount = data.get("valuation", irr_record["irr_result"])
=======
>>>>>>> 3f13b2e7
                
                # Convert date string to datetime object if necessary
                if isinstance(valuation_date, str):
                    valuation_date = datetime.fromisoformat(valuation_date.replace('Z', '+00:00'))
                
                if "fund_valuation_id" in data:
                    # Get the valuation amount from the fund_valuation record
                    valuation_record = db.table("fund_valuations")\
                        .select("value")\
                        .eq("id", data["fund_valuation_id"])\
                        .execute()
                    if valuation_record.data and len(valuation_record.data) > 0:
                        valuation_amount = valuation_record.data[0]["value"]
                    else:
                        raise HTTPException(status_code=404, detail=f"Fund valuation with ID {data['fund_valuation_id']} not found")
                else:
                    # Get the valuation amount from the existing fund_valuation record
                    existing_fund_valuation_id = irr_record["fund_valuation_id"]
                    if existing_fund_valuation_id:
                        valuation_record = db.table("fund_valuations")\
                            .select("value")\
                            .eq("id", existing_fund_valuation_id)\
                            .execute()
                        if valuation_record.data and len(valuation_record.data) > 0:
                            valuation_amount = valuation_record.data[0]["value"]
                        else:
                            raise HTTPException(status_code=404, detail=f"Fund valuation with ID {existing_fund_valuation_id} not found")
                    else:
                        raise HTTPException(status_code=400, detail="Cannot recalculate IRR without fund_valuation_id")
                
                dates.append(valuation_date)
                amounts.append(valuation_amount)
                logger.info(f"Added final valuation: date={valuation_date}, amount={valuation_amount}")
                
                # Calculate IRR
                if len(dates) >= 2 and len(amounts) >= 2:
                    logger.info("Calling calculate_excel_style_irr with prepared data")

                    irr_result = calculate_excel_style_irr(dates, amounts)
                    
                    if irr_result and 'period_irr' in irr_result:
                        # Convert to percentage
                        irr_percentage = irr_result['period_irr'] * 100
                        irr_percentage = round(irr_percentage, 2)
                        logger.info(f"Recalculated IRR: {irr_percentage:.2f}%")
                        
                        # Update the IRR value
                        update_data["irr_result"] = float(irr_percentage)
                    else:
                        logger.error("IRR calculation failed")
            except Exception as calc_error:
                logger.error(f"Error recalculating IRR: {str(calc_error)}")
                # Continue with the update even if IRR recalculation fails
        
        # If we have updates to make
        if update_data:
            logger.info(f"Applying updates to IRR value: {update_data}")
            result = db.table("irr_values").update(update_data).eq("id", irr_value_id).execute()
            
            if result.data and len(result.data) > 0:
                logger.info(f"Successfully updated IRR value: {result.data[0]}")
                return result.data[0]
            else:
                logger.error("Failed to update IRR value")
                raise HTTPException(status_code=500, detail="Failed to update IRR value")
        else:
            logger.info("No updates provided for IRR value")
            return irr_record
    except HTTPException:
        raise
    except Exception as e:
        logger.error(f"Error updating IRR value: {str(e)}")
        raise HTTPException(status_code=500, detail=f"Error updating IRR value: {str(e)}")

@router.delete("/irr-values/{irr_value_id}", status_code=204)
async def delete_irr_value(irr_value_id: int, db = Depends(get_db)):
    """
    What it does: Deletes an IRR value record.
    Why it's needed: Allows removing incorrect or outdated IRR entries.
    How it works:
        1. Validates the IRR value exists
        2. Deletes the record
    Expected output: No content on success
    """
    try:
        logger.info(f"Deleting IRR value with ID: {irr_value_id}")
        
        # Check if IRR value exists
        check_result = db.table("irr_values").select("*").eq("id", irr_value_id).execute()
        if not check_result.data or len(check_result.data) == 0:
            logger.error(f"IRR value not found with ID: {irr_value_id}")
            raise HTTPException(status_code=404, detail=f"IRR value with ID {irr_value_id} not found")
            
        # Delete the record
        db.table("irr_values").delete().eq("id", irr_value_id).execute()
        logger.info(f"Successfully deleted IRR value with ID: {irr_value_id}")
        
        return None
        
    except Exception as e:
        logger.error(f"Error deleting IRR value: {str(e)}")
        raise HTTPException(status_code=500, detail=f"Error deleting IRR value: {str(e)}")<|MERGE_RESOLUTION|>--- conflicted
+++ resolved
@@ -273,17 +273,12 @@
         if len(fund_ids) > 0:
             # Get the latest valuation for each fund from fund_valuations
             for fund_id in fund_ids:
-<<<<<<< HEAD
-                valuation_result = db.table("irr_values")\
-                    .select("irr_result", "date", "fund_id")\
-                    .eq("fund_id", fund_id)\
-                    .order("date", desc=True)\
-=======
+
                 valuation_result = db.table("fund_valuations")\
                     .select("value", "valuation_date", "portfolio_fund_id")\
                     .eq("portfolio_fund_id", fund_id)\
                     .order("valuation_date", desc=True)\
->>>>>>> 3f13b2e7
+
                     .limit(1)\
                     .execute()
                     
@@ -297,12 +292,9 @@
         for fund in result.data:
             fund_id = fund["id"]
             if fund_id in latest_valuations:
-<<<<<<< HEAD
-                fund["market_value"] = float(latest_valuations[fund_id]["irr_result"])
-=======
 
                 fund["market_value"] = float(latest_valuations[fund_id]["value"])
->>>>>>> 3f13b2e7
+
                 fund["valuation_date"] = latest_valuations[fund_id]["date"]
         
         return result.data
@@ -371,33 +363,20 @@
             
         # Get the portfolio fund data
         portfolio_fund = result.data[0]
-        
-<<<<<<< HEAD
-        # Get latest valuation for this fund if available
-        valuation_result = db.table("irr_values")\
-            .select("irr_result", "date")\
-            .eq("fund_id", portfolio_fund_id)\
-            .order("date", desc=True)\
-=======
+
         # Get latest valuation for this fund from fund_valuations
         valuation_result = db.table("fund_valuations")\
             .select("value", "valuation_date")\
             .eq("portfolio_fund_id", portfolio_fund_id)\
             .order("valuation_date", desc=True)\
->>>>>>> 3f13b2e7
             .limit(1)\
             .execute()
             
         if valuation_result.data and len(valuation_result.data) > 0:
             latest_valuation = valuation_result.data[0]
-<<<<<<< HEAD
-            portfolio_fund["market_value"] = float(latest_valuation["irr_result"])
-            portfolio_fund["valuation_date"] = latest_valuation["date"]
-=======
             portfolio_fund["market_value"] = float(latest_valuation["value"])
             portfolio_fund["valuation_date"] = latest_valuation["valuation_date"]
->>>>>>> 3f13b2e7
-            
+
         return portfolio_fund
     except Exception as e:
         logger.error(f"Error retrieving portfolio fund: {str(e)}")
@@ -729,12 +708,10 @@
         
         # Ensure we're storing as a float, not an integer
         irr_value_data = {
-<<<<<<< HEAD
-            "irr_result": float(irr_percentage)  # Explicitly cast to float to ensure proper storage
-=======
+
             "irr_result": float(irr_percentage),  # Explicitly cast to float to ensure proper storage
             "fund_valuation_id": fund_valuation_id  # Add the fund_valuation_id reference
->>>>>>> 3f13b2e7
+
         }
         logger.info(f"IRR data to be saved: {irr_value_data} (value type: {type(irr_value_data['irr_result']).__name__})")
         
@@ -773,12 +750,10 @@
             full_irr_data = {
                 "fund_id": portfolio_fund_id,
                 "irr_result": float(irr_percentage),  # Explicitly cast to float
-<<<<<<< HEAD
-                "date": valuation_date.isoformat()
-=======
+
                 "date": valuation_date.isoformat(),
                 "fund_valuation_id": fund_valuation_id  # Add the fund_valuation_id reference
->>>>>>> 3f13b2e7
+
             }
             
             logger.info(f"Storing new IRR value: {full_irr_data}")
@@ -810,11 +785,8 @@
             "irr_percentage": irr_percentage,      # Percentage form (e.g., 5.21)
             "irr_value_id": irr_value_id,
             "calculation_date": valuation_date.isoformat(),
-<<<<<<< HEAD
-            "current_value": valuation,            # Renamed from valuation for clarity
-=======
+
             "fund_valuation_id": fund_valuation_id,
->>>>>>> 3f13b2e7
             "days_in_period": irr_result['days_in_period']
         }
         logger.info(f"Returning response: {response_data}")
@@ -896,11 +868,9 @@
             "irr": irr_value,  # The percentage value (e.g., 5.21)
             "irr_decimal": irr_value / 100 if irr_value != 0 else 0.0,  # Also provide decimal form (e.g., 0.0521)
             "calculation_date": latest_irr["date"],
-<<<<<<< HEAD
-            "valuation": latest_irr["irr_result"]
-=======
+
             "fund_valuation_id": latest_irr.get("fund_valuation_id")
->>>>>>> 3f13b2e7
+
         }
         logger.info(f"Returning response: {response}")
         return response
@@ -955,9 +925,7 @@
             try:
                 # Parse date and extract month/year
                 valuation_date = datetime.fromisoformat(irr_value["date"])
-<<<<<<< HEAD
-                valuation_amount = float(irr_value["irr_result"])
-=======
+
                 fund_valuation_id = irr_value["fund_valuation_id"]
                 
                 # Get the valuation amount from fund_valuations table
@@ -994,7 +962,7 @@
                         
                     valuation_amount = float(valuation_result.data[0]["value"])
                     fund_valuation_id = valuation_result.data[0]["id"]
->>>>>>> 3f13b2e7
+
                 
                 logger.info(f"Recalculating IRR for date: {valuation_date.isoformat()}, valuation: {valuation_amount}")
                 
@@ -1456,17 +1424,12 @@
             update_data["date"] = data["date"]
             logger.info(f"Updating date to: {data['date']}")
             
-<<<<<<< HEAD
-        # Update valuation if provided
-        if "valuation" in data:
-            update_data["irr_result"] = float(data["valuation"])
-            logger.info(f"Updating valuation to: {data['valuation']}")
-=======
+
         # Update fund_valuation_id if provided
         if "fund_valuation_id" in data:
             update_data["fund_valuation_id"] = data["fund_valuation_id"]
             logger.info(f"Updating fund_valuation_id to: {data['fund_valuation_id']}")
->>>>>>> 3f13b2e7
+
             
         # If we're updating date or fund_valuation_id, we need to recalculate IRR
         if ("date" in data or "fund_valuation_id" in data) and fund_id:
@@ -1503,10 +1466,8 @@
                 
                 # Add the final valuation as a positive cash flow
                 valuation_date = data.get("date", irr_record["date"])
-<<<<<<< HEAD
-                valuation_amount = data.get("valuation", irr_record["irr_result"])
-=======
->>>>>>> 3f13b2e7
+
+
                 
                 # Convert date string to datetime object if necessary
                 if isinstance(valuation_date, str):
