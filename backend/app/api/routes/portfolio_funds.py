--- conflicted
+++ resolved
@@ -2580,98 +2580,7 @@
         logger.error(f"Error recalculating IRR for fund {portfolio_fund_id}, date {valuation_date}: {str(e)}")
         raise HTTPException(status_code=500, detail=f"Error recalculating IRR: {str(e)}")
 
-<<<<<<< HEAD
-@router.post("/portfolio_funds/batch/irr-values-by-date", response_model=dict)
-async def get_batch_irr_values_by_date(
-    fund_ids: List[int] = Body(..., description="List of portfolio fund IDs to fetch IRR values for"),
-    target_month: int = Body(..., description="Target month (1-12)"),
-    target_year: int = Body(..., description="Target year (e.g., 2024)"),
-    db = Depends(get_db)
-):
-    """
-    Fetch IRR values for multiple funds filtered by specific month/year.
-    Only considers YYYY-MM from the date column, ignoring day and time.
-    """
-    try:
-        logger.info(f"Fetching IRR values for {len(fund_ids)} funds for {target_month:02d}/{target_year}")
-        
-        if not fund_ids:
-            return {"data": {}}
-        
-        # Convert fund_ids to ensure they're valid
-        found_fund_ids = []
-        for fund_id in fund_ids:
-            try:
-                found_fund_ids.append(int(fund_id))
-            except (ValueError, TypeError):
-                logger.warning(f"Invalid fund_id: {fund_id}")
-                continue
-        
-        if not found_fund_ids:
-            logger.warning("No valid fund IDs provided")
-            return {"data": {}}
-        
-        # Query IRR values with date filtering using PostgreSQL date functions
-        # Extract year and month from the date column and match target_year and target_month
-        irr_values = db.table("irr_values")\
-            .select("*")\
-            .in_("fund_id", found_fund_ids)\
-            .execute()
-        
-        # Filter results in Python to match the target month/year
-        filtered_irr_values = []
-        if irr_values.data:
-            for irr in irr_values.data:
-                try:
-                    # Parse the date string to extract month and year
-                    date_str = irr["date"]
-                    date_obj = datetime.fromisoformat(date_str.replace("Z", "+00:00"))
-                    
-                    # Check if month and year match
-                    if date_obj.month == target_month and date_obj.year == target_year:
-                        filtered_irr_values.append(irr)
-                except Exception as e:
-                    logger.warning(f"Error parsing date {irr.get('date', 'unknown')}: {str(e)}")
-                    continue
-        
-        # Group by fund_id and get the latest IRR for each fund in that month/year
-        result = {}
-        
-        for irr in filtered_irr_values:
-            fund_id = irr["fund_id"]
-            
-            # Format as needed for frontend
-            formatted_irr = {
-                "id": irr["id"],
-                "date": irr["date"],
-                "irr": float(irr["irr_result"]),
-                "fund_id": fund_id,
-                "created_at": irr["created_at"],
-                "fund_valuation_id": irr["fund_valuation_id"]
-            }
-            
-            # Keep only the latest IRR for each fund in the target month/year
-            if fund_id not in result:
-                result[fund_id] = formatted_irr
-            else:
-                # Compare dates and keep the latest one
-                existing_date = datetime.fromisoformat(result[fund_id]["date"].replace("Z", "+00:00"))
-                current_date = datetime.fromisoformat(irr["date"].replace("Z", "+00:00"))
-                if current_date > existing_date:
-                    result[fund_id] = formatted_irr
-        
-        # For funds with no IRR values in the target month/year, set to None
-        for fund_id in found_fund_ids:
-            if fund_id not in result:
-                result[fund_id] = None
-                
-        logger.info(f"Successfully fetched IRR values for {len([v for v in result.values() if v is not None])} out of {len(found_fund_ids)} funds for {target_month:02d}/{target_year}")
-        return {"data": result}
-        
-    except Exception as e:
-        logger.error(f"Error fetching IRR values by date: {str(e)}")
-        raise HTTPException(status_code=500, detail=f"Error fetching IRR values by date: {str(e)}")
-=======
+
 # ==================== NEW STANDARDIZED IRR ENDPOINTS ====================
 
 @router.post("/portfolio_funds/multiple/irr", response_model=dict)
@@ -3035,5 +2944,4 @@
         logger.error(f"Error calculating portfolio fund IRR: {str(e)}")
         raise HTTPException(status_code=500, detail=f"Failed to calculate IRR: {str(e)}")
 
-# ==================== END NEW STANDARDIZED IRR ENDPOINTS ====================
->>>>>>> 2d56f761
+# ==================== END NEW STANDARDIZED IRR ENDPOINTS ====================